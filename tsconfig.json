{
  "compilerOptions": {
    "target": "ES2017",
    "module": "ES2022",
<<<<<<< HEAD
    "moduleDetection": "force",
    "moduleResolution": "Bundler",
=======
    "moduleResolution": "node",
>>>>>>> fe6c1dda
    "declaration": true,
    "declarationMap": true,
    "allowJs": false,
    "strict": true,
    "skipLibCheck": true,
    "esModuleInterop": true,
    "sourceMap": true
  },
  "typedocOptions": {
    "entryPoints": ["agents", "plugins/*"],
    "entryPointStrategy": "packages",
    "name": "LiveKit Agents",
    "excludeInternal": true,
    "excludePrivate": true,
    "excludeProtected": true,
    "excludeExternals": true,
    "includeVersion": true,
    "out": "docs",
    "theme": "default"
  }
}<|MERGE_RESOLUTION|>--- conflicted
+++ resolved
@@ -2,12 +2,7 @@
   "compilerOptions": {
     "target": "ES2017",
     "module": "ES2022",
-<<<<<<< HEAD
-    "moduleDetection": "force",
-    "moduleResolution": "Bundler",
-=======
     "moduleResolution": "node",
->>>>>>> fe6c1dda
     "declaration": true,
     "declarationMap": true,
     "allowJs": false,
