--- conflicted
+++ resolved
@@ -23,21 +23,12 @@
   inferenceWidth?: number;
 
   inferenceHeight?: number;
-<<<<<<< HEAD
-=======
-  /**
-   * @internal
-   * Used by LLM implementations to store a processed version of the image for later use.
-   */
+
+  inferenceDetail?: 'auto' | 'high' | 'low';
+
+  mimeType?: string;
+
   cache: { [id: string | number | symbol]: any }; // eslint-disable-line @typescript-eslint/no-explicit-any
-}
->>>>>>> 5a45800b
-
-  inferenceDetail?: 'auto' | 'high' | 'low';
-
-  mimeType?: string;
-
-  _cache?: Record<string, unknown>;
 }
 
 export interface AudioContent {
@@ -221,15 +212,9 @@
     }
   }
 
-<<<<<<< HEAD
   getById(itemId: string): ChatItem | undefined {
     return this._items.find((i) => i.id === itemId);
   }
-=======
-export class ChatContext {
-  messages: ChatMessage[] = [];
-  metadata: { [id: string]: any } = {}; // eslint-disable-line @typescript-eslint/no-explicit-any
->>>>>>> 5a45800b
 
   indexById(itemId: string): number | undefined {
     const idx = this._items.findIndex((i) => i.id === itemId);
