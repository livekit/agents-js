// SPDX-FileCopyrightText: 2024 LiveKit, Inc.
//
// SPDX-License-Identifier: Apache-2.0
import type { AudioFrame, Room } from '@livekit/rtc-node';
import type { ReadableStream } from 'node:stream/web';
import { log } from '../log.js';
<<<<<<< HEAD
import type { STT } from '../stt/index.js';
import { VAD } from '../vad.js';
import { Agent } from './agent.js';
=======
import type { VAD } from '../vad.js';
import type { Agent } from './agent.js';
>>>>>>> 7ab89148
import { AgentActivity } from './agent_activity.js';
import { RoomIO } from './room_io.js';

export class AgentSession {
  vad: VAD;
  stt: STT;

  private agent?: Agent;
  private activity?: AgentActivity;
  private nextActivity?: AgentActivity;
  private started = false;

  private roomIO?: RoomIO;
  private logger = log();

  /** @internal */
  audioInput?: ReadableStream<AudioFrame>;

  constructor(vad: VAD, stt: STT) {
    this.vad = vad;
    this.stt = stt;
  }

  async start(agent: Agent, room: Room): Promise<void> {
    if (this.started) {
      return;
    }

    this.agent = agent;

    if (this.agent) {
      await this.updateActivity(this.agent);
    }

    this.roomIO = new RoomIO(this, room);
    this.roomIO.start();

    if (this.audioInput) {
      this.activity?.updateAudioInput(this.audioInput);
    }

    this.logger.debug('AgentSession started');
    this.started = true;
  }

  private async updateActivity(agent: Agent): Promise<void> {
    this.nextActivity = new AgentActivity(agent, this);

    // TODO(shubhra): Drain and close the old activity

    this.activity = this.nextActivity;
    this.nextActivity = undefined;

    if (this.activity) {
      await this.activity.start();
    }
  }
}<|MERGE_RESOLUTION|>--- conflicted
+++ resolved
@@ -4,14 +4,9 @@
 import type { AudioFrame, Room } from '@livekit/rtc-node';
 import type { ReadableStream } from 'node:stream/web';
 import { log } from '../log.js';
-<<<<<<< HEAD
 import type { STT } from '../stt/index.js';
-import { VAD } from '../vad.js';
-import { Agent } from './agent.js';
-=======
 import type { VAD } from '../vad.js';
 import type { Agent } from './agent.js';
->>>>>>> 7ab89148
 import { AgentActivity } from './agent_activity.js';
 import { RoomIO } from './room_io.js';
 
