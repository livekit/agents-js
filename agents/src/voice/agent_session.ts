// SPDX-FileCopyrightText: 2024 LiveKit, Inc.
//
// SPDX-License-Identifier: Apache-2.0
import type { AudioFrame, Room } from '@livekit/rtc-node';
import type { TypedEventEmitter as TypedEmitter } from '@livekit/typed-emitter';
import type { Context, Span } from '@opentelemetry/api';
import { ROOT_CONTEXT, context as otelContext, trace } from '@opentelemetry/api';
import { EventEmitter } from 'node:events';
import type { ReadableStream } from 'node:stream/web';
import {
  LLM as InferenceLLM,
  STT as InferenceSTT,
  TTS as InferenceTTS,
  type LLMModels,
  type STTModelString,
  type TTSModelString,
} from '../inference/index.js';
<<<<<<< HEAD
import { JobContext, getJobContext } from '../job.js';
import {
  AgentHandoffItem,
  ChatContext,
  ChatMessage,
  FunctionCall,
  FunctionCallOutput,
} from '../llm/chat_context.js';
=======
import { getJobContext } from '../job.js';
import type { FunctionCall, FunctionCallOutput } from '../llm/chat_context.js';
import { AgentHandoffItem, ChatContext, ChatMessage } from '../llm/chat_context.js';
>>>>>>> b1ba4de9
import type { LLM, RealtimeModel, RealtimeModelError, ToolChoice } from '../llm/index.js';
import type { LLMError } from '../llm/llm.js';
import { log } from '../log.js';
import type { STT } from '../stt/index.js';
import type { STTError } from '../stt/stt.js';
import { traceTypes, tracer } from '../telemetry/index.js';
import type { TTS, TTSError } from '../tts/tts.js';
import type { VAD } from '../vad.js';
import type { Agent } from './agent.js';
import { AgentActivity } from './agent_activity.js';
import type { _TurnDetector } from './audio_recognition.js';
import {
  type AgentEvent,
  AgentSessionEventTypes,
  type AgentState,
  type AgentStateChangedEvent,
  type CloseEvent,
  CloseReason,
  type ConversationItemAddedEvent,
  type ErrorEvent,
  type FunctionToolsExecutedEvent,
  type MetricsCollectedEvent,
  type SpeechCreatedEvent,
  type UserInputTranscribedEvent,
  type UserState,
  type UserStateChangedEvent,
  createAgentStateChangedEvent,
  createCloseEvent,
  createConversationItemAddedEvent,
  createUserStateChangedEvent,
} from './events.js';
import { AgentInput, AgentOutput } from './io.js';
import { RecorderIO } from './recorder_io/index.js';
import { RoomIO, type RoomInputOptions, type RoomOutputOptions } from './room_io/index.js';
import type { UnknownUserData } from './run_context.js';
import type { SpeechHandle } from './speech_handle.js';

export interface VoiceOptions {
  allowInterruptions: boolean;
  discardAudioIfUninterruptible: boolean;
  minInterruptionDuration: number;
  minInterruptionWords: number;
  minEndpointingDelay: number;
  maxEndpointingDelay: number;
  maxToolSteps: number;
  preemptiveGeneration: boolean;
  userAwayTimeout?: number | null;
}

const defaultVoiceOptions: VoiceOptions = {
  allowInterruptions: true,
  discardAudioIfUninterruptible: true,
  minInterruptionDuration: 500,
  minInterruptionWords: 0,
  minEndpointingDelay: 500,
  maxEndpointingDelay: 6000,
  maxToolSteps: 3,
  preemptiveGeneration: false,
  userAwayTimeout: 15.0,
} as const;

export type TurnDetectionMode = 'stt' | 'vad' | 'realtime_llm' | 'manual' | _TurnDetector;

export type AgentSessionCallbacks = {
  [AgentSessionEventTypes.UserInputTranscribed]: (ev: UserInputTranscribedEvent) => void;
  [AgentSessionEventTypes.AgentStateChanged]: (ev: AgentStateChangedEvent) => void;
  [AgentSessionEventTypes.UserStateChanged]: (ev: UserStateChangedEvent) => void;
  [AgentSessionEventTypes.ConversationItemAdded]: (ev: ConversationItemAddedEvent) => void;
  [AgentSessionEventTypes.FunctionToolsExecuted]: (ev: FunctionToolsExecutedEvent) => void;
  [AgentSessionEventTypes.MetricsCollected]: (ev: MetricsCollectedEvent) => void;
  [AgentSessionEventTypes.SpeechCreated]: (ev: SpeechCreatedEvent) => void;
  [AgentSessionEventTypes.Error]: (ev: ErrorEvent) => void;
  [AgentSessionEventTypes.Close]: (ev: CloseEvent) => void;
};

export type AgentSessionOptions<UserData = UnknownUserData> = {
  turnDetection?: TurnDetectionMode;
  stt?: STT | STTModelString;
  vad?: VAD;
  llm?: LLM | RealtimeModel | LLMModels;
  tts?: TTS | TTSModelString;
  userData?: UserData;
  voiceOptions?: Partial<VoiceOptions>;
};

export class AgentSession<
  UserData = UnknownUserData,
> extends (EventEmitter as new () => TypedEmitter<AgentSessionCallbacks>) {
  vad?: VAD;
  stt?: STT;
  llm?: LLM | RealtimeModel;
  tts?: TTS;
  turnDetection?: TurnDetectionMode;

  readonly options: VoiceOptions;

  private agent?: Agent;
  private activity?: AgentActivity;
  private nextActivity?: AgentActivity;
  private started = false;
  private userState: UserState = 'listening';

  private roomIO?: RoomIO;
  private logger = log();

  private _chatCtx: ChatContext;
  private _userData: UserData | undefined;
  private _agentState: AgentState = 'initializing';

  private _input: AgentInput;
  private _output: AgentOutput;

  private closingTask: Promise<void> | null = null;
  private userAwayTimer: NodeJS.Timeout | null = null;

  private sessionSpan?: Span;
  private userSpeakingSpan?: Span;
  private agentSpeakingSpan?: Span;

  /** @internal */
  _recorderIO?: RecorderIO;

  /** @internal */
  rootSpanContext?: Context;

  /** @internal */
  _recordedEvents: AgentEvent[] = [];

  /** @internal */
  _enableRecording = false;

  /** @internal - Timestamp when the session started (milliseconds) */
  _startedAt?: number;

  constructor(opts: AgentSessionOptions<UserData>) {
    super();

    const {
      vad,
      stt,
      llm,
      tts,
      turnDetection,
      userData,
      voiceOptions = defaultVoiceOptions,
    } = opts;

    this.vad = vad;

    if (typeof stt === 'string') {
      this.stt = InferenceSTT.fromModelString(stt);
    } else {
      this.stt = stt;
    }

    if (typeof llm === 'string') {
      this.llm = InferenceLLM.fromModelString(llm);
    } else {
      this.llm = llm;
    }

    if (typeof tts === 'string') {
      this.tts = InferenceTTS.fromModelString(tts);
    } else {
      this.tts = tts;
    }

    this.turnDetection = turnDetection;
    this._userData = userData;

    // configurable IO
    this._input = new AgentInput(this.onAudioInputChanged);
    this._output = new AgentOutput(this.onAudioOutputChanged, this.onTextOutputChanged);

    // This is the "global" chat context, it holds the entire conversation history
    this._chatCtx = ChatContext.empty();
    this.options = { ...defaultVoiceOptions, ...voiceOptions };

    this._onUserInputTranscribed = this._onUserInputTranscribed.bind(this);
    this.on(AgentSessionEventTypes.UserInputTranscribed, this._onUserInputTranscribed);
  }

  emit<K extends keyof AgentSessionCallbacks>(
    event: K,
    ...args: Parameters<AgentSessionCallbacks[K]>
  ): boolean {
    const eventData = args[0] as AgentEvent;
    this._recordedEvents.push(eventData);
    return super.emit(event, ...args);
  }

  get input(): AgentInput {
    return this._input;
  }

  get output(): AgentOutput {
    return this._output;
  }

  get userData(): UserData {
    if (this._userData === undefined) {
      throw new Error('Voice agent userData is not set');
    }

    return this._userData;
  }

  get history(): ChatContext {
    return this._chatCtx;
  }

  set userData(value: UserData) {
    this._userData = value;
  }

  private async _startImpl({
    agent,
    room,
    inputOptions,
    outputOptions,
    span,
  }: {
    agent: Agent;
    room: Room;
    inputOptions?: Partial<RoomInputOptions>;
    outputOptions?: Partial<RoomOutputOptions>;
    span: Span;
  }): Promise<void> {
    span.setAttribute(traceTypes.ATTR_AGENT_LABEL, agent.id);

    this.agent = agent;
    this._updateAgentState('initializing');

    const tasks: Promise<void>[] = [];
    // Check for existing input/output configuration and warn if needed
    if (this.input.audio && inputOptions?.audioEnabled !== false) {
      this.logger.warn('RoomIO audio input is enabled but input.audio is already set, ignoring..');
    }

    if (this.output.audio && outputOptions?.audioEnabled !== false) {
      this.logger.warn(
        'RoomIO audio output is enabled but output.audio is already set, ignoring..',
      );
    }

    if (this.output.transcription && outputOptions?.transcriptionEnabled !== false) {
      this.logger.warn(
        'RoomIO transcription output is enabled but output.transcription is already set, ignoring..',
      );
    }

    this.roomIO = new RoomIO({
      agentSession: this,
      room,
      inputOptions,
      outputOptions,
    });
    this.roomIO.start();

    let ctx: JobContext | undefined = undefined;
    try {
      ctx = getJobContext();
    } catch (error) {
      // JobContext is not available in evals
    }

    if (ctx) {
      if (ctx.room === room && !room.isConnected) {
        this.logger.debug('Auto-connecting to room via job context');
        tasks.push(ctx.connect());
      }

      if (ctx._primaryAgentSession === undefined) {
        ctx._primaryAgentSession = this;
      } else if (this._enableRecording) {
        throw new Error(
          'Only one `AgentSession` can be the primary at a time. If you want to ignore primary designation, use `session.start({ record: false })`.',
        );
      }

      this.logger.info(
        {
          input: this.input.audio,
          output: this.output.audio,
          enableRecording: this._enableRecording,
        },
        'Recording audio input and output',
      );
      if (this.input.audio && this.output.audio && this._enableRecording) {
        this._recorderIO = new RecorderIO({ agentSession: this });
        this.input.audio = this._recorderIO.recordInput(this.input.audio);
        this.output.audio = this._recorderIO.recordOutput(this.output.audio);

        // Start recording to session directory
        const sessionDir = ctx.sessionDirectory;
        if (sessionDir) {
          tasks.push(this._recorderIO.start(`${sessionDir}/audio.ogg`));
        }
      }
    }

    // TODO(AJS-265): add shutdown callback to job context
    tasks.push(this.updateActivity(this.agent));

    await Promise.allSettled(tasks);

    // Log used IO configuration
    this.logger.debug(
      `using audio io: ${this.input.audio ? '`' + this.input.audio.constructor.name + '`' : '(none)'} -> \`AgentSession\` -> ${this.output.audio ? '`' + this.output.audio.constructor.name + '`' : '(none)'}`,
    );

    this.logger.debug(
      `using transcript io: \`AgentSession\` -> ${this.output.transcription ? '`' + this.output.transcription.constructor.name + '`' : '(none)'}`,
    );

    this.started = true;
    this._startedAt = Date.now();
    this._updateAgentState('listening');
  }

  async start({
    agent,
    room,
    inputOptions,
    outputOptions,
    record,
  }: {
    agent: Agent;
    room: Room;
    inputOptions?: Partial<RoomInputOptions>;
    outputOptions?: Partial<RoomOutputOptions>;
    record?: boolean;
  }): Promise<void> {
    if (this.started) {
      return;
    }

    let ctx: JobContext | undefined = undefined;
    try {
      ctx = getJobContext();

      if (record === undefined) {
        record = ctx.job.enableRecording;
      }

      this._enableRecording = record;

      if (this._enableRecording) {
        ctx.initRecording();
      }
    } catch (error) {
      // JobContext is not available in evals
    }

    this.sessionSpan = tracer.startSpan({
      name: 'agent_session',
      context: ROOT_CONTEXT,
    });

    this.rootSpanContext = trace.setSpan(ROOT_CONTEXT, this.sessionSpan);

    await this._startImpl({
      agent,
      room,
      inputOptions,
      outputOptions,
      span: this.sessionSpan,
    });
  }

  updateAgent(agent: Agent): void {
    this.agent = agent;

    if (this.started) {
      this.updateActivity(agent);
    }
  }

  commitUserTurn() {
    if (!this.activity) {
      throw new Error('AgentSession is not running');
    }

    this.activity.commitUserTurn();
  }

  clearUserTurn() {
    if (!this.activity) {
      throw new Error('AgentSession is not running');
    }
    this.activity.clearUserTurn();
  }

  say(
    text: string | ReadableStream<string>,
    options?: {
      audio?: ReadableStream<AudioFrame>;
      allowInterruptions?: boolean;
      addToChatCtx?: boolean;
    },
  ): SpeechHandle {
    if (!this.activity) {
      throw new Error('AgentSession is not running');
    }

    return this.activity.say(text, options);
  }

  interrupt() {
    if (!this.activity) {
      throw new Error('AgentSession is not running');
    }
    return this.activity.interrupt();
  }

  generateReply(options?: {
    userInput?: string;
    instructions?: string;
    toolChoice?: ToolChoice;
    allowInterruptions?: boolean;
  }): SpeechHandle {
    if (!this.activity) {
      throw new Error('AgentSession is not running');
    }

    const userMessage = options?.userInput
      ? new ChatMessage({
          role: 'user',
          content: options.userInput,
        })
      : undefined;

    if (this.activity.draining) {
      if (!this.nextActivity) {
        throw new Error('AgentSession is closing, cannot use generateReply()');
      }
      return this.nextActivity.generateReply({ userMessage, ...options });
    }

    return this.activity.generateReply({ userMessage, ...options });
  }

  private async updateActivity(agent: Agent): Promise<void> {
    const runWithContext = async () => {
      // TODO(AJS-129): add lock to agent activity core lifecycle
      this.nextActivity = new AgentActivity(agent, this);

      const previousActivity = this.activity;

      if (this.activity) {
        await this.activity.drain();
        await this.activity.close();
      }

      this.activity = this.nextActivity;
      this.nextActivity = undefined;

      this._chatCtx.insert(
        new AgentHandoffItem({
          oldAgentId: previousActivity?.agent.id,
          newAgentId: agent.id,
        }),
      );
      this.logger.debug({ previousActivity, agent }, 'Agent handoff inserted into chat context');

      await this.activity.start();

      if (this._input.audio) {
        this.activity.attachAudioInput(this._input.audio.stream);
      }
    };

    // Run within session span context if available
    if (this.rootSpanContext) {
      return otelContext.with(this.rootSpanContext, runWithContext);
    }

    return runWithContext();
  }

  get chatCtx(): ChatContext {
    return this._chatCtx.copy();
  }

  get agentState(): AgentState {
    return this._agentState;
  }

  get currentAgent(): Agent {
    if (!this.agent) {
      throw new Error('AgentSession is not running');
    }

    return this.agent;
  }

  async close(): Promise<void> {
    await this.closeImpl(CloseReason.USER_INITIATED);
  }

  /** @internal */
  _closeSoon({
    reason,
    drain = false,
    error = null,
  }: {
    reason: CloseReason;
    drain?: boolean;
    error?: RealtimeModelError | STTError | TTSError | LLMError | null;
  }): void {
    if (this.closingTask) {
      return;
    }
    this.closeImpl(reason, error, drain);
  }

  /** @internal */
  _onError(error: RealtimeModelError | STTError | TTSError | LLMError): void {
    if (this.closingTask || error.recoverable) {
      return;
    }

    this.logger.error(error, 'AgentSession is closing due to unrecoverable error');

    this.closingTask = (async () => {
      await this.closeImpl(CloseReason.ERROR, error);
    })().then(() => {
      this.closingTask = null;
    });
  }

  /** @internal */
  _conversationItemAdded(item: ChatMessage): void {
    this._chatCtx.insert(item);
    this.emit(AgentSessionEventTypes.ConversationItemAdded, createConversationItemAddedEvent(item));
  }

  /** @internal */
  _toolItemsAdded(items: (FunctionCall | FunctionCallOutput)[]): void {
    this._chatCtx.insert(items);
  }

  /** @internal */
  _updateAgentState(state: AgentState) {
    if (this._agentState === state) {
      return;
    }

    if (state === 'speaking') {
      // TODO(brian): PR4 - Track error counts

      if (this.agentSpeakingSpan === undefined) {
        this.agentSpeakingSpan = tracer.startSpan({
          name: 'agent_speaking',
          context: this.rootSpanContext,
        });

        // TODO(brian): PR4 - Set participant attributes if roomIO.room.localParticipant is available
        // (Ref: Python agent_session.py line 1161-1164)
      }
    } else if (this.agentSpeakingSpan !== undefined) {
      // TODO(brian): PR4 - Set ATTR_END_TIME attribute if available
      this.agentSpeakingSpan.end();
      this.agentSpeakingSpan = undefined;
    }

    const oldState = this._agentState;
    this._agentState = state;

    // Handle user away timer based on state changes
    if (state === 'listening' && this.userState === 'listening') {
      this._setUserAwayTimer();
    } else {
      this._cancelUserAwayTimer();
    }

    this.emit(
      AgentSessionEventTypes.AgentStateChanged,
      createAgentStateChangedEvent(oldState, state),
    );
  }

  /** @internal */
  _updateUserState(state: UserState, _lastSpeakingTime?: number) {
    if (this.userState === state) {
      return;
    }

    if (state === 'speaking' && this.userSpeakingSpan === undefined) {
      this.userSpeakingSpan = tracer.startSpan({
        name: 'user_speaking',
        context: this.rootSpanContext,
      });

      // TODO(brian): PR4 - Set participant attributes if roomIO.linkedParticipant is available
      // (Ref: Python agent_session.py line 1192-1195)
    } else if (this.userSpeakingSpan !== undefined) {
      // TODO(brian): PR4 - Set ATTR_END_TIME attribute with lastSpeakingTime if available
      this.userSpeakingSpan.end();
      this.userSpeakingSpan = undefined;
    }

    const oldState = this.userState;
    this.userState = state;

    // Handle user away timer based on state changes
    if (state === 'listening' && this._agentState === 'listening') {
      this._setUserAwayTimer();
    } else {
      this._cancelUserAwayTimer();
    }

    this.emit(
      AgentSessionEventTypes.UserStateChanged,
      createUserStateChangedEvent(oldState, state),
    );
  }

  // -- User changed input/output streams/sinks --
  private onAudioInputChanged(): void {
    if (!this.started) {
      return;
    }

    if (this.activity && this._input.audio) {
      this.activity.attachAudioInput(this._input.audio.stream);
    }
  }

  private onAudioOutputChanged(): void {}

  private onTextOutputChanged(): void {}

  private _setUserAwayTimer(): void {
    this._cancelUserAwayTimer();

    if (this.options.userAwayTimeout === null || this.options.userAwayTimeout === undefined) {
      return;
    }

    if (this.roomIO && !this.roomIO.isParticipantAvailable) {
      return;
    }

    this.userAwayTimer = setTimeout(() => {
      this.logger.debug('User away timeout triggered');
      this._updateUserState('away');
    }, this.options.userAwayTimeout * 1000);
  }

  private _cancelUserAwayTimer(): void {
    if (this.userAwayTimer !== null) {
      clearTimeout(this.userAwayTimer);
      this.userAwayTimer = null;
    }
  }

  private _onUserInputTranscribed(ev: UserInputTranscribedEvent): void {
    if (this.userState === 'away' && ev.isFinal) {
      this.logger.debug('User returned from away state due to speech input');
      this._updateUserState('listening');
    }
  }

  private async closeImpl(
    reason: CloseReason,
    error: RealtimeModelError | LLMError | TTSError | STTError | null = null,
    drain: boolean = false,
  ): Promise<void> {
    if (this.rootSpanContext) {
      return otelContext.with(this.rootSpanContext, async () => {
        await this.closeImplInner(reason, error, drain);
      });
    }

    return this.closeImplInner(reason, error, drain);
  }

  private async closeImplInner(
    reason: CloseReason,
    error: RealtimeModelError | LLMError | TTSError | STTError | null = null,
    drain: boolean = false,
  ): Promise<void> {
    if (!this.started) {
      return;
    }

    this._cancelUserAwayTimer();
    this.off(AgentSessionEventTypes.UserInputTranscribed, this._onUserInputTranscribed);

    if (this.activity) {
      if (!drain) {
        try {
          this.activity.interrupt();
        } catch (error) {
          // TODO(shubhra): force interrupt or wait for it to finish?
          // it might be an audio played from the error callback
        }
      }
      await this.activity.drain();
      // wait any uninterruptible speech to finish
      await this.activity.currentSpeech?.waitForPlayout();
      this.activity.detachAudioInput();
    }

    // Close recorder before detaching inputs/outputs (keep reference for session report)
    if (this._recorderIO) {
      await this._recorderIO.close();
    }

    // detach the inputs and outputs
    this.input.audio = null;
    this.output.audio = null;
    this.output.transcription = null;

    await this.roomIO?.close();
    this.roomIO = undefined;

    await this.activity?.close();
    this.activity = undefined;

    if (this.sessionSpan) {
      this.sessionSpan.end();
      this.sessionSpan = undefined;
    }

    if (this.userSpeakingSpan) {
      this.userSpeakingSpan.end();
      this.userSpeakingSpan = undefined;
    }

    if (this.agentSpeakingSpan) {
      this.agentSpeakingSpan.end();
      this.agentSpeakingSpan = undefined;
    }

    this.started = false;

    this.emit(AgentSessionEventTypes.Close, createCloseEvent(reason, error));

    this.userState = 'listening';
    this._agentState = 'initializing';
    this.rootSpanContext = undefined;

    this.logger.info({ reason, error }, 'AgentSession closed');
  }
}<|MERGE_RESOLUTION|>--- conflicted
+++ resolved
@@ -15,20 +15,9 @@
   type STTModelString,
   type TTSModelString,
 } from '../inference/index.js';
-<<<<<<< HEAD
-import { JobContext, getJobContext } from '../job.js';
-import {
-  AgentHandoffItem,
-  ChatContext,
-  ChatMessage,
-  FunctionCall,
-  FunctionCallOutput,
-} from '../llm/chat_context.js';
-=======
-import { getJobContext } from '../job.js';
+import { type JobContext, getJobContext } from '../job.js';
 import type { FunctionCall, FunctionCallOutput } from '../llm/chat_context.js';
 import { AgentHandoffItem, ChatContext, ChatMessage } from '../llm/chat_context.js';
->>>>>>> b1ba4de9
 import type { LLM, RealtimeModel, RealtimeModelError, ToolChoice } from '../llm/index.js';
 import type { LLMError } from '../llm/llm.js';
 import { log } from '../log.js';
