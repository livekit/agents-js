// SPDX-FileCopyrightText: 2024 LiveKit, Inc.
//
// SPDX-License-Identifier: Apache-2.0
import type { AudioFrame, Room } from '@livekit/rtc-node';
import type { TypedEventEmitter as TypedEmitter } from '@livekit/typed-emitter';
import { EventEmitter } from 'node:events';
import type { ReadableStream } from 'node:stream/web';
import { ChatContext, ChatMessage } from '../llm/chat_context.js';
import type { LLM, RealtimeModel, ToolChoice } from '../llm/index.js';
import { log } from '../log.js';
import type { STT } from '../stt/index.js';
import type { TTS } from '../tts/tts.js';
import type { VAD } from '../vad.js';
import type { Agent } from './agent.js';
import { AgentActivity } from './agent_activity.js';
import type { _TurnDetector } from './audio_recognition.js';
import {
  AgentSessionEventTypes,
  type AgentState,
  type AgentStateChangedEvent,
  type CloseEvent,
  CloseReason,
  type ConversationItemAddedEvent,
  type ErrorEvent,
  type FunctionToolsExecutedEvent,
  type MetricsCollectedEvent,
  type SpeechCreatedEvent,
  type UserInputTranscribedEvent,
  type UserState,
  type UserStateChangedEvent,
  createAgentStateChangedEvent,
  createCloseEvent,
  createConversationItemAddedEvent,
  createUserStateChangedEvent,
} from './events.js';
import { AgentInput, AgentOutput } from './io.js';
import { RoomIO, type RoomInputOptions, type RoomOutputOptions } from './room_io/index.js';
import type { UnknownUserData } from './run_context.js';
import type { SpeechHandle } from './speech_handle.js';

export interface VoiceOptions {
  allowInterruptions: boolean;
  discardAudioIfUninterruptible: boolean;
  minInterruptionDuration: number;
  minInterruptionWords: number;
  minEndpointingDelay: number;
  maxEndpointingDelay: number;
  maxToolSteps: number;
}

const defaultVoiceOptions: VoiceOptions = {
  allowInterruptions: true,
  discardAudioIfUninterruptible: true,
  minInterruptionDuration: 500,
  minInterruptionWords: 0,
  minEndpointingDelay: 500,
  maxEndpointingDelay: 6000,
  maxToolSteps: 3,
} as const;

export type TurnDetectionMode = 'stt' | 'vad' | 'realtime_llm' | 'manual' | _TurnDetector;

export type AgentSessionCallbacks = {
  [AgentSessionEventTypes.UserInputTranscribed]: (ev: UserInputTranscribedEvent) => void;
  [AgentSessionEventTypes.AgentStateChanged]: (ev: AgentStateChangedEvent) => void;
  [AgentSessionEventTypes.UserStateChanged]: (ev: UserStateChangedEvent) => void;
  [AgentSessionEventTypes.ConversationItemAdded]: (ev: ConversationItemAddedEvent) => void;
  [AgentSessionEventTypes.FunctionToolsExecuted]: (ev: FunctionToolsExecutedEvent) => void;
  [AgentSessionEventTypes.MetricsCollected]: (ev: MetricsCollectedEvent) => void;
  [AgentSessionEventTypes.SpeechCreated]: (ev: SpeechCreatedEvent) => void;
<<<<<<< HEAD
  [AgentSessionEventTypes.Close]: (ev: CloseEvent) => void;
=======
  [AgentSessionEventTypes.Error]: (ev: ErrorEvent) => void;
>>>>>>> 026114e1
};

export type AgentSessionOptions<UserData = UnknownUserData> = {
  turnDetection?: TurnDetectionMode;
  stt?: STT;
  vad?: VAD;
  llm?: LLM | RealtimeModel;
  tts?: TTS;
  userData?: UserData;
  voiceOptions?: Partial<VoiceOptions>;
};

export class AgentSession<
  UserData = UnknownUserData,
> extends (EventEmitter as new () => TypedEmitter<AgentSessionCallbacks>) {
  vad?: VAD;
  stt?: STT;
  llm?: LLM | RealtimeModel;
  tts?: TTS;
  turnDetection?: TurnDetectionMode;

  readonly options: VoiceOptions;

  private agent?: Agent;
  private activity?: AgentActivity;
  private nextActivity?: AgentActivity;
  private started = false;
  private userState: UserState = 'listening';

  private roomIO?: RoomIO;
  private logger = log();

  private _chatCtx: ChatContext;
  private _userData: UserData | undefined;
  private _agentState: AgentState = 'initializing';

  private _input: AgentInput;
  private _output: AgentOutput;

  constructor(opts: AgentSessionOptions<UserData>) {
    super();

    const {
      vad,
      stt,
      llm,
      tts,
      turnDetection,
      userData,
      voiceOptions = defaultVoiceOptions,
    } = opts;

    this.vad = vad;
    this.stt = stt;
    this.llm = llm;
    this.tts = tts;
    this.turnDetection = turnDetection;
    this._userData = userData;

    // configurable IO
    this._input = new AgentInput(this.onAudioInputChanged);
    this._output = new AgentOutput(this.onAudioOutputChanged, this.onTextOutputChanged);

    // This is the "global" chat context, it holds the entire conversation history
    this._chatCtx = ChatContext.empty();
    this.options = { ...defaultVoiceOptions, ...voiceOptions };
  }

  get input(): AgentInput {
    return this._input;
  }

  get output(): AgentOutput {
    return this._output;
  }

  get userData(): UserData {
    if (this._userData === undefined) {
      throw new Error('Voice agent userData is not set');
    }

    return this._userData;
  }

  set userData(value: UserData) {
    this._userData = value;
  }

  async start({
    agent,
    room,
    inputOptions,
    outputOptions,
  }: {
    agent: Agent;
    room: Room;
    inputOptions?: Partial<RoomInputOptions>;
    outputOptions?: Partial<RoomOutputOptions>;
  }): Promise<void> {
    if (this.started) {
      return;
    }

    this.agent = agent;
    this._updateAgentState('initializing');

    // Check for existing input/output configuration and warn if needed
    if (this.input.audio && inputOptions?.audioEnabled !== false) {
      this.logger.warn('RoomIO audio input is enabled but input.audio is already set, ignoring..');
    }

    if (this.output.audio && outputOptions?.audioEnabled !== false) {
      this.logger.warn(
        'RoomIO audio output is enabled but output.audio is already set, ignoring..',
      );
    }

    if (this.output.transcription && outputOptions?.transcriptionEnabled !== false) {
      this.logger.warn(
        'RoomIO transcription output is enabled but output.transcription is already set, ignoring..',
      );
    }

    this.roomIO = new RoomIO({
      agentSession: this,
      room,
      inputOptions,
      outputOptions,
    });
    this.roomIO.start();

    this.updateActivity(this.agent);

    // Log used IO configuration
    this.logger.debug(
      `using audio io: ${this.input.audio ? '`' + this.input.audio.constructor.name + '`' : '(none)'} -> \`AgentSession\` -> ${this.output.audio ? '`' + this.output.audio.constructor.name + '`' : '(none)'}`,
    );

    this.logger.debug(
      `using transcript io: \`AgentSession\` -> ${this.output.transcription ? '`' + this.output.transcription.constructor.name + '`' : '(none)'}`,
    );

    this.logger.debug('AgentSession started');
    this.started = true;
    this._updateAgentState('listening');
  }

  updateAgent(agent: Agent): void {
    this.agent = agent;

    if (this.started) {
      this.updateActivity(agent);
    }
  }

  commitUserTurn() {
    if (!this.activity) {
      throw new Error('AgentSession is not running');
    }

    this.activity.commitUserTurn();
  }

  clearUserTurn() {
    if (!this.activity) {
      throw new Error('AgentSession is not running');
    }
    this.activity.clearUserTurn();
  }

  say(
    text: string | ReadableStream<string>,
    options?: {
      audio?: ReadableStream<AudioFrame>;
      allowInterruptions?: boolean;
      addToChatCtx?: boolean;
    },
  ): SpeechHandle {
    if (!this.activity) {
      throw new Error('AgentSession is not running');
    }

    return this.activity.say(text, options);
  }

  interrupt() {
    if (!this.activity) {
      throw new Error('AgentSession is not running');
    }
    return this.activity.interrupt();
  }

  generateReply(options?: {
    userInput?: string;
    instructions?: string;
    toolChoice?: ToolChoice;
    allowInterruptions?: boolean;
  }): SpeechHandle {
    if (!this.activity) {
      throw new Error('AgentSession is not running');
    }

    const userMessage = options?.userInput
      ? new ChatMessage({
          role: 'user',
          content: options.userInput,
        })
      : undefined;

    if (this.activity.draining) {
      if (!this.nextActivity) {
        throw new Error('AgentSession is closing, cannot use generateReply()');
      }
      return this.nextActivity.generateReply({ userMessage, ...options });
    }

    return this.activity.generateReply({ userMessage, ...options });
  }

  private async updateActivity(agent: Agent): Promise<void> {
    // TODO(AJS-129): add lock to agent activity core lifecycle
    this.nextActivity = new AgentActivity(agent, this);

    if (this.activity) {
      await this.activity.drain();
      await this.activity.close();
    }

    this.activity = this.nextActivity;
    this.nextActivity = undefined;

    await this.activity.start();

    if (this._input.audio) {
      this.activity.attachAudioInput(this._input.audio.stream);
    }
  }

  get chatCtx(): ChatContext {
    return this._chatCtx.copy();
  }

  get agentState(): AgentState {
    return this._agentState;
  }

  get currentAgent(): Agent {
    if (!this.agent) {
      throw new Error('AgentSession is not running');
    }

    return this.agent;
  }

  async close(): Promise<void> {
    await this.closeImpl(CloseReason.USER_INITIATED);
  }

  /** @internal */
  _conversationItemAdded(item: ChatMessage): void {
    this._chatCtx.insert(item);
    this.emit(AgentSessionEventTypes.ConversationItemAdded, createConversationItemAddedEvent(item));
  }

  /** @internal */
  _updateAgentState(state: AgentState) {
    if (this._agentState === state) {
      return;
    }

    const oldState = this._agentState;
    this._agentState = state;
    this.emit(
      AgentSessionEventTypes.AgentStateChanged,
      createAgentStateChangedEvent(oldState, state),
    );
  }

  /** @internal */
  _updateUserState(state: UserState) {
    if (this.userState === state) {
      return;
    }

    const oldState = this.userState;
    this.userState = state;
    this.emit(
      AgentSessionEventTypes.UserStateChanged,
      createUserStateChangedEvent(oldState, state),
    );
  }

  // -- User changed input/output streams/sinks --
  private onAudioInputChanged(): void {
    if (!this.started) {
      return;
    }

    if (this.activity && this._input.audio) {
      this.activity.attachAudioInput(this._input.audio.stream);
    }
  }

  private onAudioOutputChanged(): void {}

  private onTextOutputChanged(): void {}

  private async closeImpl(reason: CloseReason, error: Error | null = null): Promise<void> {
    if (!this.started) {
      return;
    }

    try {
      await this.activity?.interrupt().await;
    } catch (error) {
      // uninterruptible speech
      // TODO(shubhra): force interrupt or wait for it to finish?
      // it might be an audio played from the error callback
      this.logger.error(error, 'Failed to interrupt activity');
    }

    await this.activity?.drain();
    await this.activity?.currentSpeech?.waitForPlayout();

    // detach the inputs and outputs
    this.input.audio = null;
    this.output.audio = null;
    this.output.transcription = null;

    this.roomIO?.close();
    this.roomIO = undefined;

    this.activity?.close();
    this.activity = undefined;

    this.started = false;

    this.emit(AgentSessionEventTypes.Close, createCloseEvent(reason, error));

    this.userState = 'listening';
    this._agentState = 'initializing';
  }
}<|MERGE_RESOLUTION|>--- conflicted
+++ resolved
@@ -68,11 +68,8 @@
   [AgentSessionEventTypes.FunctionToolsExecuted]: (ev: FunctionToolsExecutedEvent) => void;
   [AgentSessionEventTypes.MetricsCollected]: (ev: MetricsCollectedEvent) => void;
   [AgentSessionEventTypes.SpeechCreated]: (ev: SpeechCreatedEvent) => void;
-<<<<<<< HEAD
+  [AgentSessionEventTypes.Error]: (ev: ErrorEvent) => void;
   [AgentSessionEventTypes.Close]: (ev: CloseEvent) => void;
-=======
-  [AgentSessionEventTypes.Error]: (ev: ErrorEvent) => void;
->>>>>>> 026114e1
 };
 
 export type AgentSessionOptions<UserData = UnknownUserData> = {
