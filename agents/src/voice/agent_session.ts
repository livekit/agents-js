// SPDX-FileCopyrightText: 2024 LiveKit, Inc.
//
// SPDX-License-Identifier: Apache-2.0
import type { AudioFrame, AudioSource, Room } from '@livekit/rtc-node';
import type { ReadableStream } from 'node:stream/web';
import { ChatContext } from '../llm/chat_context.js';
import { log } from '../log.js';
import type { AgentState } from '../pipeline/index.js';
import type { STT } from '../stt/index.js';
import type { VAD } from '../vad.js';
import type { Agent } from './agent.js';
import { AgentActivity } from './agent_activity.js';
import type { UserState } from './events.js';
import { RoomIO } from './room_io.js';

export interface VoiceOptions {
  allow_interruptions: boolean;
  discard_audio_if_uninterruptible: boolean;
  min_interruption_duration: number;
  min_interruption_words: number;
  min_endpointing_delay: number;
  max_endpointing_delay: number;
  max_tool_steps: number;
}

const defaultVoiceOptions: VoiceOptions = {
  allow_interruptions: true,
  discard_audio_if_uninterruptible: true,
  min_interruption_duration: 0.5,
  min_interruption_words: 0,
  min_endpointing_delay: 0.5,
  max_endpointing_delay: 6.0,
  max_tool_steps: 3,
} as const;

export class AgentSession {
  vad: VAD;
  stt: STT;

  private agent?: Agent;
  private activity?: AgentActivity;
  private nextActivity?: AgentActivity;
  private started = false;
  private userState: UserState = 'listening';
  private agentState: AgentState = 'initializing';

  private roomIO?: RoomIO;
  private logger = log();
  private _chatCtx: ChatContext;
  private _options: VoiceOptions;
  /** @internal */
  audioInput?: ReadableStream<AudioFrame>;
  /** @internal */
  audioOutput?: AudioSource;

  constructor(vad: VAD, stt: STT, options?: Partial<VoiceOptions>) {
    this.vad = vad;
    this.stt = stt;
    // TODO(shubhra): Add tools to chat context initalzation
    this._chatCtx = new ChatContext();
    this._options = { ...defaultVoiceOptions, ...options };
  }

  async start(agent: Agent, room: Room): Promise<void> {
    if (this.started) {
      return;
    }

    this.agent = agent;

    if (this.agent) {
      await this.updateActivity(this.agent);
    }

    // TODO(AJS-38): update with TTS sample rate and num channels
    this.roomIO = new RoomIO(this, room, 0, 0);
    this.roomIO.start();

    if (this.audioInput) {
      this.activity?.updateAudioInput(this.audioInput);
    }

    this.logger.debug('AgentSession started');
    this.started = true;
  }

  private async updateActivity(agent: Agent): Promise<void> {
    this.nextActivity = new AgentActivity(agent, this);

    // TODO(shubhra): Drain and close the old activity

    this.activity = this.nextActivity;
    this.nextActivity = undefined;

    if (this.activity) {
      await this.activity.start();
    }
  }

<<<<<<< HEAD
  get chatCtx(): ChatContext {
    // TODO(shubhra): Return a readonly object
    return this._chatCtx;
  }

  get options(): VoiceOptions {
    return this._options;
=======
  /** @internal */
  _updateAgentState(state: AgentState) {
    this.agentState = state;
  }

  /** @internal */
  _updateUserState(state: UserState) {
    this.userState = state;
>>>>>>> 4cf30596
  }
}<|MERGE_RESOLUTION|>--- conflicted
+++ resolved
@@ -97,7 +97,6 @@
     }
   }
 
-<<<<<<< HEAD
   get chatCtx(): ChatContext {
     // TODO(shubhra): Return a readonly object
     return this._chatCtx;
@@ -105,7 +104,8 @@
 
   get options(): VoiceOptions {
     return this._options;
-=======
+  }
+
   /** @internal */
   _updateAgentState(state: AgentState) {
     this.agentState = state;
@@ -114,6 +114,5 @@
   /** @internal */
   _updateUserState(state: UserState) {
     this.userState = state;
->>>>>>> 4cf30596
   }
 }