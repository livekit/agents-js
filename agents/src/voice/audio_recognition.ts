// SPDX-FileCopyrightText: 2025 LiveKit, Inc.
//
// SPDX-License-Identifier: Apache-2.0
import type { AudioFrame } from '@livekit/rtc-node';
import { delay } from '@std/async';
import { ReadableStream } from 'node:stream/web';
import { type ChatContext, ChatRole } from '../llm/chat_context.js';
import { log } from '../log.js';
import { DeferredReadableStream } from '../stream/deferred_stream.js';
import { type SpeechEvent, SpeechEventType } from '../stt/stt.js';
import type { AbortableTask } from '../utils.js';
import { createTask } from '../utils.js';
import { type VAD, type VADEvent, VADEventType } from '../vad.js';
import type { TurnDetectionMode } from './agent_session.js';
import type { STTNode } from './io.js';

export interface EndOfTurnInfo {
  newTranscript: string;
  transcriptionDelay: number;
  endOfUtteranceDelay: number;
}

export interface RecognitionHooks {
  onStartOfSpeech: (ev: VADEvent) => void;
  onEndOfSpeech: (ev: VADEvent) => void;
  onVADInferenceDone: (ev: VADEvent) => void;
  onInterimTranscript: (ev: SpeechEvent) => void;
  onFinalTranscript: (ev: SpeechEvent) => void;
  onEndOfTurn: (info: EndOfTurnInfo) => Promise<boolean>;

  retrieveChatCtx: () => ChatContext;
}

export interface _TurnDetector {
  unlikelyThreshold: (language?: string) => number | null;
  supportsLanguage: (language?: string) => boolean;

  predictEndOfTurn(chatCtx: ChatContext): Promise<number>;
}

export class AudioRecognition {
  private deferredInputStream: DeferredReadableStream<AudioFrame>;
  private vadStreamProcessor?: Promise<void>;
  private sttStreamProcessor?: Promise<void>;
  private logger = log();
  private lastFinalTranscriptTime = 0;
  private audioTranscript = '';
  private audioInterimTranscript = '';
  private lastSpeakingTime = 0;
  private userTurnCommitted = false;
  private speaking = false;

  // all abortable tasks
  private bounceEOUTask?: AbortableTask<void>;

  constructor(
    private readonly hooks: RecognitionHooks,
    private vad: VAD,
    private readonly minEndpointingDelay: number,
    private readonly maxEndpointingDelay: number,
    private stt?: STTNode,
    private turnDetectionMode?: TurnDetectionMode,
    private turnDetector?: _TurnDetector,
    private lastLanguage?: string,
  ) {
    this.deferredInputStream = new DeferredReadableStream<AudioFrame>();
  }

  async start() {
    const [vadInputStream, sttInputStream] = this.deferredInputStream.stream.tee();
    this.vadStreamProcessor = this.vadTask(vadInputStream).catch((err) => {
      this.logger.error(`Error in VAD task: ${err}`);
    });
    this.sttStreamProcessor = this.sttTask(sttInputStream).catch((err) => {
      this.logger.error(`Error in STT task: ${err}`);
    });
  }

  private get vadBaseTurnDetection() {
    return this.turnDetectionMode === undefined || this.turnDetectionMode === 'vad';
  }

  private async onSTTEvent(ev: SpeechEvent) {
    if (
      this.turnDetectionMode === 'manual' &&
      this.userTurnCommitted &&
      (this.bounceEOUTask === undefined ||
        this.bounceEOUTask.done ||
        ev.type == SpeechEventType.INTERIM_TRANSCRIPT)
    ) {
      // ignore stt event if user turn already committed and EOU task is done
      // or it's an interim transcript
      this.logger.debug(
        {
          userTurnCommitted: this.userTurnCommitted,
          eouTaskDone: this.eouTaskDone?.done,
          evType: ev.type,
          turnDetectionMode: this.turnDetectionMode,
        },
        'ignoring stt event',
      );
      return;
    }

    switch (ev.type) {
      case SpeechEventType.FINAL_TRANSCRIPT:
        this.hooks.onFinalTranscript(ev);
        const transcript = ev.alternatives?.[0]?.text;
        this.lastLanguage = ev.alternatives?.[0]?.language;

        if (!transcript) {
          this.logger.debug('stt final transcript received but no transcript');
          return;
        }

        this.logger.debug(
          {
            user_transcript: transcript,
            language: this.lastLanguage,
          },
          'received user transcript',
        );

        this.lastFinalTranscriptTime = Date.now();
        this.audioTranscript += ` ${transcript}`;
        this.audioTranscript = this.audioTranscript.trimStart();
        this.audioInterimTranscript = '';

        if (!this.speaking) {
          if (!this.vad) {
            // Copied from python agents:
            // vad disabled, use stt timestamp
            // TODO: this would screw up transcription latency metrics
            // but we'll live with it for now.
            // the correct way is to ensure STT fires SpeechEventType.END_OF_SPEECH
            // and using that timestamp for _last_speaking_time
            this.lastSpeakingTime = Date.now();
          }

          if (this.vadBaseTurnDetection || this.userTurnCommitted) {
            const chatCtx = this.hooks.retrieveChatCtx();
            this.logger.debug('running EOU detection on stt FINAL_TRANSCRIPT');
            this.runEOUDetection(chatCtx);
          }
        }
        break;
      case SpeechEventType.INTERIM_TRANSCRIPT:
        this.hooks.onInterimTranscript(ev);
        this.audioInterimTranscript = ev.alternatives?.[0]?.text ?? '';
        break;
    }
  }

  private async runEOUDetection(chatCtx: ChatContext) {
    this.logger.debug(
      {
        stt: this.stt,
        audioTranscript: this.audioTranscript,
        turnDetectionMode: this.turnDetectionMode,
      },
      'running EOU detection',
    );

    if (this.stt && !this.audioTranscript && this.turnDetectionMode !== 'manual') {
      // stt enabled but no transcript yet
      this.logger.debug('skipping EOU detection');
      return;
    }

    chatCtx = chatCtx.copy();
    chatCtx.append({ role: ChatRole.USER, text: this.audioTranscript });

    const turnDetector =
      // disable EOU model if manual turn detection enabled
      this.audioTranscript && this.turnDetectionMode !== 'manual' ? this.turnDetector : undefined;

    const bounceEOUTask = (lastSpeakingTime: number) => async (controller: AbortController) => {
      let endpointingDelay = this.minEndpointingDelay;

      // TODO(AJS-74): need to support actual turn detection model plugins for following code to run
      if (turnDetector) {
        this.logger.debug('Running turn detector model');
        if (!turnDetector.supportsLanguage(this.lastLanguage)) {
          this.logger.debug(`Turn detector does not support language ${this.lastLanguage}`);
        } else {
          const endOfTurnProbability = await turnDetector.predictEndOfTurn(chatCtx);
          const unlikelyThreshold = turnDetector.unlikelyThreshold(this.lastLanguage);
          if (unlikelyThreshold && endOfTurnProbability < unlikelyThreshold) {
            endpointingDelay = this.maxEndpointingDelay;
          }
        }
      }

      const extraSleep = lastSpeakingTime + endpointingDelay - Date.now();
<<<<<<< HEAD
      // add delay to see if there's a potential upcoming EOU task that cancels this one
      await delay(Math.max(extraSleep, 0), { signal: abortSignal });
=======
      await delay(Math.max(extraSleep, 0), { signal: controller.signal });
>>>>>>> 3db521c8

      this.logger.debug('end of user turn', {
        transcript: this.audioTranscript,
      });

      const committed = await this.hooks.onEndOfTurn({
        newTranscript: this.audioTranscript,
        transcriptionDelay: Math.max(this.lastFinalTranscriptTime - lastSpeakingTime, 0),
        endOfUtteranceDelay: Date.now() - lastSpeakingTime,
      });

      if (committed) {
        // clear the transcript if the user turn was committed
        this.audioTranscript = '';
      }
    };

    // cancel any existing EOU task
    this.bounceEOUTask?.cancel();
    this.bounceEOUTask = createTask(bounceEOUTask(this.lastSpeakingTime));

    try {
      await this.bounceEOUTask.result;
    } catch (err: any) {
      if (err.name === 'AbortError') {
        this.logger.debug('EOU detection task was aborted');
      } else {
        this.logger.error('Error in EOU detection task:', err);
      }
    }
  }

  private async sttTask(inputStream: ReadableStream<AudioFrame>) {
    if (!this.stt) {
      return;
    }

    const sttStream = await this.stt(inputStream, {});
    if (sttStream === null) {
      return;
    }
    if (sttStream instanceof ReadableStream) {
      const reader = sttStream.getReader();
      while (true) {
        const { done, value: ev } = await reader.read();
        if (done) {
          break;
        }
        if (typeof ev === 'string') {
          throw new Error('STT node must yield SpeechEvent');
        } else {
          await this.onSTTEvent(ev);
        }
      }
      reader.releaseLock();
      sttStream.cancel();
    }
  }

  private async vadTask(inputStream: ReadableStream<AudioFrame>) {
    const vadStream = this.vad.stream();
    vadStream.updateInputStream(inputStream);

    for await (const ev of vadStream) {
      switch (ev.type) {
        case VADEventType.START_OF_SPEECH:
          this.hooks.onStartOfSpeech(ev);
          this.speaking = true;

          this.bounceEOUTask?.cancel();
          break;
        case VADEventType.INFERENCE_DONE:
          this.hooks.onVADInferenceDone(ev);
          break;
        case VADEventType.END_OF_SPEECH:
          this.hooks.onEndOfSpeech(ev);
          this.speaking = false;
          // when VAD fires END_OF_SPEECH, it already waited for the silence_duration
          this.lastSpeakingTime = Date.now() - ev.silenceDuration;

          if (this.turnDetectionMode !== 'manual') {
            const chatCtx = this.hooks.retrieveChatCtx();
            this.logger.debug('running EOU detection on vad END_OF_SPEECH');
            this.runEOUDetection(chatCtx);
          }
          break;
      }
    }
  }

  setInputAudioStream(audioStream: ReadableStream<AudioFrame>) {
    this.deferredInputStream.setSource(audioStream);
  }

  commitUserTurn(audioDetached: boolean) {
    // ...
    console.log('commitUserTurn', audioDetached);
  }
}<|MERGE_RESOLUTION|>--- conflicted
+++ resolved
@@ -93,7 +93,7 @@
       this.logger.debug(
         {
           userTurnCommitted: this.userTurnCommitted,
-          eouTaskDone: this.eouTaskDone?.done,
+          eouTaskDone: this.bounceEOUTask?.done,
           evType: ev.type,
           turnDetectionMode: this.turnDetectionMode,
         },
@@ -192,12 +192,8 @@
       }
 
       const extraSleep = lastSpeakingTime + endpointingDelay - Date.now();
-<<<<<<< HEAD
       // add delay to see if there's a potential upcoming EOU task that cancels this one
-      await delay(Math.max(extraSleep, 0), { signal: abortSignal });
-=======
       await delay(Math.max(extraSleep, 0), { signal: controller.signal });
->>>>>>> 3db521c8
 
       this.logger.debug('end of user turn', {
         transcript: this.audioTranscript,
