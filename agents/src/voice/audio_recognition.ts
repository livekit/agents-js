--- conflicted
+++ resolved
@@ -369,11 +369,7 @@
               let endOfTurnProbability = 0.0;
               let unlikelyThreshold: number | undefined;
 
-<<<<<<< HEAD
-              if (!turnDetector.supportsLanguage(this.lastLanguage)) {
-=======
               if (!(await turnDetector.supportsLanguage(this.lastLanguage))) {
->>>>>>> 90728d76
                 this.logger.debug(`Turn detector does not support language ${this.lastLanguage}`);
               } else {
                 try {
