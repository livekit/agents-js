--- conflicted
+++ resolved
@@ -3,14 +3,9 @@
 // SPDX-License-Identifier: Apache-2.0
 import type { AudioFrame } from '@livekit/rtc-node';
 import { ReadableStream } from 'node:stream/web';
-<<<<<<< HEAD
-import { DeferredReadableStream } from '../deferred_stream.js';
 import { type ChatContext, ChatRole } from '../llm/chat_context.js';
 import { log } from '../log.js';
-=======
-import { log } from '../log.js';
 import { DeferredReadableStream } from '../stream/deferred_stream.js';
->>>>>>> bcfc1342
 import { type SpeechEvent, SpeechEventType } from '../stt/stt.js';
 import { type VAD, type VADEvent, VADEventType } from '../vad.js';
 import type { STTNode } from './io.js';
@@ -44,37 +39,25 @@
   private vadStreamProcessor?: Promise<void>;
   private sttStreamProcessor?: Promise<void>;
   private logger = log();
-<<<<<<< HEAD
-=======
-  private lastLanguage?: string;
->>>>>>> bcfc1342
   private lastFinalTranscriptTime = 0;
   private audioTranscript = '';
   private audioInterimTranscript = '';
   private lastSpeakingTime = 0;
   private userTurnCommitted = false;
   private speaking = false;
-<<<<<<< HEAD
   private minEndpointingDelay: number;
   private maxEndpointingDelay: number;
   private bounceEOUAbortController?: AbortController;
 
-=======
->>>>>>> bcfc1342
   constructor(
     minEndpointingDelay: number,
     maxEndpointingDelay: number,
     private hooks: RecognitionHooks,
     private vad: VAD,
-<<<<<<< HEAD
     private stt?: STTNode,
     private manualTurnDetection = false,
     private turnDetector?: _TurnDetector,
     private lastLanguage?: string,
-=======
-    private stt: STTNode,
-    private manualTurnDetection = false,
->>>>>>> bcfc1342
   ) {
     this.minEndpointingDelay = minEndpointingDelay;
     this.maxEndpointingDelay = maxEndpointingDelay;
@@ -84,17 +67,10 @@
   async start() {
     const [vadInputStream, sttInputStream] = this.deferredInputStream.stream.tee();
     this.vadStreamProcessor = this.vadTask(vadInputStream).catch((err) => {
-<<<<<<< HEAD
-      throw err;
-    });
-    this.sttStreamProcessor = this.sttTask(sttInputStream).catch((err) => {
-      throw err;
-=======
       this.logger.error(`Error in VAD task: ${err}`);
     });
     this.sttStreamProcessor = this.sttTask(sttInputStream).catch((err) => {
       this.logger.error(`Error in STT task: ${err}`);
->>>>>>> bcfc1342
     });
   }
 
@@ -122,33 +98,20 @@
 
         if (!this.speaking) {
           if (!this.vad) {
-<<<<<<< HEAD
             // Copied from python agents:
             // vad disabled, use stt timestamp
             // TODO: this would screw up transcription latency metrics
             // but we'll live with it for now.
             // the correct way is to ensure STT fires SpeechEventType.END_OF_SPEECH
             // and using that timestamp for _last_speaking_time
-=======
->>>>>>> bcfc1342
             this.lastSpeakingTime = Date.now();
           }
         }
 
         if (!this.manualTurnDetection || this.userTurnCommitted) {
-<<<<<<< HEAD
           const chatCtx = this.hooks.retrieveChatCtx();
           this.runEOUDetection(chatCtx);
         }
-=======
-          this.hooks.onEndOfTurn({
-            newTranscript: transcript,
-            transcriptionDelay: this.lastFinalTranscriptTime - this.lastSpeakingTime,
-            endOfUtteranceDelay: this.lastFinalTranscriptTime - Date.now(),
-          });
-        }
-
->>>>>>> bcfc1342
         break;
       case SpeechEventType.INTERIM_TRANSCRIPT:
         this.hooks.onInterimTranscript(ev);
@@ -157,7 +120,6 @@
     }
   }
 
-<<<<<<< HEAD
   private async runEOUDetection(chatCtx: ChatContext) {
     if (this.stt && !this.audioTranscript && !this.manualTurnDetection) {
       // stt enabled but no transcript yet
@@ -222,9 +184,6 @@
       return;
     }
 
-=======
-  private async sttTask(inputStream: ReadableStream<AudioFrame>) {
->>>>>>> bcfc1342
     const sttStream = await this.stt(inputStream, {});
     if (sttStream === null) {
       return;
