// SPDX-FileCopyrightText: 2025 LiveKit, Inc.
//
// SPDX-License-Identifier: Apache-2.0
import type { AudioFrame } from '@livekit/rtc-node';
import { ReadableStream } from 'node:stream/web';
import { log } from '../log.js';
import { DeferredReadableStream } from '../stream/deferred_stream.js';
import { type SpeechEvent, SpeechEventType } from '../stt/stt.js';
import { type VAD, type VADEvent, VADEventType } from '../vad.js';
import type { STTNode } from './io.js';

export interface EndOfTurnInfo {
  newTranscript: string;
  transcriptionDelay: number;
  endOfUtteranceDelay: number;
}

export interface RecognitionHooks {
  onStartOfSpeech: (ev: VADEvent) => void;
  onEndOfSpeech: (ev: VADEvent) => void;
  onVADInferenceDone: (ev: VADEvent) => void;
  onInterimTranscript: (ev: SpeechEvent) => void;
  onFinalTranscript: (ev: SpeechEvent) => void;
  onEndOfTurn: (info: EndOfTurnInfo) => void;
}

export class AudioRecognition {
  private deferredInputStream: DeferredReadableStream<AudioFrame>;
  private vadStreamProcessor?: Promise<void>;
  private sttStreamProcessor?: Promise<void>;
  private logger = log();
  private lastLanguage?: string;
  private lastFinalTranscriptTime = 0;
  private audioTranscript = '';
  private audioInterimTranscript = '';
  private lastSpeakingTime = 0;
  private userTurnCommitted = false;
  private speaking = false;
  constructor(
    private hooks: RecognitionHooks,
    private vad: VAD,
    private stt: STTNode,
    private manualTurnDetection = false,
  ) {
    this.deferredInputStream = new DeferredReadableStream<AudioFrame>();
  }

<<<<<<< HEAD
  start() {
    this.vadStreamProcessor = this.vadTask().catch((err) => {
      this.logger.error(`Error in VAD task: ${err}`);
=======
  async start() {
    const [vadInputStream, sttInputStream] = this.deferredInputStream.stream.tee();
    this.vadStreamProcessor = this.vadTask(vadInputStream).catch((err) => {
      throw err;
    });
    this.sttStreamProcessor = this.sttTask(sttInputStream).catch((err) => {
      throw err;
>>>>>>> ac35f860
    });
  }

  private async onSTTEvent(ev: SpeechEvent) {
    // TODO(AJS-30) ignore stt event if user turn already committed and EOU task is done
    // or it's an interim transcript

    switch (ev.type) {
      case SpeechEventType.FINAL_TRANSCRIPT:
        this.hooks.onFinalTranscript(ev);
        const transcript = ev.alternatives?.[0]?.text;
        this.lastLanguage = ev.alternatives?.[0]?.language;

        if (!transcript) return;

        this.logger.debug('received user transcript', {
          user_transcript: transcript,
          language: this.lastLanguage,
        });

        this.lastFinalTranscriptTime = Date.now();
        this.audioTranscript += ` ${transcript}`;
        this.audioTranscript = this.audioTranscript.trim();
        this.audioInterimTranscript = '';

        if (!this.speaking) {
          if (!this.vad) {
            this.lastSpeakingTime = Date.now();
          }
        }

        if (!this.manualTurnDetection || this.userTurnCommitted) {
          this.hooks.onEndOfTurn({
            newTranscript: transcript,
            transcriptionDelay: this.lastFinalTranscriptTime - this.lastSpeakingTime,
            endOfUtteranceDelay: this.lastFinalTranscriptTime - Date.now(),
          });
        }

        break;
      case SpeechEventType.INTERIM_TRANSCRIPT:
        this.hooks.onInterimTranscript(ev);
        this.audioInterimTranscript = ev.alternatives?.[0]?.text ?? '';
        break;
    }
  }

  private async sttTask(inputStream: ReadableStream<AudioFrame>) {
    const sttStream = await this.stt(inputStream, {});
    if (sttStream === null) {
      return;
    }
    if (sttStream instanceof ReadableStream) {
      const reader = sttStream.getReader();
      while (true) {
        const { done, value: ev } = await reader.read();
        if (done) {
          break;
        }
        if (typeof ev === 'string') {
          throw new Error('STT node must yield SpeechEvent');
        } else {
          await this.onSTTEvent(ev);
        }
      }
      reader.releaseLock();
      sttStream.cancel();
    }
  }

  private async vadTask(inputStream: ReadableStream<AudioFrame>) {
    const vadStream = this.vad.stream();
    vadStream.updateInputStream(inputStream);

    for await (const ev of vadStream) {
      switch (ev.type) {
        case VADEventType.START_OF_SPEECH:
          this.hooks.onStartOfSpeech(ev);
          this.speaking = true;
          break;
        case VADEventType.INFERENCE_DONE:
          this.hooks.onVADInferenceDone(ev);
          break;
        case VADEventType.END_OF_SPEECH:
          this.hooks.onEndOfSpeech(ev);
          this.speaking = false;
          // when VAD fires END_OF_SPEECH, it already waited for the silence_duration
          this.lastSpeakingTime = Date.now() - ev.silenceDuration;
          break;
      }
    }
  }

  setInputAudioStream(audioStream: ReadableStream<AudioFrame>) {
    this.deferredInputStream.setSource(audioStream);
  }
}<|MERGE_RESOLUTION|>--- conflicted
+++ resolved
@@ -45,19 +45,13 @@
     this.deferredInputStream = new DeferredReadableStream<AudioFrame>();
   }
 
-<<<<<<< HEAD
-  start() {
-    this.vadStreamProcessor = this.vadTask().catch((err) => {
-      this.logger.error(`Error in VAD task: ${err}`);
-=======
   async start() {
     const [vadInputStream, sttInputStream] = this.deferredInputStream.stream.tee();
     this.vadStreamProcessor = this.vadTask(vadInputStream).catch((err) => {
-      throw err;
+      this.logger.error(`Error in VAD task: ${err}`);
     });
     this.sttStreamProcessor = this.sttTask(sttInputStream).catch((err) => {
-      throw err;
->>>>>>> ac35f860
+      this.logger.error(`Error in STT task: ${err}`);
     });
   }
 
