--- conflicted
+++ resolved
@@ -1,29 +1,12 @@
 // SPDX-FileCopyrightText: 2025 LiveKit, Inc.
 //
 // SPDX-License-Identifier: Apache-2.0
-<<<<<<< HEAD
 import { ConnectionState, type Participant, type Room } from '@livekit/rtc-node';
 import { RoomEvent, TrackPublishOptions, TrackSource } from '@livekit/rtc-node';
+import type { WritableStreamDefaultWriter } from 'node:stream/web';
 import { ATTRIBUTE_PUBLISH_ON_BEHALF } from '../../constants.js';
 import { log } from '../../log.js';
-=======
-import {
-  type AudioFrame,
-  AudioStream,
-  type Participant,
-  type RemoteTrack,
-  type Room,
-  RoomEvent,
-  TrackKind,
-  TrackPublishOptions,
-  TrackSource,
-} from '@livekit/rtc-node';
-import type { ReadableStream, WritableStreamDefaultWriter } from 'node:stream/web';
-import { ATTRIBUTE_PUBLISH_ON_BEHALF } from '../../constants.js';
-import { log } from '../../log.js';
-import { DeferredReadableStream } from '../../stream/deferred_stream.js';
 import { IdentityTransform } from '../../stream/identity_transform.js';
->>>>>>> 92775110
 import { Future } from '../../utils.js';
 import {
   type AgentSession,
@@ -115,16 +98,8 @@
     this.room = room;
     this.inputOptions = { ...DEFAULT_ROOM_INPUT_OPTIONS, ...inputOptions };
     this.outputOptions = { ...DEFAULT_ROOM_OUTPUT_OPTIONS, ...outputOptions };
-<<<<<<< HEAD
-=======
-    this.participantAudioInputStream = this._deferredAudioInputStream.stream;
-    this.participantIdentity = participant?.identity ?? this.inputOptions.participantIdentity;
-    if (!this.participantIdentity && this.inputOptions.participantIdentity !== undefined) {
-      this.participantIdentity = this.inputOptions.participantIdentity;
-    }
 
     this.userTranscriptWriter = this.userTranscriptStream.writable.getWriter();
->>>>>>> 92775110
   }
 
   private async initTask() {
