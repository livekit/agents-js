// SPDX-FileCopyrightText: 2025 LiveKit, Inc.
//
// SPDX-License-Identifier: Apache-2.0
import {
  ConnectionState,
  type NoiseCancellationOptions,
  type Participant,
  ParticipantKind,
  type RemoteParticipant,
  type Room,
  RoomEvent,
  type TextStreamInfo,
  type TextStreamReader,
  TrackPublishOptions,
  TrackSource,
} from '@livekit/rtc-node';
import type { WritableStreamDefaultWriter } from 'node:stream/web';
import { ATTRIBUTE_PUBLISH_ON_BEHALF, TOPIC_CHAT } from '../../constants.js';
import { log } from '../../log.js';
import { IdentityTransform } from '../../stream/identity_transform.js';
import { Future, Task } from '../../utils.js';
import { type AgentSession } from '../agent_session.js';
import {
  AgentSessionEventTypes,
  type AgentStateChangedEvent,
  type UserInputTranscribedEvent,
} from '../events.js';
import type { AudioOutput, TextOutput } from '../io.js';
import { TranscriptionSynchronizer } from '../transcription/synchronizer.js';
import { ParticipantAudioInputStream } from './_input.js';
import {
  ParalellTextOutput,
  ParticipantAudioOutput,
  ParticipantLegacyTranscriptionOutput,
  ParticipantTranscriptionOutput,
} from './_output.js';

export interface TextInputEvent {
  text: string;
  info: TextStreamInfo;
  participant: RemoteParticipant;
}

export type TextInputCallback = (sess: AgentSession, ev: TextInputEvent) => void | Promise<void>;

const DEFAULT_TEXT_INPUT_CALLBACK: TextInputCallback = (sess: AgentSession, ev: TextInputEvent) => {
  sess.interrupt();
  sess.generateReply({ userInput: ev.text });
};

const DEFAULT_PARTICIPANT_KINDS: ParticipantKind[] = [
  ParticipantKind.SIP,
  ParticipantKind.STANDARD,
];

export interface RoomInputOptions {
  audioSampleRate: number;
  audioNumChannels: number;
  textEnabled: boolean;
  audioEnabled: boolean;
  videoEnabled: boolean;
  participantIdentity?: string;
  noiseCancellation?: NoiseCancellationOptions;
  textInputCallback?: TextInputCallback;
  participantKinds?: ParticipantKind[];
}

export interface RoomOutputOptions {
  transcriptionEnabled: boolean;
  audioEnabled: boolean;
  audioSampleRate: number;
  audioNumChannels: number;
  syncTranscription: boolean;
  audioPublishOptions: TrackPublishOptions;
}

const DEFAULT_ROOM_INPUT_OPTIONS: RoomInputOptions = {
  audioSampleRate: 24000,
  audioNumChannels: 1,
  textEnabled: true,
  audioEnabled: true,
  videoEnabled: false,
  textInputCallback: DEFAULT_TEXT_INPUT_CALLBACK,
};

const DEFAULT_ROOM_OUTPUT_OPTIONS: RoomOutputOptions = {
  audioSampleRate: 24000,
  audioNumChannels: 1,
  transcriptionEnabled: true,
  audioEnabled: true,
  syncTranscription: true,
  audioPublishOptions: new TrackPublishOptions({ source: TrackSource.SOURCE_MICROPHONE }),
};

export class RoomIO {
  private agentSession: AgentSession;
  private room: Room;
  private inputOptions: RoomInputOptions;
  private outputOptions: RoomOutputOptions;

  private audioInput?: ParticipantAudioInputStream;
  private participantAudioOutput?: ParticipantAudioOutput;
  private userTranscriptOutput?: ParalellTextOutput;
  private agentTranscriptOutput?: ParalellTextOutput;
  private transcriptionSynchronizer?: TranscriptionSynchronizer;
  private participantIdentity: string | null = null;

  private participantAvailableFuture: Future<RemoteParticipant> = new Future();
  private roomConnectedFuture: Future<void> = new Future();

  // Use stream API for transcript queue
  private userTranscriptStream = new IdentityTransform<UserInputTranscribedEvent>();
  private userTranscriptWriter: WritableStreamDefaultWriter<UserInputTranscribedEvent>;
  private forwardUserTranscriptTask?: Task<void>;
  private initTask?: Task<void>;

  // TODO(brian): unregister the text stream handler when the room io is closed
  private textStreamHandlerRegistered = false; // eslint-disable-line @typescript-eslint/no-unused-vars

  private logger = log();

  constructor({
    agentSession,
    room,
    participant = null,
    inputOptions,
    outputOptions,
  }: {
    agentSession: AgentSession;
    room: Room;
    participant?: RemoteParticipant | string | null;
    inputOptions?: Partial<RoomInputOptions>;
    outputOptions?: Partial<RoomOutputOptions>;
  }) {
    this.agentSession = agentSession;
    this.room = room;
    this.inputOptions = { ...DEFAULT_ROOM_INPUT_OPTIONS, ...inputOptions };
    this.outputOptions = { ...DEFAULT_ROOM_OUTPUT_OPTIONS, ...outputOptions };

    this.userTranscriptWriter = this.userTranscriptStream.writable.getWriter();

    this.participantIdentity = participant
      ? typeof participant === 'string'
        ? participant
        : participant.identity
      : this.inputOptions.participantIdentity ?? null;
  }
  private async init(signal: AbortSignal): Promise<void> {
    await this.roomConnectedFuture.await;

    for (const participant of this.room.remoteParticipants.values()) {
      this.onParticipantConnected(participant);
    }
    if (signal.aborted) {
      return;
    }

    const participant = await this.participantAvailableFuture.await;
    this.setParticipant(participant.identity);

    // init agent outputs
    this.updateTranscriptionOutput({
      output: this.agentTranscriptOutput,
      participant: this.room.localParticipant?.identity ?? null,
    });

    await this.participantAudioOutput?.start(signal);
  }

  private onConnectionStateChanged = (state: ConnectionState) => {
    this.logger.debug({ state }, 'connection state changed');
    if (
      state === ConnectionState.CONN_CONNECTED &&
      this.room.isConnected &&
      !this.roomConnectedFuture.done
    ) {
      this.roomConnectedFuture.resolve();
    }
  };

  private onParticipantConnected = (participant: RemoteParticipant) => {
    if (this.participantAvailableFuture.done) {
      return;
    }

    if (this.participantIdentity) {
      if (participant.identity !== this.participantIdentity) {
        return;
      }
    } else if (
      // otherwise, skip participants that are marked as publishing for this agent
      participant.attributes?.[ATTRIBUTE_PUBLISH_ON_BEHALF] === this.room.localParticipant?.identity
    ) {
      return;
    }

    const acceptedKinds = this.inputOptions.participantKinds ?? DEFAULT_PARTICIPANT_KINDS;
    if (participant.info.kind !== undefined && !acceptedKinds.includes(participant.info.kind)) {
      return;
    }

    this.participantAvailableFuture.resolve(participant);
  };

  private onParticipantDisconnected = (participant: RemoteParticipant) => {
    if (participant.identity !== this.participantIdentity) {
      return;
    }

    // TODO(AJS-177): close the session if the participant disconnects unless opted out
    this.unsetParticipant();
  };

  private onUserInputTranscribed = (ev: UserInputTranscribedEvent) => {
    this.userTranscriptWriter.write(ev).catch((error) => {
      this.logger.error({ error }, 'Failed to write transcript event to stream');
    });
  };

<<<<<<< HEAD
  private async forwardUserTranscript(signal: AbortSignal): Promise<void> {
=======
  private onAgentStateChanged = async (ev: AgentStateChangedEvent) => {
    if (this.room.isConnected && this.room.localParticipant) {
      await this.room.localParticipant.setAttributes({
        [`lk.agent.state`]: ev.newState,
      });
    }
  };

  private onUserTextInput = (reader: TextStreamReader, participantInfo: { identity: string }) => {
    if (participantInfo.identity !== this.participantIdentity) {
      return;
    }

    const participant = this.room.remoteParticipants.get(participantInfo.identity);
    if (!participant) {
      this.logger.warn('participant not found, ignoring text input');
      return;
    }

    const readText = async () => {
      const text = await reader.readAll();

      const textInputResult = this.inputOptions.textInputCallback!(this.agentSession, {
        text,
        info: reader.info,
        participant,
      });

      // check if callback is a Promise
      if (textInputResult instanceof Promise) {
        await textInputResult;
      }
    };

    readText().catch((error) => {
      this.logger.error({ error }, 'Error reading text input');
    });
  };

  private async forwardUserTranscript(): Promise<void> {
>>>>>>> 026114e1
    const reader = this.userTranscriptStream.readable.getReader();
    try {
      while (!signal.aborted) {
        const { done, value } = await reader.read();
        if (done) break;

        const event = value;
        // IMPORTANT: need to await here to avoid race condition
        await this.userTranscriptOutput?.captureText(event.transcript);
        if (event.isFinal) {
          this.userTranscriptOutput?.flush();
        }
      }
    } catch (error) {
      this.logger.error({ error }, 'Error processing transcript stream');
    }
  }

  private createTranscriptionOutput(options: {
    isDeltaStream: boolean;
    participant: Participant | string | null;
  }) {
    return new ParalellTextOutput([
      new ParticipantLegacyTranscriptionOutput(
        this.room,
        options.isDeltaStream,
        options.participant,
      ),
      new ParticipantTranscriptionOutput(this.room, options.isDeltaStream, options.participant),
    ]);
  }

  private updateTranscriptionOutput({
    output,
    participant,
  }: {
    output?: ParalellTextOutput;
    participant: string | null;
  }) {
    if (!output) {
      return;
    }

    for (const sink of output._sinks) {
      if (
        sink instanceof ParticipantLegacyTranscriptionOutput ||
        sink instanceof ParticipantTranscriptionOutput
      ) {
        sink.setParticipant(participant);
      }
    }
  }

  get audioOutput(): AudioOutput | undefined {
    if (!this.transcriptionSynchronizer) {
      return this.participantAudioOutput;
    }

    return this.transcriptionSynchronizer.audioOutput;
  }

  get transcriptionOutput(): TextOutput | undefined {
    if (!this.transcriptionSynchronizer) {
      return this.agentTranscriptOutput;
    }

    return this.transcriptionSynchronizer.textOutput;
  }

  /* Switch to a different participant */
  setParticipant(participantIdentity: string | null) {
    this.logger.debug({ participantIdentity }, 'setting participant');
    if (participantIdentity === null) {
      this.unsetParticipant();
      return;
    }

    if (this.participantIdentity !== participantIdentity) {
      this.participantAvailableFuture = new Future<RemoteParticipant>();

      // check if new participant is already connected
      for (const participant of this.room.remoteParticipants.values()) {
        if (participant.identity === participantIdentity) {
          this.participantAvailableFuture.resolve(participant);
          break;
        }
      }
    }

    // update participant identity and handlers
    this.participantIdentity = participantIdentity;
    this.audioInput?.setParticipant(participantIdentity);
    this.updateTranscriptionOutput({
      output: this.userTranscriptOutput,
      participant: participantIdentity,
    });
  }

  unsetParticipant() {
    this.participantIdentity = null;
    this.participantAvailableFuture = new Future<RemoteParticipant>();
    this.audioInput?.setParticipant(null);
    this.updateTranscriptionOutput({
      output: this.userTranscriptOutput,
      participant: null,
    });
  }

  start() {
    if (this.inputOptions.textEnabled) {
      try {
        this.room.registerTextStreamHandler(TOPIC_CHAT, this.onUserTextInput);
        this.textStreamHandlerRegistered = true;
      } catch (error) {
        if (this.inputOptions.textEnabled) {
          this.logger.warn(`text stream handler for topic "${TOPIC_CHAT}" already set, ignoring`);
        }
      }
    }

    // -- create inputs --
    if (this.inputOptions.audioEnabled) {
      this.audioInput = new ParticipantAudioInputStream({
        room: this.room,
        sampleRate: this.inputOptions.audioSampleRate,
        numChannels: this.inputOptions.audioNumChannels,
        noiseCancellation: this.inputOptions.noiseCancellation,
      });
    }

    // -- create outputs --
    if (this.outputOptions.audioEnabled) {
      this.participantAudioOutput = new ParticipantAudioOutput(this.room, {
        sampleRate: this.outputOptions.audioSampleRate,
        numChannels: this.outputOptions.audioNumChannels,
        trackPublishOptions: this.outputOptions.audioPublishOptions,
      });
    }
    if (this.outputOptions.transcriptionEnabled) {
      this.userTranscriptOutput = this.createTranscriptionOutput({
        isDeltaStream: false,
        participant: this.participantIdentity,
      });
      // Start the transcript forwarding
      this.forwardUserTranscriptTask = Task.from((controller) =>
        this.forwardUserTranscript(controller.signal),
      );
      this.agentTranscriptOutput = this.createTranscriptionOutput({
        isDeltaStream: true,
        participant: null,
      });

      // use the RoomIO's audio output if available, otherwise use the agent's audio output
      // TODO(AJS-176): check for agent output
      const audioOutput = this.participantAudioOutput;
      if (this.outputOptions.syncTranscription && audioOutput) {
        this.transcriptionSynchronizer = new TranscriptionSynchronizer(
          audioOutput,
          this.agentTranscriptOutput,
        );
      }
    }

    // -- set the room event handlers --
    this.room.on(RoomEvent.ParticipantConnected, this.onParticipantConnected);
    this.room.on(RoomEvent.ConnectionStateChanged, this.onConnectionStateChanged);
    this.room.on(RoomEvent.ParticipantDisconnected, this.onParticipantDisconnected);
    if (this.room.isConnected) {
      this.onConnectionStateChanged(ConnectionState.CONN_CONNECTED);
    }

    this.initTask = Task.from((controller) => this.init(controller.signal));

    // -- attatch the agent to the session --
    if (this.audioInput) {
      this.agentSession.input.audio = this.audioInput;
    }
    if (this.audioOutput) {
      this.agentSession.output.audio = this.audioOutput;
    }
    if (this.transcriptionOutput) {
      this.agentSession.output.transcription = this.transcriptionOutput;
    }

    this.agentSession.on(AgentSessionEventTypes.AgentStateChanged, this.onAgentStateChanged);
    this.agentSession.on(AgentSessionEventTypes.UserInputTranscribed, this.onUserInputTranscribed);
  }

  async close() {
    this.room.off(RoomEvent.ParticipantConnected, this.onParticipantConnected);
    this.room.off(RoomEvent.ConnectionStateChanged, this.onConnectionStateChanged);
    this.room.off(RoomEvent.ParticipantDisconnected, this.onParticipantDisconnected);

    await this.initTask?.cancelAndWait();
    await this.forwardUserTranscriptTask?.cancelAndWait();

    this.userTranscriptStream.writable.close();
    this.userTranscriptStream.readable.cancel();

    await this.audioInput?.close();
    await this.participantAudioOutput?.close();
    await this.transcriptionSynchronizer?.close();

    this.room.off(RoomEvent.ParticipantConnected, this.onParticipantConnected);
    this.room.off(RoomEvent.ConnectionStateChanged, this.onConnectionStateChanged);
  }
}<|MERGE_RESOLUTION|>--- conflicted
+++ resolved
@@ -217,9 +217,6 @@
     });
   };
 
-<<<<<<< HEAD
-  private async forwardUserTranscript(signal: AbortSignal): Promise<void> {
-=======
   private onAgentStateChanged = async (ev: AgentStateChangedEvent) => {
     if (this.room.isConnected && this.room.localParticipant) {
       await this.room.localParticipant.setAttributes({
@@ -260,7 +257,6 @@
   };
 
   private async forwardUserTranscript(): Promise<void> {
->>>>>>> 026114e1
     const reader = this.userTranscriptStream.readable.getReader();
     try {
       while (!signal.aborted) {
