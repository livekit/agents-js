// SPDX-FileCopyrightText: 2025 LiveKit, Inc.
//
// SPDX-License-Identifier: Apache-2.0
import type { RemoteParticipant } from '@livekit/rtc-node';
import {
  type AudioFrame,
  AudioSource,
  LocalAudioTrack,
  type LocalTrackPublication,
  type Participant,
  type RemoteTrackPublication,
  type Room,
  RoomEvent,
  type TextStreamWriter,
  TrackPublishOptions,
  TrackSource,
} from '@livekit/rtc-node';
import {
  ATTRIBUTE_TRANSCRIPTION_FINAL,
  ATTRIBUTE_TRANSCRIPTION_SEGMENT_ID,
  ATTRIBUTE_TRANSCRIPTION_TRACK_ID,
  TOPIC_TRANSCRIPTION,
} from '../../constants.js';
import { log } from '../../log.js';
import { Future, Task, shortuuid } from '../../utils.js';
import { AudioOutput, TextOutput } from '../io.js';
import { findMicrophoneTrackId } from '../transcription/index.js';

abstract class BaseParticipantTranscriptionOutput extends TextOutput {
  protected room: Room;
  protected isDeltaStream: boolean;
  protected participantIdentity: string | null = null;
  protected trackId?: string;
  protected capturing: boolean = false;
  protected latestText: string = '';
  protected currentId: string = this.generateCurrentId();
  protected logger = log();

  constructor(room: Room, isDeltaStream: boolean, participant: Participant | string | null) {
    super();
    this.room = room;
    this.isDeltaStream = isDeltaStream;

    this.room.on(RoomEvent.TrackPublished, this.onTrackPublished);
    this.room.on(RoomEvent.LocalTrackPublished, this.onLocalTrackPublished);

    this.setParticipant(participant);
  }

  setParticipant(participant: Participant | string | null) {
    if (typeof participant === 'string' || participant === null) {
      this.participantIdentity = participant;
    } else {
      this.participantIdentity = participant.identity;
    }

    if (!this.participantIdentity) {
      return;
    }

    try {
      this.trackId = findMicrophoneTrackId(this.room, this.participantIdentity);
    } catch (error) {
      // track id is optional for TextStream when audio is not published
    }

    this.flush();
    this.resetState();
  }

  protected onTrackPublished = (track: RemoteTrackPublication, participant: RemoteParticipant) => {
    if (
      !this.participantIdentity ||
      participant.identity !== this.participantIdentity ||
      track.source !== TrackSource.SOURCE_MICROPHONE
    ) {
      return;
    }

    this.trackId = track.sid;
  };

  protected onLocalTrackPublished = (track: LocalTrackPublication) => {
    if (
      !this.participantIdentity ||
      this.participantIdentity !== this.room.localParticipant?.identity ||
      track.source !== TrackSource.SOURCE_MICROPHONE
    ) {
      return;
    }

    this.trackId = track.sid;
  };

  protected generateCurrentId(): string {
    return shortuuid('SG_');
  }

  protected resetState() {
    this.currentId = this.generateCurrentId();
    this.capturing = false;
    this.latestText = '';
  }

  async captureText(text: string) {
    if (!this.participantIdentity) {
      return;
    }

    this.latestText = text;
    await this.handleCaptureText(text);
  }

  flush() {
    if (!this.participantIdentity || !this.capturing) {
      return;
    }

    this.capturing = false;
    this.handleFlush();
  }

  protected abstract handleCaptureText(text: string): Promise<void>;
  protected abstract handleFlush(): void;
}

export class ParticipantTranscriptionOutput extends BaseParticipantTranscriptionOutput {
  private writer: TextStreamWriter | null = null;
  private flushTask: Task<void> | null = null;

  protected async handleCaptureText(text: string): Promise<void> {
    if (this.flushTask && !this.flushTask.done) {
      await this.flushTask.result;
    }

    if (!this.capturing) {
      this.resetState();
      this.capturing = true;
    }

    try {
      if (this.room.isConnected) {
        if (this.isDeltaStream) {
          // reuse the existing writer
          if (this.writer === null) {
            this.writer = await this.createTextWriter();
          }
          await this.writer.write(text);
        } else {
          const tmpWriter = await this.createTextWriter();
          await tmpWriter.write(text);
          await tmpWriter.close();
        }
      }
    } catch (error) {
      this.logger.error(error, 'failed to publish transcription');
    }
  }

  protected handleFlush() {
    const currWriter = this.writer;
    this.writer = null;
    this.flushTask = Task.from((controller) => this.flushTaskImpl(currWriter, controller.signal));
  }

  private async createTextWriter(attributes?: Record<string, string>): Promise<TextStreamWriter> {
    if (!this.participantIdentity) {
      throw new Error('participantIdentity not found');
    }

    if (!this.room.localParticipant) {
      throw new Error('localParticipant not found');
    }

    if (!attributes) {
      attributes = {
        [ATTRIBUTE_TRANSCRIPTION_FINAL]: 'false',
      };
      if (this.trackId) {
        attributes[ATTRIBUTE_TRANSCRIPTION_TRACK_ID] = this.trackId;
      }
    }
    attributes[ATTRIBUTE_TRANSCRIPTION_SEGMENT_ID] = this.currentId;

    return await this.room.localParticipant.streamText({
      topic: TOPIC_TRANSCRIPTION,
      senderIdentity: this.participantIdentity,
      attributes,
    });
  }

  private async flushTaskImpl(writer: TextStreamWriter | null, signal: AbortSignal): Promise<void> {
    const attributes: Record<string, string> = {
      [ATTRIBUTE_TRANSCRIPTION_FINAL]: 'true',
    };
    if (this.trackId) {
      attributes[ATTRIBUTE_TRANSCRIPTION_TRACK_ID] = this.trackId;
    }

    const abortPromise = new Promise<void>((resolve) => {
      signal.addEventListener('abort', () => resolve());
    });

    try {
      if (this.room.isConnected) {
        if (this.isDeltaStream) {
          if (writer) {
            await Promise.race([writer.close(), abortPromise]);
          }
        } else {
          const tmpWriter = await Promise.race([this.createTextWriter(attributes), abortPromise]);
          if (signal.aborted || !tmpWriter) {
            return;
          }
          await Promise.race([tmpWriter.write(this.latestText), abortPromise]);
          if (signal.aborted) {
            return;
          }
          await Promise.race([tmpWriter.close(), abortPromise]);
        }
      }
    } catch (error) {
      this.logger.error(error, 'failed to publish transcription');
    }
  }
}

export class ParticipantLegacyTranscriptionOutput extends BaseParticipantTranscriptionOutput {
  private pushedText: string = '';
  private flushTask: Promise<void> | null = null;

  protected async handleCaptureText(text: string): Promise<void> {
    if (!this.trackId) {
      return;
    }

    if (this.flushTask) {
      await this.flushTask;
    }

    if (!this.capturing) {
      this.resetState();
      this.capturing = true;
    }

    if (this.isDeltaStream) {
      this.pushedText += text;
    } else {
      this.pushedText = text;
    }

    await this.publishTranscription(this.currentId, this.pushedText, false);
  }

  protected handleFlush() {
    if (!this.trackId) {
      return;
    }

    this.flushTask = this.publishTranscription(this.currentId, this.pushedText, true);
    this.resetState();
  }

  async publishTranscription(id: string, text: string, final: boolean, signal?: AbortSignal) {
    if (!this.participantIdentity || !this.trackId) {
      return;
    }

    try {
      if (this.room.isConnected) {
        if (signal?.aborted) {
          return;
        }

        await this.room.localParticipant?.publishTranscription({
          participantIdentity: this.participantIdentity,
          trackSid: this.trackId,
          segments: [{ id, text, final, startTime: BigInt(0), endTime: BigInt(0), language: '' }],
        });
      }
    } catch (error) {
      this.logger.error(error, 'failed to publish transcription');
    }
  }

  protected resetState() {
    super.resetState();
    this.pushedText = '';
  }
}

export class ParalellTextOutput extends TextOutput {
  /** @internal */
  _sinks: TextOutput[];

  constructor(sinks: TextOutput[], nextInChain?: TextOutput) {
    super(nextInChain);
    this._sinks = sinks;
  }

  async captureText(text: string) {
    await Promise.all(this._sinks.map((sink) => sink.captureText(text)));
  }

  flush() {
    for (const sink of this._sinks) {
      sink.flush();
    }
  }
}

export interface AudioOutputOptions {
  sampleRate: number;
  numChannels: number;
  trackPublishOptions: TrackPublishOptions;
  queueSizeMs?: number;
}
export class ParticipantAudioOutput extends AudioOutput {
  private room: Room;
  private options: AudioOutputOptions;
  private audioSource: AudioSource;
  private publication?: LocalTrackPublication;
  private flushTask?: Task<void>;

  /** Duration of audio pushed to the source, in seconds */
  private pushedDuration: number = 0;
  private startedFuture: Future<void> = new Future();
  private interruptedFuture: Future<void> = new Future();

  constructor(room: Room, options: AudioOutputOptions) {
<<<<<<< HEAD
    // Ref: Python room_io/_output.py - lines 30-34
    super(options.sampleRate, undefined, { pause: true });
=======
    // RoomIO audio output does not support pause/resume yet in TypeScript
    // Ref: Python room_io/_output.py - lines 31-34 (Python has pause=True with implementation at lines 127-134)
    super(options.sampleRate, undefined, { pause: false });
>>>>>>> 6aac0a38
    this.room = room;
    this.options = options;
    this.audioSource = new AudioSource(options.sampleRate, options.numChannels);
  }

  get subscribed(): boolean {
    return this.startedFuture.done;
  }

  async start(signal: AbortSignal): Promise<void> {
    await this.publishTrack(signal);
  }

  async captureFrame(frame: AudioFrame): Promise<void> {
    await this.startedFuture.await;

    super.captureFrame(frame);

    // TODO(AJS-102): use frame.durationMs once available in rtc-node
    this.pushedDuration += frame.samplesPerChannel / frame.sampleRate;
    await this.audioSource.captureFrame(frame);
  }

  private async waitForPlayoutTask(abortController: AbortController): Promise<void> {
    const abortFuture = new Future<boolean>();

    const resolveAbort = () => {
      if (!abortFuture.done) abortFuture.resolve(true);
    };

    abortController.signal.addEventListener('abort', resolveAbort);

    this.audioSource.waitForPlayout().finally(() => {
      abortController.signal.removeEventListener('abort', resolveAbort);
      if (!abortFuture.done) abortFuture.resolve(false);
    });

    const interrupted = await Promise.race([
      abortFuture.await,
      this.interruptedFuture.await.then(() => true),
    ]);

    let pushedDuration = this.pushedDuration;

    if (interrupted) {
      // Calculate actual played duration accounting for queued audio
      // Note: queuedDuration is in milliseconds, pushedDuration is in seconds
      pushedDuration = Math.max(this.pushedDuration - this.audioSource.queuedDuration / 1000, 0);
      this.audioSource.clearQueue();
    }

    this.pushedDuration = 0;
    this.interruptedFuture = new Future();
    this.onPlaybackFinished({
      playbackPosition: pushedDuration,
      interrupted,
    });
  }

  /**
   * Flush any buffered audio, marking the current playback/segment as complete
   */
  flush(): void {
    super.flush();

    if (!this.pushedDuration) {
      return;
    }

    if (this.flushTask && !this.flushTask.done) {
      this.logger.error('flush called while playback is in progress');
      this.flushTask.cancel();
    }

    this.flushTask = Task.from((controller) => this.waitForPlayoutTask(controller));
  }

  clearBuffer(): void {
    if (!this.pushedDuration) {
      return;
    }

    this.interruptedFuture.resolve();
  }

  private async publishTrack(signal: AbortSignal) {
    const track = LocalAudioTrack.createAudioTrack('roomio_audio', this.audioSource);
    this.publication = await this.room.localParticipant?.publishTrack(
      track,
      new TrackPublishOptions({ source: TrackSource.SOURCE_MICROPHONE }),
    );

    if (signal.aborted) {
      return;
    }

    await this.publication?.waitForSubscription();

    if (!this.startedFuture.done) {
      this.startedFuture.resolve();
    }
  }

  async close() {
    // TODO(AJS-106): add republish track
    await this.audioSource.close();
  }
}<|MERGE_RESOLUTION|>--- conflicted
+++ resolved
@@ -328,14 +328,7 @@
   private interruptedFuture: Future<void> = new Future();
 
   constructor(room: Room, options: AudioOutputOptions) {
-<<<<<<< HEAD
-    // Ref: Python room_io/_output.py - lines 30-34
     super(options.sampleRate, undefined, { pause: true });
-=======
-    // RoomIO audio output does not support pause/resume yet in TypeScript
-    // Ref: Python room_io/_output.py - lines 31-34 (Python has pause=True with implementation at lines 127-134)
-    super(options.sampleRate, undefined, { pause: false });
->>>>>>> 6aac0a38
     this.room = room;
     this.options = options;
     this.audioSource = new AudioSource(options.sampleRate, options.numChannels);
