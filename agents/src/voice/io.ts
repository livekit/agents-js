// SPDX-FileCopyrightText: 2025 LiveKit, Inc.
//
// SPDX-License-Identifier: Apache-2.0
import type { AudioFrame } from '@livekit/rtc-node';
import { EventEmitter } from 'node:events';
import type { ReadableStream } from 'node:stream/web';
import type { ChatContext } from '../llm/chat_context.js';
import type { ChatChunk } from '../llm/llm.js';
<<<<<<< HEAD
import { log } from '../log.js';
=======
import type { ToolContext } from '../llm/tool_context.js';
>>>>>>> d7ead7e1
import type { SpeechEvent } from '../stt/stt.js';
import { Future } from '../utils.js';

export type STTNode = (
  audio: ReadableStream<AudioFrame>,
  modelSettings: any, // TODO(AJS-59): add type
) => Promise<ReadableStream<SpeechEvent | string> | null>;

export type LLMNode = (
  chatCtx: ChatContext,
  toolCtx: ToolContext,
  modelSettings: any, // TODO(AJS-59): add type
) => Promise<ReadableStream<ChatChunk | string> | null>;

export type TTSNode = (
  text: ReadableStream<string>,
  modelSettings: any, // TODO(AJS-59): add type
) => Promise<ReadableStream<AudioFrame> | null>;
export abstract class AudioOutput extends EventEmitter {
  static readonly EVENT_PLAYBACK_FINISHED = 'playbackFinished';

  private playbackFinishedFuture: Future<void> = new Future();
  private _capturing: boolean = false;
  private playbackFinishedCount: number = 0;
  private playbackSegmentsCount: number = 0;
  private lastPlaybackEvent: PlaybackFinishedEvent = {
    playbackPosition: 0,
    interrupted: false,
  };
  protected logger = log();

  constructor(
    protected readonly sampleRate?: number,
    protected readonly nextInChain?: AudioOutput,
  ) {
    super();
    if (this.nextInChain) {
      this.nextInChain.on(AudioOutput.EVENT_PLAYBACK_FINISHED, (ev: PlaybackFinishedEvent) =>
        this.onPlaybackFinished(ev),
      );
    }
  }

  /**
   * Capture an audio frame for playback, frames can be pushed faster than real-time
   */
  async captureFrame(_frame: AudioFrame): Promise<void> {
    if (!this._capturing) {
      this._capturing = true;
      this.playbackSegmentsCount++;
    }
  }

  /**
   * Wait for the past audio segments to finish playing out.
   *
   * @returns The event that was emitted when the audio finished playing out (only the last segment information)
   */
  async waitForPlayout(): Promise<PlaybackFinishedEvent> {
    const target = this.playbackSegmentsCount;

    while (this.playbackFinishedCount < target) {
      await this.playbackFinishedFuture.await;
      this.playbackFinishedFuture = new Future();
    }

    return this.lastPlaybackEvent;
  }

  /**
   * Developers building audio sinks must call this method when a playback/segment is finished.
   * Segments are segmented by calls to flush() or clearBuffer()
   */
  onPlaybackFinished(options: PlaybackFinishedEvent) {
    if (this.playbackFinishedCount >= this.playbackSegmentsCount) {
      this.logger.warn('playback_finished called more times than playback segments were captured');
      return;
    }

    this.lastPlaybackEvent = options;
    this.playbackFinishedCount++;
    this.playbackFinishedFuture.resolve();
    this.emit(AudioOutput.EVENT_PLAYBACK_FINISHED, options);
  }

  flush(): void {
    this._capturing = false;
  }

  /**
   * Clear the buffer, stopping playback immediately
   */
  abstract clearBuffer(): void;
}
export interface PlaybackFinishedEvent {
  // How much of the audio was played back
  playbackPosition: number;
  // Interrupted is True if playback was interrupted (clearBuffer() was called)
  interrupted: boolean;
  // Transcript synced with playback; may be partial if the audio was interrupted
  // When null, the transcript is not synchronized with the playback
  synchronizedTranscript?: string;
}
export abstract class TextOutput {
  /**
   * Capture a text segment (Used by the output of LLM nodes)
   */
  abstract captureText(text: string): Promise<void>;

  /**
   * Mark the current text segment as complete (e.g LLM generation is complete)
   */
  abstract flush(): void;
}<|MERGE_RESOLUTION|>--- conflicted
+++ resolved
@@ -6,11 +6,8 @@
 import type { ReadableStream } from 'node:stream/web';
 import type { ChatContext } from '../llm/chat_context.js';
 import type { ChatChunk } from '../llm/llm.js';
-<<<<<<< HEAD
+import type { ToolContext } from '../llm/tool_context.js';
 import { log } from '../log.js';
-=======
-import type { ToolContext } from '../llm/tool_context.js';
->>>>>>> d7ead7e1
 import type { SpeechEvent } from '../stt/stt.js';
 import { Future } from '../utils.js';
 
