// SPDX-FileCopyrightText: 2025 LiveKit, Inc.
//
// SPDX-License-Identifier: Apache-2.0
import type {
  AudioFrame,
  LocalParticipant,
  Participant,
  RemoteParticipant,
  RemoteTrackPublication,
  Room,
} from '@livekit/rtc-node';
import {
  AudioSource,
  AudioStream,
  LocalAudioTrack,
  type LocalTrackPublication,
  type RemoteTrack,
  RoomEvent,
  TextStreamWriter,
  TrackKind,
  TrackPublishOptions,
  TrackSource,
} from '@livekit/rtc-node';
import { randomUUID } from 'node:crypto';
import type { ReadableStream } from 'node:stream/web';
import {
  ATTRIBUTE_PUBLISH_ON_BEHALF,
  ATTRIBUTE_TRANSCRIPTION_SEGMENT_ID,
  ATTRIBUTE_TRANSCRIPTION_TRACK_ID,
  TOPIC_TRANSCRIPTION,
} from '../constants.js';
import { log } from '../log.js';
import { DeferredReadableStream } from '../stream/deferred_stream.js';
import { Future, Task } from '../utils.js';
<<<<<<< HEAD
import {
  type AgentSession,
  AgentSessionEvent,
  type UserInputTranscribedEvent,
} from './agent_session.js';

function findMicrophoneTrackId(room: Room, identity: string): string {
  let p: Participant | LocalParticipant | null = room.remoteParticipants.get(identity) ?? null;
  if (identity === room.localParticipant?.identity) {
    p = room.localParticipant;
  }

  if (p === null) {
    throw new Error(`Participant ${identity} not found`);
  }

  for (const track of p.trackPublications.values()) {
    if (track.source === TrackSource.SOURCE_MICROPHONE && track.sid) {
      // find the first microphone track
      return track.sid;
    }
  }

  throw new Error(`Participant ${identity} does not have a microphone track`);
}

export abstract class TextOutput {
  abstract captureText(text: string): Promise<void>;
  abstract flush(): void;
}

abstract class ParticipantTextOutput extends TextOutput {
  protected room: Room;

  constructor(room: Room) {
    super();
    this.room = room;
  }

  abstract setParticipant(participant: Participant | string | null): void;

  protected abstract onTrackPublished(
    track: RemoteTrackPublication,
    participant: RemoteParticipant,
  ): void;
  protected abstract onLocalTrackPublished(track: LocalTrackPublication): void;
}

export class ParticipantTranscriptionOutput extends ParticipantTextOutput {
  private isDeltaStream: boolean;

  private capturing: boolean = false;
  private currentId: string = randomUUID();
  private latestText: string = '';
  private logger = log();

  private participantIdentity: string | null = null;
  private trackId: string | null = null;
  private writer: TextStreamWriter | null = null;
  private flushTask: Task<void> | null = null;

  constructor(room: Room, isDeltaStream: boolean, participant: Participant | string | null) {
    super(room);
    this.isDeltaStream = isDeltaStream;

    this.room.on(RoomEvent.TrackPublished, this.onTrackPublished);
    this.room.on(RoomEvent.LocalTrackPublished, this.onLocalTrackPublished);

    this.setParticipant(participant);
  }

  setParticipant(participant: Participant | string | null) {
    if (participant === null) {
      return;
    }

    if (typeof participant === 'string') {
      this.participantIdentity = participant;
    } else {
      this.participantIdentity = participant.identity;
    }

    try {
      this.trackId = findMicrophoneTrackId(this.room, this.participantIdentity);
    } catch (error) {
      // track id is optional for TextStream when audio is not published
      this.trackId = null;
    }

    this.flush();
    this.resetState();
  }

  flush() {
    if (this.participantIdentity === null || !this.capturing) {
      return;
    }

    this.capturing = false;
    const currWriter = this.writer;
    this.writer = null;
    this.flushTask = Task.from((controller) => this.flushTaskImpl(currWriter, controller.signal));
  }

  async captureText(text: string) {
    if (!this.participantIdentity) {
      return;
    }

    if (this.flushTask && !this.flushTask.done) {
      await this.flushTask.result;
    }

    if (!this.capturing) {
      this.resetState();
      this.capturing = true;
    }

    this.latestText = text;
    try {
      if (this.room.isConnected) {
        if (this.isDeltaStream) {
          // reuse the existing writer
          if (this.writer === null) {
            this.writer = await this.createTextWriter();
          }
          await this.writer.write(text);
        } else {
          const tmpWriter = await this.createTextWriter();
          await tmpWriter.write(text);
          await tmpWriter.close();
        }
      }
    } catch (error) {
      this.logger.error(error, 'failed to publish transcription');
    }
  }

  protected onTrackPublished = (track: RemoteTrackPublication, participant: RemoteParticipant) => {
    if (
      this.participantIdentity === null ||
      participant.identity !== this.participantIdentity ||
      track.source !== TrackSource.SOURCE_MICROPHONE
    ) {
      return;
    }

    this.trackId = track.sid ?? null;
  };

  protected onLocalTrackPublished = (track: LocalTrackPublication) => {
    if (
      this.participantIdentity === null ||
      this.participantIdentity !== this.room.localParticipant?.identity ||
      track.source !== TrackSource.SOURCE_MICROPHONE
    ) {
      return;
    }

    this.trackId = track.sid ?? null;
  };

  private async createTextWriter(attributes?: Record<string, string>): Promise<TextStreamWriter> {
    if (!this.participantIdentity) {
      throw new Error('participantIdentity not found');
    }

    if (!this.room.localParticipant) {
      throw new Error('localParticipant not found');
    }

    if (!attributes) {
      attributes = {
        ATTRIBUTE_TRANSCRIPTION_FINAL: 'false',
      };
      if (this.trackId) {
        attributes[ATTRIBUTE_TRANSCRIPTION_TRACK_ID] = this.trackId;
      }
      attributes[ATTRIBUTE_TRANSCRIPTION_SEGMENT_ID] = this.currentId;
    }

    return await this.room.localParticipant.streamText({
      topic: TOPIC_TRANSCRIPTION,
      senderIdentity: this.participantIdentity,
      attributes,
    });
  }

  private async flushTaskImpl(writer: TextStreamWriter | null, signal: AbortSignal): Promise<void> {
    const attributes: Record<string, string> = {
      ATTRIBUTE_TRANSCRIPTION_FINAL: 'true',
    };
    if (this.trackId) {
      attributes[ATTRIBUTE_TRANSCRIPTION_TRACK_ID] = this.trackId;
    }

    const abortPromise = new Promise<void>((resolve) => {
      signal.addEventListener('abort', () => resolve());
    });

    try {
      if (this.room.isConnected) {
        if (this.isDeltaStream) {
          if (writer) {
            await Promise.race([writer.close(), abortPromise]);
          }
        } else {
          const tmpWriter = await Promise.race([this.createTextWriter(attributes), abortPromise]);
          if (signal.aborted || !tmpWriter) {
            return;
          }
          await Promise.race([tmpWriter.write(this.latestText), abortPromise]);
          if (signal.aborted) {
            return;
          }
          await Promise.race([tmpWriter.close(), abortPromise]);
        }
      }
    } catch (error) {
      this.logger.error(error, 'failed to publish transcription');
    }
  }

  private resetState() {
    this.currentId = randomUUID();
    this.capturing = false;
    this.latestText = '';
  }
}

export class ParticipantLegacyTranscriptionOutput extends ParticipantTextOutput {
  private isDeltaStream: boolean;

  private capturing: boolean = false;
  private currentId: string = 'SG_' + randomUUID();
  private latestText: string = '';

  private participantIdentity: string | null = null;
  private trackId: string | null = null;
  private pushedText: string = '';
  private flushTask: Promise<void> | null = null;

  private logger = log();

  constructor(room: Room, isDeltaStream: boolean, participant: Participant | string | null) {
    super(room);
    this.isDeltaStream = isDeltaStream;

    this.room.on(RoomEvent.TrackPublished, this.onTrackPublished);
    this.room.on(RoomEvent.LocalTrackPublished, this.onLocalTrackPublished);

    this.setParticipant(participant);
  }

  setParticipant(participant: Participant | string | null) {
    if (participant === null) {
      return;
    }

    if (typeof participant === 'string') {
      this.participantIdentity = participant;
    } else {
      this.participantIdentity = participant.identity;
    }

    try {
      this.trackId = findMicrophoneTrackId(this.room, this.participantIdentity);
    } catch (error) {
      // track id is optional for TextStream when audio is not published
      this.trackId = null;
    }

    this.flush();
    this.resetState();
  }

  private resetState() {
    this.currentId = 'SG_' + randomUUID();
    this.capturing = false;
    this.latestText = '';
  }

  async captureText(text: string) {
    if (!this.participantIdentity || !this.trackId) {
      return;
    }

    if (this.flushTask) {
      await this.flushTask;
    }

    if (!this.capturing) {
      this.resetState();
      this.capturing = true;
    }

    if (this.isDeltaStream) {
      this.pushedText += text;
    } else {
      this.pushedText = text;
    }

    await this.publishTranscription(this.currentId, this.pushedText, false);
  }

  flush() {
    if (this.participantIdentity === null || !this.capturing || !this.trackId) {
      return;
    }

    this.flushTask = this.publishTranscription(this.currentId, this.pushedText, true);
    this.resetState();
  }

  async publishTranscription(id: string, text: string, final: boolean, signal?: AbortSignal) {
    if (!this.participantIdentity || !this.trackId) {
      return;
    }

    this.logger.debug(
      {
        participantIdentity: this.participantIdentity,
        trackSid: this.trackId,
        segments: [{ id, text, final, startTime: BigInt(0), endTime: BigInt(0), language: '' }],
      },
      'sending text',
    );

    try {
      if (this.room.isConnected) {
        if (signal?.aborted) {
          return;
        }

        await this.room.localParticipant?.publishTranscription({
          participantIdentity: this.participantIdentity,
          trackSid: this.trackId,
          segments: [{ id, text, final, startTime: BigInt(0), endTime: BigInt(0), language: '' }],
        });
      }
    } catch (error) {
      this.logger.error(error, 'failed to publish transcription');
    }
  }

  protected onTrackPublished = (track: RemoteTrackPublication, participant: RemoteParticipant) => {
    if (
      this.participantIdentity === null ||
      participant.identity !== this.participantIdentity ||
      track.source !== TrackSource.SOURCE_MICROPHONE
    ) {
      return;
    }

    this.trackId = track.sid ?? null;
  };

  protected onLocalTrackPublished = (track: LocalTrackPublication) => {
    if (
      this.participantIdentity === null ||
      this.participantIdentity !== this.room.localParticipant?.identity ||
      track.source !== TrackSource.SOURCE_MICROPHONE
    ) {
      return;
    }

    this.trackId = track.sid ?? null;
  };
}

export class ParalellTextOutput extends TextOutput {
  /* @internal */
  _sinks: TextOutput[];

  constructor(sinks: TextOutput[]) {
    super();
    this._sinks = sinks;
  }

  async captureText(text: string) {
    await Promise.all(this._sinks.map((sink) => sink.captureText(text)));
  }

  flush() {
    for (const sink of this._sinks) {
      sink.flush();
    }
  }
}

export interface PlaybackFinishedEvent {
  // How much of the audio was played back
  playbackPosition: number;
  // Interrupted is True if playback was interrupted (clearBuffer() was called)
  interrupted: boolean;
  // Transcript synced with playback; may be partial if the audio was interrupted
  // When null, the transcript is not synchronized with the playback
  synchronizedTranscript: string | null;
}

export interface AudioOutputOptions {
  sampleRate: number;
  numChannels: number;
  trackPublishOptions: TrackPublishOptions;
  queueSizeMs?: number;
}
export class ParticipantAudioOutput {
  private room: Room;
  private options: AudioOutputOptions;
  private audioSource: AudioSource;
  private publication?: LocalTrackPublication;
  private flushTask?: Task<void>;
  private pushedDurationMs: number = 0;
  private startedFuture: Future<void> = new Future();
  private interruptedFuture: Future<void> = new Future();

  private playbackFinishedFuture: Future<void> = new Future();
  private capturing: boolean = false;
  private playbackFinishedCount: number = 0;
  private playbackSegmentsCount: number = 0;
  private lastPlaybackEvent: PlaybackFinishedEvent = {
    playbackPosition: 0,
    interrupted: false,
    synchronizedTranscript: null,
  };

  private logger = log();

  constructor(room: Room, options: AudioOutputOptions) {
    this.room = room;
    this.options = options;
    this.audioSource = new AudioSource(options.sampleRate, options.numChannels);
  }

  get queueSizeMs(): number {
    return this.options.queueSizeMs ?? 100000;
  }

  async start(): Promise<void> {
    this.startedFuture = new Future();
    this.publishTrack();
    this.startedFuture.resolve();
  }

  /**
   * Capture an audio frame for playback, frames can be pushed faster than real-time
   */
  async captureFrame(frame: AudioFrame): Promise<void> {
    await this.startedFuture.await;

    if (!this.capturing) {
      this.capturing = true;
      this.playbackSegmentsCount++;
    }

    // TODO(shubhra): use frame.durationMs once available in rtc-node
    this.pushedDurationMs += frame.samplesPerChannel / frame.sampleRate;
    await this.audioSource.captureFrame(frame);
  }

  /**
   * Wait for the past audio segments to finish playing out.
   *
   * @returns The event that was emitted when the audio finished playing out (only the last segment information)
   */
  async waitForPlayout(): Promise<PlaybackFinishedEvent> {
    const target = this.playbackSegmentsCount;

    while (this.playbackFinishedCount < target) {
      await this.playbackFinishedFuture.await;
      this.playbackFinishedFuture = new Future();
    }

    return this.lastPlaybackEvent;
  }

  private async waitForPlayoutTask(abortController: AbortController): Promise<void> {
    const interrupted = await new Promise<boolean>((resolve) => {
      const abortHandler = () => resolve(true);
      abortController.signal.addEventListener('abort', abortHandler);

      this.audioSource
        .waitForPlayout()
        .then(() => {
          abortController.signal.removeEventListener('abort', abortHandler);
          resolve(false);
        })
        .catch(() => {
          abortController.signal.removeEventListener('abort', abortHandler);
          resolve(false);
        });
    });

    let pushedDuration = this.pushedDurationMs;

    if (interrupted) {
      // Calculate actual played duration accounting for queued audio
      pushedDuration = Math.max(this.pushedDurationMs - this.audioSource.queuedDuration, 0);
      this.audioSource.clearQueue();
    }

    this.pushedDurationMs = 0;
    this.onPlaybackFinished({
      playbackPosition: pushedDuration,
      interrupted,
      synchronizedTranscript: null, // TODO: implement transcript synchronization
    });
  }

  /**
   * Flush any buffered audio, marking the current playback/segment as complete
   */
  flush(): void {
    this.capturing = false;

    if (!this.pushedDurationMs) {
      return;
    }

    if (this.flushTask && !this.flushTask.done) {
      this.logger.error('flush called while playback is in progress');
      this.flushTask.cancel();
    }

    this.flushTask = Task.from((controller) => this.waitForPlayoutTask(controller));
  }

  /**
   * Clear the buffer, stopping playback immediately
   */
  clearBuffer(): void {
    if (!this.pushedDurationMs) {
      return;
    }

    this.interruptedFuture.resolve();
  }

  private onPlaybackFinished(event: PlaybackFinishedEvent) {
    this.lastPlaybackEvent = event;
    this.playbackFinishedCount++;
    this.playbackFinishedFuture.resolve();
  }

  private async publishTrack() {
    const track = LocalAudioTrack.createAudioTrack('roomio_audio', this.audioSource);
    this.publication = await this.room.localParticipant?.publishTrack(
      track,
      new TrackPublishOptions({ source: TrackSource.SOURCE_MICROPHONE }),
    );
    await this.publication?.waitForSubscription();
  }
}
=======
import type { AgentSession } from './agent_session.js';
>>>>>>> 06f5e3ae

export interface PlaybackFinishedEvent {
  // How much of the audio was played back
  playbackPosition: number;
  // Interrupted is True if playback was interrupted (clearBuffer() was called)
  interrupted: boolean;
  // Transcript synced with playback; may be partial if the audio was interrupted
  // When null, the transcript is not synchronized with the playback
  synchronizedTranscript?: string;
}

export interface AudioOutputOptions {
  sampleRate: number;
  numChannels: number;
  trackPublishOptions: TrackPublishOptions;
  queueSizeMs?: number;
}
export class ParticipantAudioOutput {
  private room: Room;
  private options: AudioOutputOptions;
  private audioSource: AudioSource;
  private publication?: LocalTrackPublication;
  private flushTask?: Task<void>;
  private pushedDurationMs: number = 0;
  private startedFuture: Future<void> = new Future();
  private interruptedFuture: Future<void> = new Future();

  private playbackFinishedFuture: Future<void> = new Future();
  private capturing: boolean = false;
  private playbackFinishedCount: number = 0;
  private playbackSegmentsCount: number = 0;
  private lastPlaybackEvent: PlaybackFinishedEvent = {
    playbackPosition: 0,
    interrupted: false,
  };

  private logger = log();

  constructor(room: Room, options: AudioOutputOptions) {
    this.room = room;
    this.options = options;
    this.audioSource = new AudioSource(options.sampleRate, options.numChannels);
  }

  get queueSizeMs(): number {
    return this.options.queueSizeMs ?? 100000;
  }

  async start(): Promise<void> {
    this.startedFuture = new Future();
    this.publishTrack();
    this.startedFuture.resolve();
  }

  /**
   * Capture an audio frame for playback, frames can be pushed faster than real-time
   */
  async captureFrame(frame: AudioFrame): Promise<void> {
    await this.startedFuture.await;

    if (!this.capturing) {
      this.capturing = true;
      this.playbackSegmentsCount++;
    }

    // TODO(shubhra): use frame.durationMs once available in rtc-node
    this.pushedDurationMs += frame.samplesPerChannel / frame.sampleRate;
    await this.audioSource.captureFrame(frame);
  }

  /**
   * Wait for the past audio segments to finish playing out.
   *
   * @returns The event that was emitted when the audio finished playing out (only the last segment information)
   */
  async waitForPlayout(): Promise<PlaybackFinishedEvent> {
    const target = this.playbackSegmentsCount;

    while (this.playbackFinishedCount < target) {
      await this.playbackFinishedFuture.await;
      this.playbackFinishedFuture = new Future();
    }

    return this.lastPlaybackEvent;
  }

  private async waitForPlayoutTask(abortController: AbortController): Promise<void> {
    const abortFuture = new Future<boolean>();

    const resolveAbort = () => {
      if (!abortFuture.done) abortFuture.resolve(true);
    };

    abortController.signal.addEventListener('abort', resolveAbort);

    this.audioSource.waitForPlayout().finally(() => {
      abortController.signal.removeEventListener('abort', resolveAbort);
      if (!abortFuture.done) abortFuture.resolve(false);
    });

    const interrupted = await abortFuture.await;

    let pushedDuration = this.pushedDurationMs;

    if (interrupted) {
      // Calculate actual played duration accounting for queued audio
      pushedDuration = Math.max(this.pushedDurationMs - this.audioSource.queuedDuration, 0);
      this.audioSource.clearQueue();
    }

    this.pushedDurationMs = 0;
    this.onPlaybackFinished({
      playbackPosition: pushedDuration,
      interrupted,
      // TODO: implement transcript synchronization
    });
  }

  /**
   * Flush any buffered audio, marking the current playback/segment as complete
   */
  flush(): void {
    this.capturing = false;

    if (!this.pushedDurationMs) {
      return;
    }

    if (this.flushTask && !this.flushTask.done) {
      this.logger.error('flush called while playback is in progress');
      this.flushTask.cancel();
    }

    this.flushTask = Task.from((controller) => this.waitForPlayoutTask(controller));
  }

  /**
   * Clear the buffer, stopping playback immediately
   */
  clearBuffer(): void {
    if (!this.pushedDurationMs) {
      return;
    }

    this.interruptedFuture.resolve();
  }

  private onPlaybackFinished(event: PlaybackFinishedEvent) {
    this.lastPlaybackEvent = event;
    this.playbackFinishedCount++;
    this.playbackFinishedFuture.resolve();
  }

  private async publishTrack() {
    const track = LocalAudioTrack.createAudioTrack('roomio_audio', this.audioSource);
    this.publication = await this.room.localParticipant?.publishTrack(
      track,
      new TrackPublishOptions({ source: TrackSource.SOURCE_MICROPHONE }),
    );
    await this.publication?.waitForSubscription();
  }
}

export class RoomIO {
  private agentSession: AgentSession;
  private participantAudioInputStream: ReadableStream<AudioFrame>;

  private room: Room;

  private _deferredAudioInputStream = new DeferredReadableStream<AudioFrame>();
  private participantAudioOutput?: ParticipantAudioOutput;
<<<<<<< HEAD
  private userTranscriptOutput: ParalellTextOutput | null = null;
  private agentTranscriptOutput: ParalellTextOutput | null = null;

  private participantIdentity: string | null = null;
  private participantAvailableFuture: Future<Participant> = new Future();
  private roomConnectedFuture: Future<void> = new Future();

  private logger = log();
=======
  private publication?: LocalTrackPublication;
>>>>>>> 06f5e3ae

  constructor(
    agentSession: AgentSession,
    room: Room,
    private readonly sampleRate: number,
    private readonly numChannels: number,
  ) {
    this.agentSession = agentSession;
    this.room = room;
    this.participantAudioInputStream = this._deferredAudioInputStream.stream;
<<<<<<< HEAD
=======

    this.setupEventListeners();
  }

  private setupEventListeners() {
    this.room.on(RoomEvent.TrackSubscribed, this.onTrackSubscribed);
>>>>>>> 06f5e3ae
  }

  private onTrackSubscribed = (track: RemoteTrack) => {
    if (track.kind === TrackKind.KIND_AUDIO) {
      this._deferredAudioInputStream.setSource(
        new AudioStream(track, {
          // TODO(AJS-41) remove hardcoded sample rate
          sampleRate: 16000,
          numChannels: 1,
        }),
      );
    }
  };

<<<<<<< HEAD
  private async initTask() {
    await this.roomConnectedFuture.await;

    for (const participant of this.room.remoteParticipants.values()) {
      this.onParticipantConnected(participant);
    }

    const participant = await this.participantAvailableFuture.await;

    // init user outputs
    this.updateTranscriptionOutput(this.userTranscriptOutput, participant.identity);

    // init agent outputs
    this.updateTranscriptionOutput(
      this.agentTranscriptOutput,
      this.room.localParticipant?.identity,
    );

    await this.participantAudioOutput?.start();
  }

  private onParticipantConnected(participant: Participant) {
    if (this.participantAvailableFuture.done) {
      return;
    }

    if (this.participantIdentity) {
      if (participant.identity !== this.participantIdentity) {
        return;
      }
    } else if (
      // otherwise, skip participants that are marked as publishing for this agent
      participant.attributes?.[ATTRIBUTE_PUBLISH_ON_BEHALF] === this.room.localParticipant?.identity
    ) {
      return;
    }

    // TODO(shubhra): allow user to specify accepted participany kinds

    this.participantAvailableFuture.resolve(participant);
  }

  private onUserInputTranscribed = (ev: UserInputTranscribedEvent) => {
    this.logger.debug({ ev }, 'user input transcribed');
    this.userTranscriptOutput?.captureText(ev.transcript);
    if (ev.isFinal) {
      this.userTranscriptOutput?.flush();
    }
  };

  private createTranscriptionOutput(options: {
    isDeltaStream: boolean;
    participant: string | null;
  }) {
    return new ParalellTextOutput([
      new ParticipantLegacyTranscriptionOutput(
        this.room,
        options.isDeltaStream,
        options.participant,
      ),
      new ParticipantTranscriptionOutput(this.room, options.isDeltaStream, options.participant),
    ]);
  }

  private updateTranscriptionOutput(output: ParalellTextOutput | null, participant?: string) {
    if (output === null) {
      return;
    }

    for (const sink of output._sinks) {
      if (
        sink instanceof ParticipantLegacyTranscriptionOutput ||
        sink instanceof ParticipantTranscriptionOutput
      ) {
        sink.setParticipant(participant ?? null);
      }
    }
  }

  start() {
    // -- create outputs --
=======
  start() {
>>>>>>> 06f5e3ae
    this.participantAudioOutput = new ParticipantAudioOutput(this.room, {
      sampleRate: this.sampleRate,
      numChannels: this.numChannels,
      trackPublishOptions: new TrackPublishOptions({ source: TrackSource.SOURCE_MICROPHONE }),
    });
<<<<<<< HEAD

    this.userTranscriptOutput = this.createTranscriptionOutput({
      isDeltaStream: false,
      participant: this.participantIdentity,
    });
    this.agentTranscriptOutput = this.createTranscriptionOutput({
      isDeltaStream: true,
      participant: null,
    });

    // -- set the room event handlers --
    this.room.on(RoomEvent.ParticipantConnected, this.onParticipantConnected);
    this.room.on(RoomEvent.TrackSubscribed, this.onTrackSubscribed);
    if (this.room.isConnected) {
      this.roomConnectedFuture.resolve();
    }

    this.initTask();

    // -- attatch the agent to the session --
    this.agentSession.audioInput = this.participantAudioInputStream;
    this.agentSession.audioOutput = this.participantAudioOutput;
    this.agentSession._transcriptionOutput = this.agentTranscriptOutput;

    this.agentSession.on(AgentSessionEvent.UserInputTranscribed, this.onUserInputTranscribed);
=======
    this.participantAudioOutput.start();
    this.agentSession.audioInput = this.participantAudioInputStream;
    this.agentSession.audioOutput = this.participantAudioOutput;
>>>>>>> 06f5e3ae
  }
}<|MERGE_RESOLUTION|>--- conflicted
+++ resolved
@@ -32,7 +32,6 @@
 import { log } from '../log.js';
 import { DeferredReadableStream } from '../stream/deferred_stream.js';
 import { Future, Task } from '../utils.js';
-<<<<<<< HEAD
 import {
   type AgentSession,
   AgentSessionEvent,
@@ -430,7 +429,7 @@
   interrupted: boolean;
   // Transcript synced with playback; may be partial if the audio was interrupted
   // When null, the transcript is not synchronized with the playback
-  synchronizedTranscript: string | null;
+  synchronizedTranscript?: string;
 }
 
 export interface AudioOutputOptions {
@@ -456,7 +455,6 @@
   private lastPlaybackEvent: PlaybackFinishedEvent = {
     playbackPosition: 0,
     interrupted: false,
-    synchronizedTranscript: null,
   };
 
   private logger = log();
@@ -510,21 +508,20 @@
   }
 
   private async waitForPlayoutTask(abortController: AbortController): Promise<void> {
-    const interrupted = await new Promise<boolean>((resolve) => {
-      const abortHandler = () => resolve(true);
-      abortController.signal.addEventListener('abort', abortHandler);
-
-      this.audioSource
-        .waitForPlayout()
-        .then(() => {
-          abortController.signal.removeEventListener('abort', abortHandler);
-          resolve(false);
-        })
-        .catch(() => {
-          abortController.signal.removeEventListener('abort', abortHandler);
-          resolve(false);
-        });
+    const abortFuture = new Future<boolean>();
+
+    const resolveAbort = () => {
+      if (!abortFuture.done) abortFuture.resolve(true);
+    };
+
+    abortController.signal.addEventListener('abort', resolveAbort);
+
+    this.audioSource.waitForPlayout().finally(() => {
+      abortController.signal.removeEventListener('abort', resolveAbort);
+      if (!abortFuture.done) abortFuture.resolve(false);
     });
+
+    const interrupted = await abortFuture.await;
 
     let pushedDuration = this.pushedDurationMs;
 
@@ -538,7 +535,7 @@
     this.onPlaybackFinished({
       playbackPosition: pushedDuration,
       interrupted,
-      synchronizedTranscript: null, // TODO: implement transcript synchronization
+      // TODO: implement transcript synchronization
     });
   }
 
@@ -586,171 +583,6 @@
     await this.publication?.waitForSubscription();
   }
 }
-=======
-import type { AgentSession } from './agent_session.js';
->>>>>>> 06f5e3ae
-
-export interface PlaybackFinishedEvent {
-  // How much of the audio was played back
-  playbackPosition: number;
-  // Interrupted is True if playback was interrupted (clearBuffer() was called)
-  interrupted: boolean;
-  // Transcript synced with playback; may be partial if the audio was interrupted
-  // When null, the transcript is not synchronized with the playback
-  synchronizedTranscript?: string;
-}
-
-export interface AudioOutputOptions {
-  sampleRate: number;
-  numChannels: number;
-  trackPublishOptions: TrackPublishOptions;
-  queueSizeMs?: number;
-}
-export class ParticipantAudioOutput {
-  private room: Room;
-  private options: AudioOutputOptions;
-  private audioSource: AudioSource;
-  private publication?: LocalTrackPublication;
-  private flushTask?: Task<void>;
-  private pushedDurationMs: number = 0;
-  private startedFuture: Future<void> = new Future();
-  private interruptedFuture: Future<void> = new Future();
-
-  private playbackFinishedFuture: Future<void> = new Future();
-  private capturing: boolean = false;
-  private playbackFinishedCount: number = 0;
-  private playbackSegmentsCount: number = 0;
-  private lastPlaybackEvent: PlaybackFinishedEvent = {
-    playbackPosition: 0,
-    interrupted: false,
-  };
-
-  private logger = log();
-
-  constructor(room: Room, options: AudioOutputOptions) {
-    this.room = room;
-    this.options = options;
-    this.audioSource = new AudioSource(options.sampleRate, options.numChannels);
-  }
-
-  get queueSizeMs(): number {
-    return this.options.queueSizeMs ?? 100000;
-  }
-
-  async start(): Promise<void> {
-    this.startedFuture = new Future();
-    this.publishTrack();
-    this.startedFuture.resolve();
-  }
-
-  /**
-   * Capture an audio frame for playback, frames can be pushed faster than real-time
-   */
-  async captureFrame(frame: AudioFrame): Promise<void> {
-    await this.startedFuture.await;
-
-    if (!this.capturing) {
-      this.capturing = true;
-      this.playbackSegmentsCount++;
-    }
-
-    // TODO(shubhra): use frame.durationMs once available in rtc-node
-    this.pushedDurationMs += frame.samplesPerChannel / frame.sampleRate;
-    await this.audioSource.captureFrame(frame);
-  }
-
-  /**
-   * Wait for the past audio segments to finish playing out.
-   *
-   * @returns The event that was emitted when the audio finished playing out (only the last segment information)
-   */
-  async waitForPlayout(): Promise<PlaybackFinishedEvent> {
-    const target = this.playbackSegmentsCount;
-
-    while (this.playbackFinishedCount < target) {
-      await this.playbackFinishedFuture.await;
-      this.playbackFinishedFuture = new Future();
-    }
-
-    return this.lastPlaybackEvent;
-  }
-
-  private async waitForPlayoutTask(abortController: AbortController): Promise<void> {
-    const abortFuture = new Future<boolean>();
-
-    const resolveAbort = () => {
-      if (!abortFuture.done) abortFuture.resolve(true);
-    };
-
-    abortController.signal.addEventListener('abort', resolveAbort);
-
-    this.audioSource.waitForPlayout().finally(() => {
-      abortController.signal.removeEventListener('abort', resolveAbort);
-      if (!abortFuture.done) abortFuture.resolve(false);
-    });
-
-    const interrupted = await abortFuture.await;
-
-    let pushedDuration = this.pushedDurationMs;
-
-    if (interrupted) {
-      // Calculate actual played duration accounting for queued audio
-      pushedDuration = Math.max(this.pushedDurationMs - this.audioSource.queuedDuration, 0);
-      this.audioSource.clearQueue();
-    }
-
-    this.pushedDurationMs = 0;
-    this.onPlaybackFinished({
-      playbackPosition: pushedDuration,
-      interrupted,
-      // TODO: implement transcript synchronization
-    });
-  }
-
-  /**
-   * Flush any buffered audio, marking the current playback/segment as complete
-   */
-  flush(): void {
-    this.capturing = false;
-
-    if (!this.pushedDurationMs) {
-      return;
-    }
-
-    if (this.flushTask && !this.flushTask.done) {
-      this.logger.error('flush called while playback is in progress');
-      this.flushTask.cancel();
-    }
-
-    this.flushTask = Task.from((controller) => this.waitForPlayoutTask(controller));
-  }
-
-  /**
-   * Clear the buffer, stopping playback immediately
-   */
-  clearBuffer(): void {
-    if (!this.pushedDurationMs) {
-      return;
-    }
-
-    this.interruptedFuture.resolve();
-  }
-
-  private onPlaybackFinished(event: PlaybackFinishedEvent) {
-    this.lastPlaybackEvent = event;
-    this.playbackFinishedCount++;
-    this.playbackFinishedFuture.resolve();
-  }
-
-  private async publishTrack() {
-    const track = LocalAudioTrack.createAudioTrack('roomio_audio', this.audioSource);
-    this.publication = await this.room.localParticipant?.publishTrack(
-      track,
-      new TrackPublishOptions({ source: TrackSource.SOURCE_MICROPHONE }),
-    );
-    await this.publication?.waitForSubscription();
-  }
-}
 
 export class RoomIO {
   private agentSession: AgentSession;
@@ -760,7 +592,6 @@
 
   private _deferredAudioInputStream = new DeferredReadableStream<AudioFrame>();
   private participantAudioOutput?: ParticipantAudioOutput;
-<<<<<<< HEAD
   private userTranscriptOutput: ParalellTextOutput | null = null;
   private agentTranscriptOutput: ParalellTextOutput | null = null;
 
@@ -769,9 +600,6 @@
   private roomConnectedFuture: Future<void> = new Future();
 
   private logger = log();
-=======
-  private publication?: LocalTrackPublication;
->>>>>>> 06f5e3ae
 
   constructor(
     agentSession: AgentSession,
@@ -782,15 +610,12 @@
     this.agentSession = agentSession;
     this.room = room;
     this.participantAudioInputStream = this._deferredAudioInputStream.stream;
-<<<<<<< HEAD
-=======
 
     this.setupEventListeners();
   }
 
   private setupEventListeners() {
     this.room.on(RoomEvent.TrackSubscribed, this.onTrackSubscribed);
->>>>>>> 06f5e3ae
   }
 
   private onTrackSubscribed = (track: RemoteTrack) => {
@@ -805,7 +630,6 @@
     }
   };
 
-<<<<<<< HEAD
   private async initTask() {
     await this.roomConnectedFuture.await;
 
@@ -887,15 +711,11 @@
 
   start() {
     // -- create outputs --
-=======
-  start() {
->>>>>>> 06f5e3ae
     this.participantAudioOutput = new ParticipantAudioOutput(this.room, {
       sampleRate: this.sampleRate,
       numChannels: this.numChannels,
       trackPublishOptions: new TrackPublishOptions({ source: TrackSource.SOURCE_MICROPHONE }),
     });
-<<<<<<< HEAD
 
     this.userTranscriptOutput = this.createTranscriptionOutput({
       isDeltaStream: false,
@@ -921,10 +741,5 @@
     this.agentSession._transcriptionOutput = this.agentTranscriptOutput;
 
     this.agentSession.on(AgentSessionEvent.UserInputTranscribed, this.onUserInputTranscribed);
-=======
-    this.participantAudioOutput.start();
-    this.agentSession.audioInput = this.participantAudioInputStream;
-    this.agentSession.audioOutput = this.participantAudioOutput;
->>>>>>> 06f5e3ae
   }
 }