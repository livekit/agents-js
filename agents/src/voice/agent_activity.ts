// SPDX-FileCopyrightText: 2025 LiveKit, Inc.
//
// SPDX-License-Identifier: Apache-2.0
import type { AudioFrame } from '@livekit/rtc-node';
import type { ReadableStream } from 'node:stream/web';
<<<<<<< HEAD
import { type ChatContext, ChatMessage, ChatRole } from '../llm/chat_context.js';
import type { LLM } from '../llm/index.js';
=======
import type { ChatContext } from '../llm/chat_context.js';
>>>>>>> f196774a
import { log } from '../log.js';
import { SpeechHandle } from '../pipeline/speech_handle.js';
import type { STT, SpeechEvent } from '../stt/stt.js';
import type { TTS } from '../tts/tts.js';
import type { VADEvent } from '../vad.js';
import { StopResponse } from './agent.js';
import type { Agent } from './agent.js';
import type { AgentSession } from './agent_session.js';
import {
  AudioRecognition,
  type EndOfTurnInfo,
  type RecognitionHooks,
} from './audio_recognition.js';
import {
  performAudioForwarding,
  performLLMInference,
  performTTSInference,
  performTextForwarding,
} from './generation.js';

export class AgentActivity implements RecognitionHooks {
  private started = false;
  private audioRecognition?: AudioRecognition;
  private logger = log();
  private turnDetectionMode?: string;
  private _draining = false;
  private currentSpeech?: SpeechHandle;
  agent: Agent;
  agentSession: AgentSession;

  constructor(agent: Agent, agentSession: AgentSession) {
    this.agent = agent;
    this.agentSession = agentSession;
  }

  async start(): Promise<void> {
    this.agent.agentActivity = this;
    this.audioRecognition = new AudioRecognition(
      this,
      this.agentSession.vad,
<<<<<<< HEAD
      this.agentSession.options.min_endpointing_delay,
      this.agentSession.options.max_endpointing_delay,
=======
      this.agentSession.options.minEndpointingDelay,
      this.agentSession.options.maxEndpointingDelay,
>>>>>>> f196774a
      // Arrow function preserves the Agent context
      (...args) => this.agent.sttNode(...args),
      this.turnDetectionMode === 'manual',
    );
    this.audioRecognition.start();
    this.started = true;

    // TODO(shubhra): Add turn detection mode
  }

  get stt(): STT {
    // TODO(AJS-51): Allow components to be defined in Agent class
    return this.agentSession.stt;
  }

  get llm(): LLM {
    // TODO(AJS-51): Allow components to be defined in Agent class
    return this.agentSession.llm;
  }

  get tts(): TTS {
    // TODO(AJS-51): Allow components to be defined in Agent class
    return this.agentSession.tts;
  }

  get draining(): boolean {
    return this._draining;
  }

  get allowInterruptions(): boolean {
    // TODO(AJS-51): Allow options to be defined in Agent class
    return this.agentSession.options.allow_interruptions;
  }

  updateAudioInput(audioStream: ReadableStream<AudioFrame>): void {
    this.audioRecognition?.setInputAudioStream(audioStream);
  }

  onStartOfSpeech(ev: VADEvent): void {
    this.logger.info('Start of speech', ev);
  }

  onEndOfSpeech(ev: VADEvent): void {
    this.logger.info('End of speech', ev);
  }

  // eslint-disable-next-line @typescript-eslint/no-unused-vars
  onVADInferenceDone(ev: VADEvent): void {
    // TODO(AJS-40): Implement this
  }

  onInterimTranscript(ev: SpeechEvent): void {
    this.logger.info('Interim transcript', ev);
  }

  onFinalTranscript(ev: SpeechEvent): void {
    this.logger.info(`Final transcript ${ev.alternatives![0].text}`);
  }

<<<<<<< HEAD
  async onEndOfTurn(info: EndOfTurnInfo): Promise<boolean> {
    if (this.draining) {
      this.logger.warn({ user_input: info.newTranscript }, 'skipping user input, task is draining');
      // copied from python:
      // TODO(shubhra): should we "forward" this new turn to the next agent/activity?
      return true;
    }
    if (
      this.stt &&
      this.turnDetectionMode !== 'manual' &&
      this.currentSpeech &&
      this.currentSpeech.allowInterruptions &&
      !this.currentSpeech.interrupted &&
      this.agentSession.options.min_interruption_words > 0 &&
      info.newTranscript.split(' ').length < this.agentSession.options.min_interruption_words
    ) {
      return false;
    }
    this.userTurnCompleted(info);
=======
  async onEndOfTurn(ev: EndOfTurnInfo): Promise<boolean> {
    this.logger.info(ev, 'End of turn');
>>>>>>> f196774a
    return true;
  }

  retrieveChatCtx(): ChatContext {
    return this.agentSession.chatCtx;
<<<<<<< HEAD
  }

  private generateReply(
    userMessage?: ChatMessage,
    chatCtx?: ChatContext,
    instructions?: string,
    allowInterruptions?: boolean,
  ): SpeechHandle {
    // TODO(AJS-32): Add realtime model support for generating a reply

    // TODO(shubhra) handle tool calls
    const handle = SpeechHandle.create(
      allowInterruptions === undefined ? this.allowInterruptions : allowInterruptions,
      0,
      this.currentSpeech,
    );

    if (instructions) {
      instructions = `${this.agent.instructions}\n${instructions}`;
    }

    this.pipelineReplyTask(
      handle,
      chatCtx || this.agent.chatCtx,
      instructions,
      userMessage?.copy(),
    );
    return handle;
  }

  private async userTurnCompleted(info: EndOfTurnInfo): Promise<void> {
    // TODO(AJS-40) handle old task cancellation

    // When the audio recognition detects the end of a user turn:
    //  - check if realtime model server-side turn detection is enabled
    //  - check if there is no current generation happening
    //  - cancel the current generation if it allows interruptions (otherwise skip this current
    //  turn)
    //  - generate a reply to the user input

    // TODO(AJS-32): Add realtime model supppourt

    if (this.currentSpeech) {
      if (!this.currentSpeech.allowInterruptions) {
        this.logger.warn(
          { user_input: info.newTranscript },
          'skipping user input, current speech generation cannot be interrupted',
        );
        return;
      }

      this.currentSpeech.interrupt();
      // TODO(AJS-32): Add realtime model support for interrupting the current generation
    }

    const userMessage = new ChatMessage({
      role: ChatRole.USER,
      content: info.newTranscript,
    });

    // create a temporary mutable chat context to pass to onUserTurnCompleted
    // the user can edit it for the current generation, but changes will not be kept inside the
    // Agent.chatCtx
    const chatCtx = this.agent.chatCtx.copy();

    try {
      await this.agent.onUserTurnCompleted(chatCtx, userMessage);
    } catch (e) {
      if (e instanceof StopResponse) {
        return;
      }
      this.logger.error({ error: e }, 'error occurred during onUserTurnCompleted');
    }

    this.generateReply(userMessage, chatCtx);
    //TODO(AJS-40) handle interruptions
  }

  private async pipelineReplyTask(
    speechHandle: SpeechHandle,
    chatCtx: ChatContext,
    instructions?: string,
    newMessage?: ChatMessage,
  ): Promise<void> {
    // TODO(AJS-54): add transcription/text output

    const audioOutput = this.agentSession.audioOutput;

    chatCtx = chatCtx.copy();

    if (newMessage) {
      chatCtx.insertItem(newMessage);
      this.agent._chatCtx.insertItem(newMessage);
      this.agentSession._conversationItemAdded(newMessage);
    }

    // TODO(AJS-57): handle instructions

    this.agentSession._updateAgentState('thinking');
    const tasks: Array<Promise<any>> = [];
    const [llmTask, llmGenData] = performLLMInference(
      (...args) => this.agent.llmNode(...args),
      chatCtx,
      {},
    );
    tasks.push(llmTask);

    const [ttsTextInput, llmOutput] = llmGenData.textStream.tee();

    let ttsTask: Promise<void> | null = null;
    let ttsStream: ReadableStream<AudioFrame> | null = null;
    if (audioOutput) {
      [ttsTask, ttsStream] = performTTSInference(
        (...args) => this.agent.ttsNode(...args),
        ttsTextInput,
        {},
      );
      tasks.push(ttsTask);
    }

    // TODO(AJS-40): wait for playout authorization

    const [textForwardTask, textOutput] = performTextForwarding(null, llmOutput);
    tasks.push(textForwardTask);

    const onFirstFrame = () => {
      this.agentSession._updateAgentState('speaking');
    };

    if (audioOutput) {
      if (ttsStream) {
        const [forwardTask, audioOut] = performAudioForwarding(ttsStream, audioOutput);
        tasks.push(forwardTask);
        audioOut.firstFrameFut.await.then(onFirstFrame);
      } else {
        throw Error('ttsStream is null when audioOutput is enabled');
      }
    } else {
      textOutput.firstTextFut.await.then(onFirstFrame);
    }
    // TODO(shubhra): handle tool calls

    const message = ChatMessage.create({
      role: ChatRole.ASSISTANT,
      text: textOutput.text,
    });
    chatCtx.insertItem(message);
    this.agent._chatCtx.insertItem(message);
    this.agentSession._conversationItemAdded(message);
=======
>>>>>>> f196774a
  }
}<|MERGE_RESOLUTION|>--- conflicted
+++ resolved
@@ -3,12 +3,8 @@
 // SPDX-License-Identifier: Apache-2.0
 import type { AudioFrame } from '@livekit/rtc-node';
 import type { ReadableStream } from 'node:stream/web';
-<<<<<<< HEAD
 import { type ChatContext, ChatMessage, ChatRole } from '../llm/chat_context.js';
 import type { LLM } from '../llm/index.js';
-=======
-import type { ChatContext } from '../llm/chat_context.js';
->>>>>>> f196774a
 import { log } from '../log.js';
 import { SpeechHandle } from '../pipeline/speech_handle.js';
 import type { STT, SpeechEvent } from '../stt/stt.js';
@@ -49,13 +45,8 @@
     this.audioRecognition = new AudioRecognition(
       this,
       this.agentSession.vad,
-<<<<<<< HEAD
-      this.agentSession.options.min_endpointing_delay,
-      this.agentSession.options.max_endpointing_delay,
-=======
       this.agentSession.options.minEndpointingDelay,
       this.agentSession.options.maxEndpointingDelay,
->>>>>>> f196774a
       // Arrow function preserves the Agent context
       (...args) => this.agent.sttNode(...args),
       this.turnDetectionMode === 'manual',
@@ -115,7 +106,6 @@
     this.logger.info(`Final transcript ${ev.alternatives![0].text}`);
   }
 
-<<<<<<< HEAD
   async onEndOfTurn(info: EndOfTurnInfo): Promise<boolean> {
     if (this.draining) {
       this.logger.warn({ user_input: info.newTranscript }, 'skipping user input, task is draining');
@@ -135,16 +125,11 @@
       return false;
     }
     this.userTurnCompleted(info);
-=======
-  async onEndOfTurn(ev: EndOfTurnInfo): Promise<boolean> {
-    this.logger.info(ev, 'End of turn');
->>>>>>> f196774a
     return true;
   }
 
   retrieveChatCtx(): ChatContext {
     return this.agentSession.chatCtx;
-<<<<<<< HEAD
   }
 
   private generateReply(
@@ -294,7 +279,5 @@
     chatCtx.insertItem(message);
     this.agent._chatCtx.insertItem(message);
     this.agentSession._conversationItemAdded(message);
-=======
->>>>>>> f196774a
   }
 }