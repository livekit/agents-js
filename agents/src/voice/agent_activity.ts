// SPDX-FileCopyrightText: 2025 LiveKit, Inc.
//
// SPDX-License-Identifier: Apache-2.0
import type { AudioFrame } from '@livekit/rtc-node';
import { Heap } from 'heap-js';
import { ReadableStream } from 'node:stream/web';
import { type ChatContext, ChatMessage } from '../llm/chat_context.js';
import type {
  ChatItem,
  FunctionCall,
  FunctionCallOutput,
  LLM,
  ToolChoice,
  ToolContext,
} from '../llm/index.js';
import { log } from '../log.js';
import type { STT, SpeechEvent } from '../stt/stt.js';
import type { TTS } from '../tts/tts.js';
import { Future, Task } from '../utils.js';
import type { VAD, VADEvent } from '../vad.js';
import type { Agent } from './agent.js';
import { StopResponse } from './agent.js';
import { type AgentSession, AgentSessionEvent, type TurnDetectionMode } from './agent_session.js';
import {
  AudioRecognition,
  type EndOfTurnInfo,
  type RecognitionHooks,
} from './audio_recognition.js';
import {
  type _AudioOut,
  type _TextOut,
  performAudioForwarding,
  performLLMInference,
  performTTSInference,
  performTextForwarding,
  performToolExecutions,
} from './generation.js';
import { SpeechHandle } from './speech_handle.js';

export class AgentActivity implements RecognitionHooks {
  private static readonly REPLY_TASK_CANCEL_TIMEOUT = 5000;
  private started = false;
  private audioRecognition?: AudioRecognition;
  private logger = log();
  private _draining = false;
  private currentSpeech?: SpeechHandle;
  private speechQueue: Heap<[number, number, SpeechHandle]>; // [priority, timestamp, speechHandle]
  private q_updated: Future;
  private speechTasks: Set<Promise<unknown>> = new Set();

  agent: Agent;
  agentSession: AgentSession;

  /** @internal */
  _mainTask?: Task<void>;
  _userTurnCompletedTask?: Task<void>;

  constructor(agent: Agent, agentSession: AgentSession) {
    this.agent = agent;
    this.agentSession = agentSession;

    // relies on JavaScript's built-in lexicographic array comparison behavior, which checks elements of the array one by one
    this.speechQueue = new Heap<[number, number, SpeechHandle]>(Heap.maxComparator);
    this.q_updated = new Future();
  }

  async start(): Promise<void> {
    this.agent.agentActivity = this;
    this.audioRecognition = new AudioRecognition(
      this,
      this.vad,
      this.agentSession.options.minEndpointingDelay,
      this.agentSession.options.maxEndpointingDelay,
      // Arrow function preserves the Agent context
      (...args) => this.agent.sttNode(...args),
      this.agentSession.turnDetection,
    );
    this.audioRecognition.start();
    this.started = true;

    this._mainTask = Task.from(({ signal }) => this.mainTask(signal));
    this.createSpeechTask({
      promise: this.agent.onEnter(),
      name: 'AgentTask_on_enter',
    });

    // TODO(shubhra): Add turn detection mode
  }

  get vad(): VAD {
    return this.agent.vad || this.agentSession.vad;
  }

  get stt(): STT {
    return this.agent.stt || this.agentSession.stt;
  }

  get llm(): LLM {
    return this.agent.llm || this.agentSession.llm;
  }

  get tts(): TTS {
    return this.agent.tts || this.agentSession.tts;
  }

  get draining(): boolean {
    return this._draining;
  }

  get allowInterruptions(): boolean {
    // TODO(AJS-51): Allow options to be defined in Agent class
    return this.agentSession.options.allowInterruptions;
  }

  get turnDetection(): TurnDetectionMode | undefined {
    // TODO(brian): prioritize using agent.turn_detection
    return this.agentSession.turnDetection;
  }

  updateAudioInput(audioStream: ReadableStream<AudioFrame>): void {
    this.audioRecognition?.setInputAudioStream(audioStream);
  }

  commitUserTurn() {
    if (!this.audioRecognition) {
      throw new Error('AudioRecognition is not initialized');
    }

    // TODO(brian): add audio_detached flag
    const audioDetached = false;
    this.audioRecognition.commitUserTurn(audioDetached);
  }

  clearUserTurn() {
    if (!this.audioRecognition) {
      throw new Error('AudioRecognition is not initialized');
    }

    this.audioRecognition.clearUserTurn();
  }

  say(
    text: string | ReadableStream<string>,
    options?: {
      audio?: ReadableStream<AudioFrame>;
      allowInterruptions?: boolean;
      addToChatCtx?: boolean;
    },
  ): SpeechHandle {
    const { audio, allowInterruptions, addToChatCtx = true } = options ?? {};

    if (!audio && !this.tts && this.agentSession.audioOutput) {
      throw new Error('trying to generate speech from text without a TTS model');
    }

    const handle = SpeechHandle.create(allowInterruptions ?? this.allowInterruptions);

    this.ttsTask(handle, text, addToChatCtx, audio).finally(() => {
      this.onPipelineReplyDone();
    });
    this.scheduleSpeech(handle, SpeechHandle.SPEECH_PRIORITY_NORMAL);
    return handle;
  }

  onStartOfSpeech(ev: VADEvent): void {
    this.logger.info('Start of speech', ev);
  }

  onEndOfSpeech(ev: VADEvent): void {
    this.logger.info('End of speech', ev);
  }

  // eslint-disable-next-line @typescript-eslint/no-unused-vars
  onVADInferenceDone(ev: VADEvent): void {
    // skip speech handle interruption for manual and realtime model
    if (this.turnDetection === 'manual' || this.turnDetection === 'realtime_llm') {
      return;
    }

    if (
      this.currentSpeech &&
      !this.currentSpeech.interrupted &&
      this.currentSpeech.allowInterruptions
    ) {
      // this.logger.info({ 'speech id': this.currentSpeech.id }, 'speech interrupted by VAD');
      // this.currentSpeech.interrupt();
    }
  }

  onInterimTranscript(ev: SpeechEvent): void {
    this.agentSession.emit(AgentSessionEvent.UserInputTranscribed, {
      transcript: ev.alternatives![0].text,
      isFinal: false,
      // TODO(AJS-106): add multi participant support
      speakerId: null,
    });
  }

  onFinalTranscript(ev: SpeechEvent): void {
    this.agentSession.emit(AgentSessionEvent.UserInputTranscribed, {
      transcript: ev.alternatives![0].text,
      isFinal: true,
      // TODO(AJS-106): add multi participant support
      speakerId: null,
    });
  }

  private createSpeechTask<T>(options: {
    promise: Promise<T>;
    ownedSpeechHandle?: SpeechHandle;
    name?: string;
  }): Promise<T> {
    const { promise, ownedSpeechHandle, name } = options;

    this.logger.info({ name, speechTasksSize: this.speechTasks.size }, 'creating speech task');

    this.speechTasks.add(promise);

    promise.finally(() => {
      this.speechTasks.delete(promise);

      if (ownedSpeechHandle) {
        ownedSpeechHandle.markPlayoutDone();
      }

      this.wakeupMainTask();
    });

    return promise;
  }

  async onEndOfTurn(info: EndOfTurnInfo): Promise<boolean> {
    if (this.draining) {
      this.logger.warn({ user_input: info.newTranscript }, 'skipping user input, task is draining');
      // copied from python:
      // TODO(shubhra): should we "forward" this new turn to the next agent/activity?
      return true;
    }

    if (
      this.stt &&
      this.turnDetection !== 'manual' &&
      this.currentSpeech &&
      this.currentSpeech.allowInterruptions &&
      !this.currentSpeech.interrupted &&
      this.agentSession.options.minInterruptionWords > 0 &&
      info.newTranscript.split(' ').length < this.agentSession.options.minInterruptionWords
    ) {
      // avoid interruption if the new_transcript is too short
      this.logger.info('skipping user input, new_transcript is too short');
      return false;
    }

    // We never cancel user code as this is very confusing.
    // So we wait for the old execution of on_user_turn_completed to finish.
    // In practice this is OK because most speeches will be interrupted if a new turn
    // is detected. So the previous execution should complete quickly.
    await this._userTurnCompletedTask?.result;
    this._userTurnCompletedTask = Task.from(({ signal }) => this.userTurnCompleted(info, signal));
    return true;
  }

  retrieveChatCtx(): ChatContext {
    return this.agentSession.chatCtx;
  }

  private async mainTask(signal: AbortSignal): Promise<void> {
    const abortFuture = new Future();
    const abortHandler = () => {
      abortFuture.resolve();
      signal.removeEventListener('abort', abortHandler);
    };
    signal.addEventListener('abort', abortHandler);

    while (true) {
      await Promise.race([this.q_updated.await, abortFuture.await]);
      if (signal.aborted) break;

      while (this.speechQueue.size() > 0) {
        if (signal.aborted) break;

        const heapItem = this.speechQueue.pop();
        if (!heapItem) {
          throw new Error('Speech queue is empty');
        }
        const speechHandle = heapItem[2];
        this.currentSpeech = speechHandle;
        speechHandle.authorizePlayout();
        await speechHandle.waitForPlayout();
        this.currentSpeech = undefined;
      }

      // If we're draining and there are no more speech tasks, we can exit.
      // Only speech tasks can bypass draining to create a tool response
      if (this.draining && this.speechTasks.size === 0) {
        this.logger.info('mainTask: draining and no more speech tasks');
        break;
      }

      this.q_updated = new Future();
    }
  }

  private wakeupMainTask(): void {
    this.q_updated.resolve();
  }

  private generateReply(
    userMessage?: ChatMessage,
    chatCtx?: ChatContext,
    instructions?: string,
    allowInterruptions?: boolean,
    toolChoice?: ToolChoice,
  ): SpeechHandle {
    // TODO(AJS-32): Add realtime model support for generating a reply

    // TODO(shubhra) handle tool calls
    const handle = SpeechHandle.create(
      allowInterruptions === undefined ? this.allowInterruptions : allowInterruptions,
      0,
      this.currentSpeech,
    );
    this.logger.info({ speech_id: handle.id }, 'Creating speech handle');

    if (instructions) {
      instructions = `${this.agent.instructions}\n${instructions}`;
    }

<<<<<<< HEAD
    const task = this.createSpeechTask({
      promise: this.pipelineReplyTask(
        handle,
        chatCtx || this.agent.chatCtx,
        this.agent.toolCtx,
        // TODO(AJS-59): make tool choice as model settings
        toolChoice || 'auto',
        instructions,
        userMessage,
      ),
      ownedSpeechHandle: handle,
      name: 'AgentActivity.pipelineReply',
=======
    this.pipelineReplyTask(
      handle,
      chatCtx || this.agent.chatCtx,
      this.agent.toolCtx,
      // TODO(brian): make tool choice as model settings
      toolChoice || 'auto',
      instructions,
      userMessage,
    ).finally(() => {
      this.onPipelineReplyDone();
>>>>>>> b7d306c1
    });

    task.finally(() => this.onPipelineReplyDone());

    this.scheduleSpeech(handle, SpeechHandle.SPEECH_PRIORITY_NORMAL);
    return handle;
  }

  private onPipelineReplyDone(): void {
    if (!this.speechQueue.peek() && (!this.currentSpeech || this.currentSpeech.done)) {
      this.agentSession._updateAgentState('listening');
    }
  }

  private async userTurnCompleted(info: EndOfTurnInfo, signal: AbortSignal): Promise<void> {
    this.logger.info('userTurnCompleted', info);
    // TODO(AJS-40) handle old task cancellation

    // When the audio recognition detects the end of a user turn:
    //  - check if realtime model server-side turn detection is enabled
    //  - check if there is no current generation happening
    //  - cancel the current generation if it allows interruptions (otherwise skip this current
    //  turn)
    //  - generate a reply to the user input

    // TODO(AJS-32): Add realtime model supppourt

    if (this.currentSpeech) {
      if (!this.currentSpeech.allowInterruptions) {
        this.logger.warn(
          { user_input: info.newTranscript },
          'skipping user input, current speech generation cannot be interrupted',
        );
        return;
      }

      this.logger.info(
        { 'speech id': this.currentSpeech.id },
        'speech interrupted, new user turn detected',
      );

      this.currentSpeech.interrupt();
      // TODO(AJS-32): Add realtime model support for interrupting the current generation
    }

    const userMessage = ChatMessage.create({
      role: 'user',
      content: info.newTranscript,
    });

    // create a temporary mutable chat context to pass to onUserTurnCompleted
    // the user can edit it for the current generation, but changes will not be kept inside the
    // Agent.chatCtx
    const chatCtx = this.agent.chatCtx.copy();

    if (signal.aborted) return;

    try {
      await this.agent.onUserTurnCompleted(chatCtx, userMessage);
    } catch (e) {
      if (e instanceof StopResponse) {
        return;
      }
      this.logger.error({ error: e }, 'error occurred during onUserTurnCompleted');
    }

    if (signal.aborted) return;
    this.generateReply(userMessage, chatCtx);
  }

  private async ttsTask(
    speechHandle: SpeechHandle,
    text: string | ReadableStream<string>,
    addToChatCtx: boolean,
    audio?: ReadableStream<AudioFrame> | null,
  ): Promise<void> {
    const transcriptionOutput = this.agentSession._transcriptionOutput;
    const audioOutput = this.agentSession.audioOutput;

    const replyAbortController = new AbortController();
    await speechHandle.waitIfNotInterrupted([speechHandle.waitForAuthorization()]);

    if (speechHandle.interrupted) {
      return;
    }

    let baseStream: ReadableStream<string>;
    if (text instanceof ReadableStream) {
      baseStream = text;
    } else {
      baseStream = new ReadableStream({
        start(controller) {
          controller.enqueue(text);
          controller.close();
        },
      });
    }

    const [textSource, audioSource] = baseStream.tee();

    const tasks: Array<Task<void>> = [];

    const trNode = await this.agent.transcriptionNode(textSource, {});
    let textOut: _TextOut | null = null;
    if (trNode) {
      const [textForwardTask, _textOut] = performTextForwarding(
        trNode,
        replyAbortController,
        transcriptionOutput,
      );
      textOut = _textOut;
      tasks.push(textForwardTask);
    }

    const onFirstFrame = () => {
      this.agentSession._updateAgentState('speaking');
    };

    if (!audioOutput) {
      if (textOut) {
        textOut.firstTextFut.await.finally(onFirstFrame);
      }
    } else {
      let audioOut: _AudioOut | null = null;
      if (!audio) {
        // generate audio using TTS
        const [ttsTask, ttsStream] = performTTSInference(
          (...args) => this.agent.ttsNode(...args),
          audioSource,
          {}, // TODO(AJS-59): add model settings
          replyAbortController,
        );
        tasks.push(ttsTask);

        const [forwardTask, _audioOut] = performAudioForwarding(
          ttsStream,
          audioOutput,
          replyAbortController,
        );
        tasks.push(forwardTask);
        audioOut = _audioOut;
      } else {
        // use the provided audio
        const [forwardTask, _audioOut] = performAudioForwarding(
          audio,
          audioOutput,
          replyAbortController,
        );
        tasks.push(forwardTask);
        audioOut = _audioOut;
      }
      audioOut.firstFrameFut.await.finally(onFirstFrame);
    }

    await speechHandle.waitIfNotInterrupted(tasks.map((task) => task.result));

    if (audioOutput) {
      await speechHandle.waitIfNotInterrupted([audioOutput.waitForPlayout()]);
    }

    if (speechHandle.interrupted) {
      replyAbortController.abort();
      await Promise.allSettled(
        tasks.map((task) => task.cancelAndWait(AgentActivity.REPLY_TASK_CANCEL_TIMEOUT)),
      );
      if (audioOutput) {
        audioOutput.clearBuffer();
        await audioOutput.waitForPlayout();
      }
    }

    if (addToChatCtx) {
      const message = ChatMessage.create({
        role: 'assistant',
        content: textOut?.text || '',
        interrupted: speechHandle.interrupted,
      });
      this.agent._chatCtx.insert(message);
      this.agentSession._conversationItemAdded(message);
    }

    if (this.agentSession.agentState === 'speaking') {
      this.agentSession._updateAgentState('listening');
    }

    // TODO(Brian): Move to createSpeechTask once implemented
    speechHandle.markPlayoutDone();
    return;
  }

  private async pipelineReplyTask(
    speechHandle: SpeechHandle,
    chatCtx: ChatContext,
    toolCtx: ToolContext,
    toolChoice: ToolChoice,
    instructions?: string,
    newMessage?: ChatMessage,
    toolsMessages?: ChatItem[],
  ): Promise<void> {
    const replyAbortController = new AbortController();

    const audioOutput = this.agentSession.audioOutput;
    const transcriptionOutput = this.agentSession._transcriptionOutput;

    chatCtx = chatCtx.copy();

    if (newMessage) {
      chatCtx.insert(newMessage);
      this.agent._chatCtx.insert(newMessage);
      this.agentSession._conversationItemAdded(newMessage);
    }

    // TODO(AJS-57): handle instructions

    this.agentSession._updateAgentState('thinking');
    const tasks: Array<Task<void>> = [];
    const [llmTask, llmGenData] = performLLMInference(
      // preserve  `this` context in llmNode
      (...args) => this.agent.llmNode(...args),
      chatCtx,
      toolCtx,
      {},
      replyAbortController,
    );
    tasks.push(llmTask);

    const [ttsTextInput, llmOutput] = llmGenData.textStream.tee();

    let ttsTask: Task<void> | null = null;
    let ttsStream: ReadableStream<AudioFrame> | null = null;
    if (audioOutput) {
      [ttsTask, ttsStream] = performTTSInference(
        (...args) => this.agent.ttsNode(...args),
        ttsTextInput,
        {},
        replyAbortController,
      );
      tasks.push(ttsTask);
    }

    await speechHandle.waitIfNotInterrupted([speechHandle.waitForAuthorization()]);
    if (speechHandle.interrupted) {
      replyAbortController.abort();
      await Promise.allSettled(
        tasks.map((task) => task.cancelAndWait(AgentActivity.REPLY_TASK_CANCEL_TIMEOUT)),
      );
      return;
    }

    const replyStartedAt = Date.now();
    const trNodeResult = await this.agent.transcriptionNode(llmOutput, {}); // TODO(AJS-59): add model settings
    let textOut: _TextOut | null = null;
    if (trNodeResult) {
      const [textForwardTask, _textOut] = performTextForwarding(
        trNodeResult,
        replyAbortController,
        transcriptionOutput,
      );
      tasks.push(textForwardTask);
      textOut = _textOut;
    }

    const onFirstFrame = () => {
      this.agentSession._updateAgentState('speaking');
    };

    let audioOut: _AudioOut | null = null;
    if (audioOutput) {
      if (ttsStream) {
        const [forwardTask, _audioOut] = performAudioForwarding(
          ttsStream,
          audioOutput,
          replyAbortController,
        );
        audioOut = _audioOut;
        tasks.push(forwardTask);
        audioOut.firstFrameFut.await.finally(onFirstFrame);
      } else {
        throw Error('ttsStream is null when audioOutput is enabled');
      }
    } else {
      textOut?.firstTextFut.await.finally(onFirstFrame);
    }

    const [executeToolsTask, toolOutput] = performToolExecutions({
      session: this.agentSession,
      speechHandle,
      toolCtx,
      toolChoice,
      toolCallStream: llmGenData.toolCallStream,
    });
    tasks.push(executeToolsTask);

    await speechHandle.waitIfNotInterrupted(tasks.map((task) => task.result));

    if (audioOutput) {
      await speechHandle.waitIfNotInterrupted([audioOutput.waitForPlayout()]);
    }

    // add the tools messages that triggers this reply to the chat context
    if (toolsMessages) {
      for (const msg of toolsMessages) {
        msg.createdAt = replyStartedAt;
      }
      this.agent._chatCtx.insert(toolsMessages);
    }

    if (speechHandle.interrupted) {
      this.logger.debug(
        { speech_id: speechHandle.id },
        'Aborting all pipeline reply tasks due to interruption',
      );
      replyAbortController.abort();
      await Promise.allSettled(
        tasks.map((task) => task.cancelAndWait(AgentActivity.REPLY_TASK_CANCEL_TIMEOUT)),
      );

      let forwardedText = textOut?.text || '';

      if (audioOutput) {
        audioOutput.clearBuffer();
        const playbackEv = await audioOutput.waitForPlayout();
        if (audioOut?.firstFrameFut.done) {
          // playback EV is valid only if the first frame was already played
          this.logger.info(
            { speech_id: speechHandle.id, playbackPosition: playbackEv.playbackPosition },
            'playout interrupted',
          );
          if (playbackEv.synchronizedTranscript) {
            forwardedText = playbackEv.synchronizedTranscript;
          }
        } else {
          forwardedText = '';
        }
      }

      if (forwardedText) {
        const message = ChatMessage.create({
          role: 'assistant',
          content: forwardedText,
          id: llmGenData.id,
          interrupted: true,
          createdAt: replyStartedAt,
        });
        chatCtx.insert(message);
        this.agent._chatCtx.insert(message);
        this.agentSession._conversationItemAdded(message);
      }

      if (this.agentSession.agentState === 'speaking') {
        this.agentSession._updateAgentState('listening');
      }

      this.logger.info(
        { speech_id: speechHandle.id, message: forwardedText },
        'playout completed with interrupt',
      );
      // TODO(shubhra) add chat message to speech handle
      speechHandle.markPlayoutDone();
      await executeToolsTask.cancelAndWait(AgentActivity.REPLY_TASK_CANCEL_TIMEOUT);
      return;
    }

    if (textOut && textOut.text) {
      const message = ChatMessage.create({
        role: 'assistant',
        id: llmGenData.id,
        interrupted: false,
        createdAt: replyStartedAt,
        content: textOut.text,
      });
      chatCtx.insert(message);
      this.agent._chatCtx.insert(message);
      this.agentSession._conversationItemAdded(message);
      this.logger.info(
        { speech_id: speechHandle.id, message: textOut.text },
        'playout completed without interruption',
      );
    }

    if (toolOutput.output.length > 0) {
      this.agentSession._updateAgentState('thinking');
    } else if (this.agentSession.agentState === 'speaking') {
      this.agentSession._updateAgentState('listening');
    }

    speechHandle.markPlayoutDone();
    await executeToolsTask.result;

    if (toolOutput.output.length === 0) return;

    // important: no agent output should be used after this point
    const { maxToolSteps } = this.agentSession.options;
    if (speechHandle.stepIndex >= maxToolSteps) {
      this.logger.warn(
        { speech_id: speechHandle.id, max_tool_steps: maxToolSteps },
        'maximum number of function calls steps reached',
      );
      return;
    }

    const newToolCalls: FunctionCall[] = [];
    const newToolCallOutputs: FunctionCallOutput[] = [];
    let shouldGenerateToolReply: boolean = false;
    // TODO(AJS-94): add support for agent handoff function
    // newAgentTask: Agent | undefined = undefined;
    // ignoreTaskSwitch: boolean = false;

    for (const jsOut of toolOutput.output) {
      const sanitizedOut = jsOut.sanitize();

      if (sanitizedOut.toolCallOutput !== undefined) {
        newToolCalls.push(sanitizedOut.toolCall);
        newToolCallOutputs.push(sanitizedOut.toolCallOutput);
        if (sanitizedOut.replyRequired) {
          shouldGenerateToolReply = true;
        }
      }

      // TODO(AJS-94): add support for agent handoff function
    }

    // TODO(AJS-91): handle draining + agent activity switching

    const toolMessages = [...newToolCalls, ...newToolCallOutputs] as ChatItem[];
    if (shouldGenerateToolReply) {
      chatCtx.insert(toolMessages);

      const handle = SpeechHandle.create(
        speechHandle.allowInterruptions,
        speechHandle.stepIndex + 1,
        speechHandle,
      );

<<<<<<< HEAD
      const toolResponseTask = this.createSpeechTask({
        promise: this.pipelineReplyTask(
          handle,
          chatCtx,
          toolCtx,
          toolChoice,
          instructions,
          undefined,
          toolMessages,
        ),
        ownedSpeechHandle: handle,
        name: 'AgentActivity.pipelineReply',
=======
      this.pipelineReplyTask(
        handle,
        chatCtx,
        toolCtx,
        toolChoice,
        instructions,
        undefined,
        toolMessages,
      ).finally(() => {
        this.onPipelineReplyDone();
>>>>>>> b7d306c1
      });

      toolResponseTask.finally(() => this.onPipelineReplyDone());

      // TODO(AJS-91): handle scheduling speech bypassing draining
      this.scheduleSpeech(handle, SpeechHandle.SPEECH_PRIORITY_NORMAL, true);
    } else if (newToolCallOutputs.length > 0) {
      for (const msg of toolMessages) {
        msg.createdAt = replyStartedAt;
      }
      this.agent._chatCtx.insert(toolMessages);
    }
  }

  private scheduleSpeech(
    speechHandle: SpeechHandle,
    priority: number,
    bypassDraining: boolean = false,
  ): void {
    if (this.draining && !bypassDraining) {
      throw new Error('cannot schedule new speech, the agent is draining');
    }

    // Monotonic time to avoid near 0 collisions
    this.speechQueue.push([priority, Number(process.hrtime.bigint()), speechHandle]);
    this.wakeupMainTask();
  }
}<|MERGE_RESOLUTION|>--- conflicted
+++ resolved
@@ -326,7 +326,6 @@
       instructions = `${this.agent.instructions}\n${instructions}`;
     }
 
-<<<<<<< HEAD
     const task = this.createSpeechTask({
       promise: this.pipelineReplyTask(
         handle,
@@ -339,18 +338,6 @@
       ),
       ownedSpeechHandle: handle,
       name: 'AgentActivity.pipelineReply',
-=======
-    this.pipelineReplyTask(
-      handle,
-      chatCtx || this.agent.chatCtx,
-      this.agent.toolCtx,
-      // TODO(brian): make tool choice as model settings
-      toolChoice || 'auto',
-      instructions,
-      userMessage,
-    ).finally(() => {
-      this.onPipelineReplyDone();
->>>>>>> b7d306c1
     });
 
     task.finally(() => this.onPipelineReplyDone());
@@ -785,7 +772,6 @@
         speechHandle,
       );
 
-<<<<<<< HEAD
       const toolResponseTask = this.createSpeechTask({
         promise: this.pipelineReplyTask(
           handle,
@@ -798,18 +784,6 @@
         ),
         ownedSpeechHandle: handle,
         name: 'AgentActivity.pipelineReply',
-=======
-      this.pipelineReplyTask(
-        handle,
-        chatCtx,
-        toolCtx,
-        toolChoice,
-        instructions,
-        undefined,
-        toolMessages,
-      ).finally(() => {
-        this.onPipelineReplyDone();
->>>>>>> b7d306c1
       });
 
       toolResponseTask.finally(() => this.onPipelineReplyDone());
