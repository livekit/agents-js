// SPDX-FileCopyrightText: 2025 LiveKit, Inc.
//
// SPDX-License-Identifier: Apache-2.0
import type { AudioFrame } from '@livekit/rtc-node';
import { Heap } from 'heap-js';
import type { ReadableStream } from 'node:stream/web';
import { type ChatContext, ChatMessage, ChatRole } from '../llm/chat_context.js';
import type { LLM } from '../llm/index.js';
import { log } from '../log.js';
import { SpeechHandle } from '../pipeline/speech_handle.js';
import type { STT, SpeechEvent } from '../stt/stt.js';
import type { TTS } from '../tts/tts.js';
import type { Task } from '../utils.js';
import { Future } from '../utils.js';
import type { VADEvent } from '../vad.js';
import type { Agent } from './agent.js';
import { StopResponse } from './agent.js';
import type { AgentSession, TurnDetectionMode } from './agent_session.js';
import {
  AudioRecognition,
  type EndOfTurnInfo,
  type RecognitionHooks,
} from './audio_recognition.js';
import {
  performAudioForwarding,
  performLLMInference,
  performTTSInference,
  performTextForwarding,
} from './generation.js';

export class AgentActivity implements RecognitionHooks {
  private static readonly REPLY_TASK_CANCEL_TIMEOUT = 5000;
  private started = false;
  private audioRecognition?: AudioRecognition;
  private logger = log();
  private _draining = false;
  private currentSpeech?: SpeechHandle;
  private speechQueue: Heap<[number, number, SpeechHandle]>; // [priority, timestamp, speechHandle]
  private q_updated: Future;
  agent: Agent;
  agentSession: AgentSession;

  constructor(agent: Agent, agentSession: AgentSession) {
    this.agent = agent;
    this.agentSession = agentSession;

    // relies on JavaScript's built-in lexicographic array comparison behavior, which checks elements of the array one by one
    this.speechQueue = new Heap<[number, number, SpeechHandle]>(Heap.maxComparator);
    this.q_updated = new Future();
  }

  async start(): Promise<void> {
    this.agent.agentActivity = this;
    this.audioRecognition = new AudioRecognition(
      this,
      this.agentSession.vad,
      this.agentSession.options.minEndpointingDelay,
      this.agentSession.options.maxEndpointingDelay,
      // Arrow function preserves the Agent context
      (...args) => this.agent.sttNode(...args),
      this.agentSession.turnDetection,
    );
    this.audioRecognition.start();
    this.started = true;

    this.mainTask();

    // TODO(shubhra): Add turn detection mode
  }

  get stt(): STT {
    // TODO(AJS-51): Allow components to be defined in Agent class
    return this.agentSession.stt;
  }

  get llm(): LLM {
    // TODO(AJS-51): Allow components to be defined in Agent class
    return this.agentSession.llm;
  }

  get tts(): TTS {
    // TODO(AJS-51): Allow components to be defined in Agent class
    return this.agentSession.tts;
  }

  get draining(): boolean {
    return this._draining;
  }

  get allowInterruptions(): boolean {
    // TODO(AJS-51): Allow options to be defined in Agent class
    return this.agentSession.options.allowInterruptions;
  }

  get turnDetection(): TurnDetectionMode | undefined {
    // TODO(brian): prioritize using agent.turn_detection
    return this.agentSession.turnDetection;
  }

  updateAudioInput(audioStream: ReadableStream<AudioFrame>): void {
    this.audioRecognition?.setInputAudioStream(audioStream);
  }

  commitUserTurn() {
    if (!this.audioRecognition) {
      throw new Error('AudioRecognition is not initialized');
    }

    // TODO(brian): add audio_detached flag
    const audioDetached = false;
    this.audioRecognition.commitUserTurn(audioDetached);
  }

  clearUserTurn() {
    if (!this.audioRecognition) {
      throw new Error('AudioRecognition is not initialized');
    }

    this.audioRecognition.clearUserTurn();
  }

  onStartOfSpeech(ev: VADEvent): void {
    this.logger.info('Start of speech', ev);
  }

  onEndOfSpeech(ev: VADEvent): void {
    this.logger.info('End of speech', ev);
  }

  // eslint-disable-next-line @typescript-eslint/no-unused-vars
  onVADInferenceDone(ev: VADEvent): void {
<<<<<<< HEAD
    // skip speech handle interruption for manual and realtime model
    if (this.turnDetection === 'manual' || this.turnDetection === 'realtime_llm') {
      return;
    }

    // TODO(AJS-40): Implement this
=======
    if (
      this.currentSpeech &&
      !this.currentSpeech.interrupted &&
      this.currentSpeech.allowInterruptions
    ) {
      // this.logger.info({ 'speech id': this.currentSpeech.id }, 'speech interrupted by VAD');
      // this.currentSpeech.interrupt();
    }
>>>>>>> d67ef6da
  }

  onInterimTranscript(ev: SpeechEvent): void {
    this.logger.info('Interim transcript', ev);
  }

  onFinalTranscript(ev: SpeechEvent): void {
    this.logger.info(`Final transcript ${ev.alternatives![0].text}`);
  }

  async onEndOfTurn(info: EndOfTurnInfo): Promise<boolean> {
    if (this.draining) {
      this.logger.warn({ user_input: info.newTranscript }, 'skipping user input, task is draining');
      // copied from python:
      // TODO(shubhra): should we "forward" this new turn to the next agent/activity?
      return true;
    }

    if (
      this.stt &&
      this.turnDetection !== 'manual' &&
      this.currentSpeech &&
      this.currentSpeech.allowInterruptions &&
      !this.currentSpeech.interrupted &&
      this.agentSession.options.minInterruptionWords > 0 &&
      info.newTranscript.split(' ').length < this.agentSession.options.minInterruptionWords
    ) {
<<<<<<< HEAD
      // avoid interruption if the new_transcript is too short
      this.logger.info('skipping user input, new_transcript is too short');
=======
      // avoid interruption if the new transcript is too short
>>>>>>> d67ef6da
      return false;
    }
    this.userTurnCompleted(info);
    return true;
  }

  retrieveChatCtx(): ChatContext {
    return this.agentSession.chatCtx;
  }

  private async mainTask(): Promise<void> {
    while (true) {
      await this.q_updated.await;
      while (this.speechQueue.size() > 0) {
        const heapItem = this.speechQueue.pop();
        if (!heapItem) {
          throw new Error('Speech queue is empty');
        }
        const speechHandle = heapItem[2];
        this.currentSpeech = speechHandle;
        speechHandle.authorizePlayout();
        await speechHandle.waitForPlayout();
        this.currentSpeech = undefined;
        this.q_updated = new Future();
      }
    }
  }

  private wakeupMainTask(): void {
    this.q_updated.resolve();
  }

  private generateReply(
    userMessage?: ChatMessage,
    chatCtx?: ChatContext,
    instructions?: string,
    allowInterruptions?: boolean,
  ): SpeechHandle {
    // TODO(AJS-32): Add realtime model support for generating a reply

    // TODO(shubhra) handle tool calls
    const handle = SpeechHandle.create(
      allowInterruptions === undefined ? this.allowInterruptions : allowInterruptions,
      0,
      this.currentSpeech,
    );
    this.logger.info({ speech_id: handle.id }, 'Creating speech handle');

    if (instructions) {
      instructions = `${this.agent.instructions}\n${instructions}`;
    }

    this.pipelineReplyTask(
      handle,
      chatCtx || this.agent.chatCtx,
      instructions,
      userMessage?.copy(),
    ).then(() => {
      this.onPipelineReplyDone();
    });
    this.scheduleSpeech(handle, SpeechHandle.SPEECH_PRIORITY_NORMAL);
    return handle;
  }

  private onPipelineReplyDone(): void {
    if (!this.speechQueue.peek() && (!this.currentSpeech || this.currentSpeech.done)) {
      this.agentSession._updateAgentState('listening');
    }
  }

  private async userTurnCompleted(info: EndOfTurnInfo): Promise<void> {
    this.logger.info('userTurnCompleted', info);
    // TODO(AJS-40) handle old task cancellation

    // When the audio recognition detects the end of a user turn:
    //  - check if realtime model server-side turn detection is enabled
    //  - check if there is no current generation happening
    //  - cancel the current generation if it allows interruptions (otherwise skip this current
    //  turn)
    //  - generate a reply to the user input

    // TODO(AJS-32): Add realtime model supppourt

    if (this.currentSpeech) {
      if (!this.currentSpeech.allowInterruptions) {
        this.logger.warn(
          { user_input: info.newTranscript },
          'skipping user input, current speech generation cannot be interrupted',
        );
        return;
      }

      this.logger.info(
        { 'speech id': this.currentSpeech.id },
        'speech interrupted, new user turn detected',
      );

      this.currentSpeech.interrupt();
      // TODO(AJS-32): Add realtime model support for interrupting the current generation
    }

    const userMessage = new ChatMessage({
      role: ChatRole.USER,
      content: info.newTranscript,
    });

    // create a temporary mutable chat context to pass to onUserTurnCompleted
    // the user can edit it for the current generation, but changes will not be kept inside the
    // Agent.chatCtx
    const chatCtx = this.agent.chatCtx.copy();

    try {
      await this.agent.onUserTurnCompleted(chatCtx, userMessage);
    } catch (e) {
      if (e instanceof StopResponse) {
        return;
      }
      this.logger.error({ error: e }, 'error occurred during onUserTurnCompleted');
    }

    this.generateReply(userMessage, chatCtx);
    //TODO(AJS-40) handle interruptions
  }

  private async pipelineReplyTask(
    speechHandle: SpeechHandle,
    chatCtx: ChatContext,
    instructions?: string,
    newMessage?: ChatMessage,
  ): Promise<void> {
    const replyAbortController = new AbortController();

    // TODO(AJS-54): add transcription/text output

    const audioOutput = this.agentSession.audioOutput;

    chatCtx = chatCtx.copy();

    if (newMessage) {
      chatCtx.insertItem(newMessage);
      this.agent._chatCtx.insertItem(newMessage);
      this.agentSession._conversationItemAdded(newMessage);
    }

    // TODO(AJS-57): handle instructions

    this.agentSession._updateAgentState('thinking');
    const tasks: Array<Task<void>> = [];
    const [llmTask, llmGenData] = performLLMInference(
      // preserve  `this` context in llmNode
      (...args) => this.agent.llmNode(...args),
      chatCtx,
      {},
      replyAbortController,
    );
    tasks.push(llmTask);

    const [ttsTextInput, llmOutput] = llmGenData.textStream.tee();

    let ttsTask: Task<void> | null = null;
    let ttsStream: ReadableStream<AudioFrame> | null = null;
    if (audioOutput) {
      [ttsTask, ttsStream] = performTTSInference(
        (...args) => this.agent.ttsNode(...args),
        ttsTextInput,
        {},
        replyAbortController,
      );
      tasks.push(ttsTask);
    }

    await speechHandle.waitIfNotInterrupted([speechHandle.waitForAuthorization()]);
    if (speechHandle.interrupted) {
      this.logger.info(
        { speech_id: speechHandle.id },
        'Speech interrupted after tts and llm tasks',
      );
      replyAbortController.abort();
      await Promise.allSettled(
        tasks.map((task) => task.cancelAndWait(AgentActivity.REPLY_TASK_CANCEL_TIMEOUT)),
      );
      return;
    }

    const [textForwardTask, textOutput] = performTextForwarding(
      null,
      llmOutput,
      replyAbortController,
    );
    tasks.push(textForwardTask);

    const onFirstFrame = () => {
      this.agentSession._updateAgentState('speaking');
    };

    if (audioOutput) {
      if (ttsStream) {
        const [forwardTask, audioOut] = performAudioForwarding(
          ttsStream,
          audioOutput,
          replyAbortController,
        );
        tasks.push(forwardTask);
        audioOut.firstFrameFut.await.then(onFirstFrame);
      } else {
        throw Error('ttsStream is null when audioOutput is enabled');
      }
    } else {
      textOutput.firstTextFut.await.then(onFirstFrame);
    }
    // TODO(shubhra): handle tool calls

    await speechHandle.waitIfNotInterrupted(tasks.map((task) => task.result));

    // TODO(shubhra): add waiting for audio playout in audio output

    if (speechHandle.interrupted) {
      this.logger.debug(
        { speech_id: speechHandle.id },
        'Aborting all pipeline reply tasks due to interruption',
      );
      replyAbortController.abort();
      await Promise.allSettled(
        tasks.map((task) => task.cancelAndWait(AgentActivity.REPLY_TASK_CANCEL_TIMEOUT)),
      );
      // TODO(shubhra): add waiting for audio playout in audio output and syncronizher transcripts
      const message = ChatMessage.create({
        role: ChatRole.ASSISTANT,
        text: textOutput.text,
      });
      chatCtx.insertItem(message);
      this.agent._chatCtx.insertItem(message);
      if (this.agentSession.agentState === 'speaking') {
        this.agentSession._updateAgentState('listening');
      }
      this.agentSession._conversationItemAdded(message);

      this.logger.info(
        { speech_id: speechHandle.id, message: textOutput.text },
        'playout completed with interrupt',
      );
      // TODO(shubhra) add chat message to speech handle
      speechHandle.markPlayoutDone();
      return;
    }
    if (textOutput && textOutput.text) {
      const message = ChatMessage.create({
        role: ChatRole.ASSISTANT,
        text: textOutput.text,
      });
      chatCtx.insertItem(message);
      this.agent._chatCtx.insertItem(message);
      this.agentSession._conversationItemAdded(message);
      this.logger.info(
        { speech_id: speechHandle.id, message: textOutput.text },
        'playout completed without interruption',
      );
      speechHandle.markPlayoutDone();
      return;
    }
  }

  private scheduleSpeech(speechHandle: SpeechHandle, priority: number): void {
    // Monotonic time to avoid near 0 collisions
    this.speechQueue.push([priority, Number(process.hrtime.bigint()), speechHandle]);
    this.wakeupMainTask();
  }
}<|MERGE_RESOLUTION|>--- conflicted
+++ resolved
@@ -129,14 +129,12 @@
 
   // eslint-disable-next-line @typescript-eslint/no-unused-vars
   onVADInferenceDone(ev: VADEvent): void {
-<<<<<<< HEAD
     // skip speech handle interruption for manual and realtime model
     if (this.turnDetection === 'manual' || this.turnDetection === 'realtime_llm') {
       return;
     }
 
     // TODO(AJS-40): Implement this
-=======
     if (
       this.currentSpeech &&
       !this.currentSpeech.interrupted &&
@@ -145,7 +143,6 @@
       // this.logger.info({ 'speech id': this.currentSpeech.id }, 'speech interrupted by VAD');
       // this.currentSpeech.interrupt();
     }
->>>>>>> d67ef6da
   }
 
   onInterimTranscript(ev: SpeechEvent): void {
@@ -173,12 +170,8 @@
       this.agentSession.options.minInterruptionWords > 0 &&
       info.newTranscript.split(' ').length < this.agentSession.options.minInterruptionWords
     ) {
-<<<<<<< HEAD
       // avoid interruption if the new_transcript is too short
       this.logger.info('skipping user input, new_transcript is too short');
-=======
-      // avoid interruption if the new transcript is too short
->>>>>>> d67ef6da
       return false;
     }
     this.userTurnCompleted(info);
