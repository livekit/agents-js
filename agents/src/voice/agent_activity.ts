--- conflicted
+++ resolved
@@ -3,10 +3,6 @@
 // SPDX-License-Identifier: Apache-2.0
 import type { AudioFrame } from '@livekit/rtc-node';
 import { Heap } from 'heap-js';
-<<<<<<< HEAD
-import { EventEmitter, once } from 'node:events';
-=======
->>>>>>> 5f6eee71
 import type { ReadableStream } from 'node:stream/web';
 import { type ChatContext, ChatMessage, ChatRole } from '../llm/chat_context.js';
 import type { LLM } from '../llm/index.js';
@@ -39,11 +35,7 @@
   private _draining = false;
   private currentSpeech?: SpeechHandle;
   private speechQueue: Heap<[number, number, SpeechHandle]>; // [priority, timestamp, speechHandle]
-<<<<<<< HEAD
-  private queueEvents: EventEmitter;
-=======
   private q_updated: Future;
->>>>>>> 5f6eee71
   agent: Agent;
   agentSession: AgentSession;
 
@@ -52,11 +44,7 @@
     this.agentSession = agentSession;
     // relies on JavaScript's built-in lexicographic array comparison behavior, which checks elements of the array one by one
     this.speechQueue = new Heap<[number, number, SpeechHandle]>(Heap.maxComparator);
-<<<<<<< HEAD
-    this.queueEvents = new EventEmitter();
-=======
     this.q_updated = new Future();
->>>>>>> 5f6eee71
   }
 
   async start(): Promise<void> {
@@ -155,11 +143,7 @@
 
   private async mainTask(): Promise<void> {
     while (true) {
-<<<<<<< HEAD
-      await once(this.queueEvents, 'updated');
-=======
       await this.q_updated.await;
->>>>>>> 5f6eee71
       while (this.speechQueue.size() > 0) {
         const heapItem = this.speechQueue.pop();
         if (!heapItem) {
@@ -170,20 +154,13 @@
         speechHandle.authorizePlayout();
         await speechHandle.waitForPlayout();
         this.currentSpeech = undefined;
-<<<<<<< HEAD
-=======
         this.q_updated = new Future();
->>>>>>> 5f6eee71
       }
     }
   }
 
   private wakeupMainTask(): void {
-<<<<<<< HEAD
-    this.queueEvents.emit('updated');
-=======
     this.q_updated.resolve();
->>>>>>> 5f6eee71
   }
 
   private generateReply(
@@ -319,7 +296,6 @@
       tasks.push(ttsTask);
     }
 
-<<<<<<< HEAD
     await speechHandle.waitIfNotInterrupted([speechHandle.waitForAuthorization()]);
     if (speechHandle.interrupted) {
       this.logger.info({ speech_id: speechHandle.id }, 'speech interrupted');
@@ -327,10 +303,6 @@
       await Promise.allSettled(tasks); // Wait for tasks to complete
       return;
     }
-=======
-    // TODO(AJS-40): handle interrupted authorization
-    await speechHandle.waitForAuthorization();
->>>>>>> 5f6eee71
 
     const [textForwardTask, textOutput] = performTextForwarding(null, llmOutput, signal);
     tasks.push(textForwardTask);
@@ -352,7 +324,6 @@
     }
     // TODO(shubhra): handle tool calls
 
-<<<<<<< HEAD
     try {
       // Race between task completion and interruption
       await Promise.race([Promise.all(tasks), speechHandle.waitIfNotInterrupted([])]);
@@ -382,20 +353,6 @@
       }
       await Promise.allSettled(tasks);
     }
-=======
-    const message = ChatMessage.create({
-      role: ChatRole.ASSISTANT,
-      text: textOutput.text,
-    });
-    chatCtx.insertItem(message);
-    this.agent._chatCtx.insertItem(message);
-    this.agentSession._conversationItemAdded(message);
-
-    await Promise.all(tasks);
-
-    this.logger.info({ speech_id: speechHandle.id }, 'playout completed');
-    speechHandle.markPlayoutDone();
->>>>>>> 5f6eee71
   }
 
   private scheduleSpeech(speechHandle: SpeechHandle, priority: number): void {
