--- conflicted
+++ resolved
@@ -324,20 +324,12 @@
 
     // TODO(AJS-32): Add realtime model support for generating a reply
 
-<<<<<<< HEAD
-    const handle = SpeechHandle.create(
-      allowInterruptions === undefined ? this.allowInterruptions : allowInterruptions,
-      0,
-      this.currentSpeech,
-    );
-=======
     // TODO(shubhra) handle tool calls
     const handle = SpeechHandle.create({
       allowInterruptions: allowInterruptions ?? this.allowInterruptions,
       stepIndex: 0,
       parent: this.currentSpeech,
     });
->>>>>>> 7200b9dc
     this.logger.info({ speech_id: handle.id }, 'Creating speech handle');
 
     const task = this.createSpeechTask({
