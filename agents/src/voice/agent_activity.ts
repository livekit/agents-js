// SPDX-FileCopyrightText: 2025 LiveKit, Inc.
//
// SPDX-License-Identifier: Apache-2.0
import { Mutex } from '@livekit/mutex';
import type { AudioFrame } from '@livekit/rtc-node';
import { Heap } from 'heap-js';
import { AsyncLocalStorage } from 'node:async_hooks';
import { ReadableStream } from 'node:stream/web';
import { type ChatContext, ChatMessage } from '../llm/chat_context.js';
import {
  type ChatItem,
  type FunctionCall,
  type GenerationCreatedEvent,
  type InputSpeechStartedEvent,
  type InputSpeechStoppedEvent,
  type InputTranscriptionCompleted,
  LLM,
  RealtimeModel,
  type RealtimeSession,
  type ToolChoice,
  type ToolContext,
} from '../llm/index.js';
import { log } from '../log.js';
import type {
  LLMMetrics,
  RealtimeModelMetrics,
  STTMetrics,
  TTSMetrics,
  VADMetrics,
} from '../metrics/base.js';
import { STT, type SpeechEvent } from '../stt/stt.js';
import { splitWords } from '../tokenize/basic/word.js';
import { TTS } from '../tts/tts.js';
import { Future, Task } from '../utils.js';
import { VAD, type VADEvent } from '../vad.js';
import type { Agent, ModelSettings } from './agent.js';
import { StopResponse, asyncLocalStorage } from './agent.js';
import { type AgentSession, type TurnDetectionMode } from './agent_session.js';
import {
  AudioRecognition,
  type EndOfTurnInfo,
  type RecognitionHooks,
  type _TurnDetector,
} from './audio_recognition.js';
import {
  AgentSessionEventTypes,
  createFunctionToolsExecutedEvent,
  createMetricsCollectedEvent,
  createSpeechCreatedEvent,
  createUserInputTranscribedEvent,
} from './events.js';
import type { ToolExecutionOutput } from './generation.js';
import {
  type _AudioOut,
  type _TextOut,
  performAudioForwarding,
  performLLMInference,
  performTTSInference,
  performTextForwarding,
  performToolExecutions,
  removeInstructions,
  updateInstructions,
} from './generation.js';
import { SpeechHandle } from './speech_handle.js';

// equivalent to Python's contextvars
const speechHandleStorage = new AsyncLocalStorage<SpeechHandle>();

export class AgentActivity implements RecognitionHooks {
  private static readonly REPLY_TASK_CANCEL_TIMEOUT = 5000;
  private started = false;
  private audioRecognition?: AudioRecognition;
  private realtimeSession?: RealtimeSession;
  private turnDetectionMode?: Exclude<TurnDetectionMode, _TurnDetector>;
  private logger = log();
  private _draining = false;
  private currentSpeech?: SpeechHandle;
  private speechQueue: Heap<[number, number, SpeechHandle]>; // [priority, timestamp, speechHandle]
  private q_updated: Future;
  private speechTasks: Set<Promise<unknown>> = new Set();
  private lock = new Mutex();

  agent: Agent;
  agentSession: AgentSession;

  /** @internal */
  _mainTask?: Task<void>;
  _userTurnCompletedTask?: Promise<void>;

  constructor(agent: Agent, agentSession: AgentSession) {
    this.agent = agent;
    this.agentSession = agentSession;

    /**
     * Custom comparator to prioritize speech handles with higher priority
     * - Prefer higher priority
     * - Prefer earlier timestamp (so calling a sequence of generateReply() will execute in FIFO order)
     */
    this.speechQueue = new Heap<[number, number, SpeechHandle]>(([p1, t1, _], [p2, t2, __]) => {
      return p1 === p2 ? t1 - t2 : p2 - p1;
    });
    this.q_updated = new Future();

    this.turnDetectionMode =
      typeof this.turnDetection === 'string' ? this.turnDetection : undefined;
  }

  async start(): Promise<void> {
    const unlock = await this.lock.lock();
    try {
      this.agent._agentActivity = this;

      if (this.llm instanceof RealtimeModel) {
        this.realtimeSession = this.llm.session();
        this.realtimeSession.on('generation_created', (ev) => this.onGenerationCreated(ev));
        this.realtimeSession.on('input_speech_started', (ev) => this.onInputSpeechStarted(ev));
        this.realtimeSession.on('input_speech_stopped', (ev) => this.onInputSpeechStopped(ev));
        this.realtimeSession.on('input_audio_transcription_completed', (ev) =>
          this.onInputAudioTranscriptionCompleted(ev),
        );
        this.realtimeSession.on('metrics_collected', (ev) => this.onMetricsCollected(ev));
        // TODO(shubhra): add error handlers

        removeInstructions(this.agent._chatCtx);
        try {
          await this.realtimeSession.updateInstructions(this.agent.instructions);
        } catch (error) {
          this.logger.error(error, 'failed to update the instructions');
        }

        try {
          await this.realtimeSession.updateChatCtx(this.agent.chatCtx);
        } catch (error) {
          this.logger.error(error, 'failed to update the chat context');
        }

        try {
          await this.realtimeSession.updateTools(this.tools);
        } catch (error) {
          this.logger.error(error, 'failed to update the tools');
        }
      } else if (this.llm instanceof LLM) {
        try {
          updateInstructions({
            chatCtx: this.agent._chatCtx,
            instructions: this.agent.instructions,
            addIfMissing: true,
          });
        } catch (error) {
          this.logger.error('failed to update the instructions', error);
        }
      }

      // metrics and error handling
      if (this.llm instanceof LLM) {
        this.llm.on('metrics_collected', (ev) => this.onMetricsCollected(ev));
      }

      if (this.stt instanceof STT) {
        this.stt.on('metrics_collected', (ev) => this.onMetricsCollected(ev));
      }

      if (this.tts instanceof TTS) {
        this.tts.on('metrics_collected', (ev) => this.onMetricsCollected(ev));
      }

      if (this.vad instanceof VAD) {
        this.vad.on('metrics_collected', (ev) => this.onMetricsCollected(ev));
      }

      this.audioRecognition = new AudioRecognition({
        recognitionHooks: this,
        stt: (...args) => this.agent.sttNode(...args),
        vad: this.vad,
        turnDetector: typeof this.turnDetection === 'string' ? undefined : this.turnDetection,
        turnDetectionMode: this.turnDetectionMode,
        minEndpointingDelay: this.agentSession.options.minEndpointingDelay,
        maxEndpointingDelay: this.agentSession.options.maxEndpointingDelay,
      });
      this.audioRecognition.start();
      this.started = true;

      this._mainTask = Task.from(({ signal }) => this.mainTask(signal));
      this.createSpeechTask({
        promise: this.agent.onEnter(),
        name: 'AgentActivity_onEnter',
      });

      // TODO(shubhra): Add turn detection mode
    } finally {
      unlock();
    }
  }

  get vad(): VAD | undefined {
    return this.agent.vad || this.agentSession.vad;
  }

  get stt(): STT | undefined {
    return this.agent.stt || this.agentSession.stt;
  }

  get llm(): LLM | RealtimeModel | undefined {
    return this.agent.llm || this.agentSession.llm;
  }

  get tts(): TTS | undefined {
    return this.agent.tts || this.agentSession.tts;
  }

  get tools(): ToolContext {
    return this.agent.toolCtx;
  }

  get draining(): boolean {
    return this._draining;
  }

  get realtimeLLMSession(): RealtimeSession | undefined {
    return this.realtimeSession;
  }

  get allowInterruptions(): boolean {
    // TODO(AJS-51): Allow options to be defined in Agent class
    return this.agentSession.options.allowInterruptions;
  }

  get turnDetection(): TurnDetectionMode | undefined {
    // TODO(brian): prioritize using agent.turn_detection
    return this.agentSession.turnDetection;
  }

  get toolCtx(): ToolContext {
    return this.agent.toolCtx;
  }

  async updateChatCtx(chatCtx: ChatContext): Promise<void> {
    chatCtx = chatCtx.copy({ toolCtx: this.toolCtx });

    this.agent._chatCtx = chatCtx;

    if (this.realtimeSession) {
      removeInstructions(chatCtx);
      this.realtimeSession.updateChatCtx(chatCtx);
    } else {
      updateInstructions({
        chatCtx,
        instructions: this.agent.instructions,
        addIfMissing: true,
      });
    }
  }

  updateOptions({ toolChoice }: { toolChoice?: ToolChoice }): void {
    if (this.realtimeSession) {
      this.realtimeSession.updateOptions({ toolChoice });
    }
  }

  updateAudioInput(audioStream: ReadableStream<AudioFrame>): void {
    // TODO(AJS-164): might need to tee the streams here.
    if (this.realtimeSession) {
      this.realtimeSession.setInputAudioStream(audioStream);
    } else if (this.audioRecognition) {
      this.audioRecognition.setInputAudioStream(audioStream);
    }
  }

  commitUserTurn() {
    if (!this.audioRecognition) {
      throw new Error('AudioRecognition is not initialized');
    }

    // TODO(brian): add audio_detached flag
    const audioDetached = false;
    this.audioRecognition.commitUserTurn(audioDetached);
  }

  clearUserTurn() {
    this.audioRecognition?.clearUserTurn();
    this.realtimeSession?.clearAudio();
  }

  say(
    text: string | ReadableStream<string>,
    options?: {
      audio?: ReadableStream<AudioFrame>;
      allowInterruptions?: boolean;
      addToChatCtx?: boolean;
    },
  ): SpeechHandle {
    const {
      audio,
      allowInterruptions: defaultAllowInterruptions,
      addToChatCtx = true,
    } = options ?? {};
    let allowInterruptions = defaultAllowInterruptions;

    // TODO(AJS-185): support audio output audio enabled flag
    if (!audio && !this.tts && this.agentSession._audioOutput) {
      throw new Error('trying to generate speech from text without a TTS model');
    }

    if (
      this.llm instanceof RealtimeModel &&
      this.llm.capabilities.turnDetection &&
      !allowInterruptions
    ) {
      this.logger.warn(
        'the RealtimeModel uses a server-side turn detection, allowInterruptions cannot be false when using VoiceAgent.say(), ' +
          'disable turnDetection in the RealtimeModel and use VAD on the AgentTask/VoiceAgent instead',
      );
      allowInterruptions = true;
    }

    const handle = SpeechHandle.create({
      allowInterruptions: allowInterruptions ?? this.allowInterruptions,
    });

    this.agentSession.emit(
      AgentSessionEventTypes.SpeechCreated,
      createSpeechCreatedEvent({
        userInitiated: true,
        source: 'say',
        speechHandle: handle,
      }),
    );

    const task = this.createSpeechTask({
      promise: this.ttsTask(handle, text, addToChatCtx, {}, audio),
      ownedSpeechHandle: handle,
      name: 'AgentActivity.say_tts',
    });

    task.finally(() => this.onPipelineReplyDone());
    this.scheduleSpeech(handle, SpeechHandle.SPEECH_PRIORITY_NORMAL);
    return handle;
  }

  // -- Metrics and errors --

  private onMetricsCollected = (
    ev: STTMetrics | TTSMetrics | VADMetrics | LLMMetrics | RealtimeModelMetrics,
  ) => {
    const speechHandle = speechHandleStorage.getStore();
    if (speechHandle && (ev.type === 'llm_metrics' || ev.type === 'tts_metrics')) {
      ev.speechId = speechHandle.id;
    }
    this.agentSession.emit(
      AgentSessionEventTypes.MetricsCollected,
      createMetricsCollectedEvent({ metrics: ev }),
    );
  };

  // -- Realtime Session events --

  onInputSpeechStarted(_ev: InputSpeechStartedEvent): void {
    this.logger.info('onInputSpeechStarted');

    if (!this.vad) {
      this.agentSession._updateUserState('speaking');
    }

    try {
      this.interrupt();
    } catch (error) {
      this.logger.error(
        'RealtimeAPI input_speech_started, but current speech is not interruptable, this should never happen!',
        error,
      );
    }
  }

  onInputSpeechStopped(ev: InputSpeechStoppedEvent): void {
    this.logger.info(ev, 'onInputSpeechStopped');

    if (!this.vad) {
      this.agentSession._updateUserState('listening');
    }

    if (ev.userTranscriptionEnabled) {
      this.agentSession.emit(
        AgentSessionEventTypes.UserInputTranscribed,
        createUserInputTranscribedEvent({
          isFinal: false,
          transcript: '',
        }),
      );
    }
  }

  onInputAudioTranscriptionCompleted(ev: InputTranscriptionCompleted): void {
    this.logger.info('onInputAudioTranscriptionCompleted');
    this.agentSession.emit(
      AgentSessionEventTypes.UserInputTranscribed,
      createUserInputTranscribedEvent({
        transcript: ev.transcript,
        isFinal: ev.isFinal,
      }),
    );

    if (ev.isFinal) {
      const message = ChatMessage.create({
        role: 'user',
        content: ev.transcript,
        id: ev.itemId,
      });
      this.agent._chatCtx.items.push(message);
      this.agentSession._conversationItemAdded(message);
    }
  }

  onGenerationCreated(ev: GenerationCreatedEvent): void {
    if (ev.userInitiated) {
      // user initiated generations are directly handled inside _realtime_reply_task
      return;
    }

    if (this.draining) {
      // copied from python:
      // TODO(shubhra): should we "forward" this new turn to the next agent?
      this.logger.warn('skipping new realtime generation, the agent is draining');
      return;
    }

    const handle = SpeechHandle.create({
      allowInterruptions: this.allowInterruptions,
    });
    this.agentSession.emit(
      AgentSessionEventTypes.SpeechCreated,
      createSpeechCreatedEvent({
        userInitiated: false,
        source: 'generate_reply',
        speechHandle: handle,
      }),
    );
    this.logger.info({ speech_id: handle.id }, 'Creating speech handle');

    this.createSpeechTask({
      promise: this.realtimeGenerationTask(handle, ev, {}),
      ownedSpeechHandle: handle,
      name: 'AgentActivity.realtimeGeneration',
    });

    this.scheduleSpeech(handle, SpeechHandle.SPEECH_PRIORITY_NORMAL);
  }

  // recognition hooks

  onStartOfSpeech(_ev: VADEvent): void {
    this.agentSession._updateUserState('speaking');
  }

  onEndOfSpeech(ev: VADEvent): void {
    this.logger.info('End of speech', ev);
  }

  onVADInferenceDone(ev: VADEvent): void {
    if (this.turnDetection === 'manual' || this.turnDetection === 'realtime_llm') {
      // skip speech handle interruption for manual and realtime model
      return;
    }

    if (ev.speechDuration < this.agentSession.options.minInterruptionDuration) {
      return;
    }

    if (this.stt && this.agentSession.options.minInterruptionWords > 0 && this.audioRecognition) {
      const text = this.audioRecognition.currentTranscript;

      // TODO(shubhra): better word splitting for multi-language
      if (text && splitWords(text, true).length < this.agentSession.options.minInterruptionWords) {
        return;
      }
    }

    this.realtimeSession?.startUserActivity();

    if (
      this.currentSpeech &&
      !this.currentSpeech.interrupted &&
      this.currentSpeech.allowInterruptions
    ) {
      this.logger.info({ 'speech id': this.currentSpeech.id }, 'speech interrupted by VAD');
      this.realtimeSession?.interrupt();
      this.currentSpeech.interrupt();
    }
  }

  onInterimTranscript(ev: SpeechEvent): void {
    this.agentSession.emit(
      AgentSessionEventTypes.UserInputTranscribed,
      createUserInputTranscribedEvent({
        transcript: ev.alternatives![0].text,
        isFinal: false,
        // TODO(AJS-106): add multi participant support
      }),
    );
  }

  onFinalTranscript(ev: SpeechEvent): void {
    this.agentSession.emit(
      AgentSessionEventTypes.UserInputTranscribed,
      createUserInputTranscribedEvent({
        transcript: ev.alternatives![0].text,
        isFinal: true,
        // TODO(AJS-106): add multi participant support
      }),
    );
  }

  private createSpeechTask<T>(options: {
    promise: Promise<T>;
    ownedSpeechHandle?: SpeechHandle;
    name?: string;
  }): Promise<T> {
    const { promise, ownedSpeechHandle, name } = options;

    this.logger.info({ name, speechTasksSize: this.speechTasks.size }, 'creating speech task');

    this.speechTasks.add(promise);

    promise.finally(() => {
      this.speechTasks.delete(promise);

      if (ownedSpeechHandle) {
        ownedSpeechHandle._markPlayoutDone();
      }

      this.wakeupMainTask();
    });

    return promise;
  }

  async onEndOfTurn(info: EndOfTurnInfo): Promise<boolean> {
    if (this.draining) {
      this.logger.warn({ user_input: info.newTranscript }, 'skipping user input, task is draining');
      // copied from python:
      // TODO(shubhra): should we "forward" this new turn to the next agent/activity?
      return true;
    }

    if (
      this.stt &&
      this.turnDetection !== 'manual' &&
      this.currentSpeech &&
      this.currentSpeech.allowInterruptions &&
      !this.currentSpeech.interrupted &&
      this.agentSession.options.minInterruptionWords > 0 &&
      info.newTranscript.split(' ').length < this.agentSession.options.minInterruptionWords
    ) {
      // avoid interruption if the new_transcript is too short
      this.logger.info('skipping user input, new_transcript is too short');
      return false;
    }

    const oldTask = this._userTurnCompletedTask;
    this._userTurnCompletedTask = this.createSpeechTask({
      promise: this.userTurnCompleted(info, oldTask),
      name: 'AgentActivity.userTurnCompleted',
    });
    return true;
  }

  retrieveChatCtx(): ChatContext {
    return this.agentSession.chatCtx;
  }

  private async mainTask(signal: AbortSignal): Promise<void> {
    const abortFuture = new Future();
    const abortHandler = () => {
      abortFuture.resolve();
      signal.removeEventListener('abort', abortHandler);
    };
    signal.addEventListener('abort', abortHandler);

    while (true) {
      await Promise.race([this.q_updated.await, abortFuture.await]);
      if (signal.aborted) break;

      while (this.speechQueue.size() > 0) {
        if (signal.aborted) break;

        const heapItem = this.speechQueue.pop();
        if (!heapItem) {
          throw new Error('Speech queue is empty');
        }
        const speechHandle = heapItem[2];
        this.currentSpeech = speechHandle;
        speechHandle._authorizePlayout();
        await speechHandle.waitForPlayout();
        this.currentSpeech = undefined;
      }

      // If we're draining and there are no more speech tasks, we can exit.
      // Only speech tasks can bypass draining to create a tool response
      if (this.draining && this.speechTasks.size === 0) {
        this.logger.info('mainTask: draining and no more speech tasks');
        break;
      }

      this.q_updated = new Future();
    }

    this.logger.info('AgentActivity mainTask: exiting');
  }

  private wakeupMainTask(): void {
    this.q_updated.resolve();
  }

  generateReply(options: {
    userMessage?: ChatMessage;
    chatCtx?: ChatContext;
    instructions?: string;
    toolChoice?: ToolChoice;
    allowInterruptions?: boolean;
  }): SpeechHandle {
    const {
      userMessage,
      chatCtx,
      instructions: defaultInstructions,
      toolChoice: defaultToolChoice,
      allowInterruptions: defaultAllowInterruptions,
    } = options;

    let instructions = defaultInstructions;
    let toolChoice = defaultToolChoice;
    let allowInterruptions = defaultAllowInterruptions;

    if (
      this.llm instanceof RealtimeModel &&
      this.llm.capabilities.turnDetection &&
      !allowInterruptions
    ) {
      this.logger.warn(
        'the RealtimeModel uses a server-side turn detection, allowInterruptions cannot be false when using VoiceAgent.generateReply(), ' +
          'disable turnDetection in the RealtimeModel and use VAD on the AgentTask/VoiceAgent instead',
      );
      allowInterruptions = true;
    }

    if (this.llm === undefined) {
      throw new Error('trying to generate reply without an LLM model');
    }

    const functionCall = asyncLocalStorage.getStore()?.functionCall;
    if (toolChoice === undefined && functionCall !== undefined) {
      // when generateReply is called inside a tool, set toolChoice to 'none' by default
      toolChoice = 'none';
    }

    const handle = SpeechHandle.create({
      allowInterruptions: allowInterruptions ?? this.allowInterruptions,
    });

    this.agentSession.emit(
      AgentSessionEventTypes.SpeechCreated,
      createSpeechCreatedEvent({
        userInitiated: true,
        source: 'generate_reply',
        speechHandle: handle,
      }),
    );
    this.logger.info({ speech_id: handle.id }, 'Creating speech handle');

    if (this.llm instanceof RealtimeModel) {
      this.createSpeechTask({
        promise: this.realtimeReplyTask({
          speechHandle: handle,
          // TODO(brian): support llm.ChatMessage for the realtime model
          userInput: userMessage?.textContent,
          instructions,
          modelSettings: { toolChoice },
        }),
        ownedSpeechHandle: handle,
        name: 'AgentActivity.realtimeReply',
      });
    } else if (this.llm instanceof LLM) {
      // instructions used inside generateReply are "extra" instructions.
      // this matches the behavior of the Realtime API:
      // https://platform.openai.com/docs/api-reference/realtime-client-events/response/create
      if (instructions) {
        instructions = `${this.agent.instructions}\n${instructions}`;
      }

      const task = this.createSpeechTask({
        promise: this.pipelineReplyTask(
          handle,
          chatCtx ?? this.agent.chatCtx,
          this.agent.toolCtx,
          { toolChoice },
          instructions ? `${this.agent.instructions}\n${instructions}` : instructions,
          userMessage,
        ),
        ownedSpeechHandle: handle,
        name: 'AgentActivity.pipelineReply',
      });

      task.finally(() => this.onPipelineReplyDone());
    }

    this.scheduleSpeech(handle, SpeechHandle.SPEECH_PRIORITY_NORMAL);
    return handle;
  }

  interrupt() {
    const future = new Future<void>();
    const currentSpeech = this.currentSpeech;

    currentSpeech?.interrupt();

    for (const [_, __, speech] of this.speechQueue) {
      speech.interrupt();
    }

    this.realtimeSession?.interrupt();

    if (currentSpeech === undefined) {
      future.resolve();
    } else {
      currentSpeech.then(() => {
        if (future.done) return;
        future.resolve();
      });
    }

    return future;
  }

  private onPipelineReplyDone(): void {
    if (!this.speechQueue.peek() && (!this.currentSpeech || this.currentSpeech.done)) {
      this.agentSession._updateAgentState('listening');
    }
  }

  private async userTurnCompleted(info: EndOfTurnInfo, oldTask?: Promise<void>): Promise<void> {
    this.logger.info('userTurnCompleted', info);

    if (oldTask) {
      // We never cancel user code as this is very confusing.
      // So we wait for the old execution of onUserTurnCompleted to finish.
      // In practice this is OK because most speeches will be interrupted if a new turn
      // is detected. So the previous execution should complete quickly.
      await oldTask;
    }

    // When the audio recognition detects the end of a user turn:
    //  - check if realtime model server-side turn detection is enabled
    //  - check if there is no current generation happening
    //  - cancel the current generation if it allows interruptions (otherwise skip this current
    //  turn)
    //  - generate a reply to the user input

    if (this.llm instanceof RealtimeModel) {
      if (this.llm.capabilities.turnDetection) {
        return;
      }
      this.realtimeSession?.commitAudio();
    }

    if (this.currentSpeech) {
      if (!this.currentSpeech.allowInterruptions) {
        this.logger.warn(
          { user_input: info.newTranscript },
          'skipping user input, current speech generation cannot be interrupted',
        );
        return;
      }

      this.logger.info(
        { 'speech id': this.currentSpeech.id },
        'speech interrupted, new user turn detected',
      );

      this.currentSpeech.interrupt();
      this.realtimeSession?.interrupt();
    }

    const userMessage = ChatMessage.create({
      role: 'user',
      content: info.newTranscript,
    });

    // create a temporary mutable chat context to pass to onUserTurnCompleted
    // the user can edit it for the current generation, but changes will not be kept inside the
    // Agent.chatCtx
    const chatCtx = this.agent.chatCtx.copy();

    try {
      await this.agent.onUserTurnCompleted(chatCtx, userMessage);
    } catch (e) {
      if (e instanceof StopResponse) {
        return;
      }
      this.logger.error({ error: e }, 'error occurred during onUserTurnCompleted');
    }

    this.generateReply({ userMessage, chatCtx });
  }

  private async ttsTask(
    speechHandle: SpeechHandle,
    text: string | ReadableStream<string>,
    addToChatCtx: boolean,
    modelSettings: ModelSettings,
    audio?: ReadableStream<AudioFrame> | null,
  ): Promise<void> {
<<<<<<< HEAD
    speechHandleStorage.enterWith(speechHandle);

=======
    // TODO(AJS-185): support audio output transcription enabled flag
>>>>>>> b2d0f279
    const transcriptionOutput = this.agentSession._transcriptionOutput;
    // TODO(AJS-185): support audio output audio enabled flag
    const audioOutput = this.agentSession._audioOutput;

    const replyAbortController = new AbortController();
    await speechHandle.waitIfNotInterrupted([speechHandle._waitForAuthorization()]);

    if (speechHandle.interrupted) {
      return;
    }

    let baseStream: ReadableStream<string>;
    if (text instanceof ReadableStream) {
      baseStream = text;
    } else {
      baseStream = new ReadableStream({
        start(controller) {
          controller.enqueue(text);
          controller.close();
        },
      });
    }

    const [textSource, audioSource] = baseStream.tee();

    const tasks: Array<Task<void>> = [];

    const trNode = await this.agent.transcriptionNode(textSource, {});
    let textOut: _TextOut | null = null;
    if (trNode) {
      const [textForwardTask, _textOut] = performTextForwarding(
        trNode,
        replyAbortController,
        transcriptionOutput,
      );
      textOut = _textOut;
      tasks.push(textForwardTask);
    }

    const onFirstFrame = () => {
      this.agentSession._updateAgentState('speaking');
    };

    if (!audioOutput) {
      if (textOut) {
        textOut.firstTextFut.await.finally(onFirstFrame);
      }
    } else {
      let audioOut: _AudioOut | null = null;
      if (!audio) {
        // generate audio using TTS
        const [ttsTask, ttsStream] = performTTSInference(
          (...args) => this.agent.ttsNode(...args),
          audioSource,
          modelSettings,
          replyAbortController,
        );
        tasks.push(ttsTask);

        const [forwardTask, _audioOut] = performAudioForwarding(
          ttsStream,
          audioOutput,
          replyAbortController,
        );
        tasks.push(forwardTask);
        audioOut = _audioOut;
      } else {
        // use the provided audio
        const [forwardTask, _audioOut] = performAudioForwarding(
          audio,
          audioOutput,
          replyAbortController,
        );
        tasks.push(forwardTask);
        audioOut = _audioOut;
      }
      audioOut.firstFrameFut.await.finally(onFirstFrame);
    }

    await speechHandle.waitIfNotInterrupted(tasks.map((task) => task.result));

    if (audioOutput) {
      await speechHandle.waitIfNotInterrupted([audioOutput.waitForPlayout()]);
    }

    if (speechHandle.interrupted) {
      replyAbortController.abort();
      await Promise.allSettled(
        tasks.map((task) => task.cancelAndWait(AgentActivity.REPLY_TASK_CANCEL_TIMEOUT)),
      );
      if (audioOutput) {
        audioOutput.clearBuffer();
        await audioOutput.waitForPlayout();
      }
    }

    if (addToChatCtx) {
      const message = ChatMessage.create({
        role: 'assistant',
        content: textOut?.text || '',
        interrupted: speechHandle.interrupted,
      });
      this.agent._chatCtx.insert(message);
      this.agentSession._conversationItemAdded(message);
    }

    if (this.agentSession.agentState === 'speaking') {
      this.agentSession._updateAgentState('listening');
    }
  }

  private async pipelineReplyTask(
    speechHandle: SpeechHandle,
    chatCtx: ChatContext,
    toolCtx: ToolContext,
    modelSettings: ModelSettings,
    instructions?: string,
    newMessage?: ChatMessage,
    toolsMessages?: ChatItem[],
  ): Promise<void> {
    speechHandleStorage.enterWith(speechHandle);

    const replyAbortController = new AbortController();

    const audioOutput = this.agentSession._audioOutput;
    const transcriptionOutput = this.agentSession._transcriptionOutput;

    chatCtx = chatCtx.copy();

    if (newMessage) {
      chatCtx.insert(newMessage);
      this.agent._chatCtx.insert(newMessage);
      this.agentSession._conversationItemAdded(newMessage);
    }

    if (instructions) {
      try {
        updateInstructions({
          chatCtx,
          instructions,
          addIfMissing: true,
        });
      } catch (e) {
        this.logger.error({ error: e }, 'error occurred during updateInstructions');
      }
    }

    this.agentSession._updateAgentState('thinking');
    const tasks: Array<Task<void>> = [];
    const [llmTask, llmGenData] = performLLMInference(
      // preserve  `this` context in llmNode
      (...args) => this.agent.llmNode(...args),
      chatCtx,
      toolCtx,
      modelSettings,
      replyAbortController,
    );
    tasks.push(llmTask);

    const [ttsTextInput, llmOutput] = llmGenData.textStream.tee();

    let ttsTask: Task<void> | null = null;
    let ttsStream: ReadableStream<AudioFrame> | null = null;
    if (audioOutput) {
      [ttsTask, ttsStream] = performTTSInference(
        (...args) => this.agent.ttsNode(...args),
        ttsTextInput,
        modelSettings,
        replyAbortController,
      );
      tasks.push(ttsTask);
    }

    await speechHandle.waitIfNotInterrupted([speechHandle._waitForAuthorization()]);
    if (speechHandle.interrupted) {
      replyAbortController.abort();
      await Promise.allSettled(
        tasks.map((task) => task.cancelAndWait(AgentActivity.REPLY_TASK_CANCEL_TIMEOUT)),
      );
      return;
    }

    const replyStartedAt = Date.now();
    const trNodeResult = await this.agent.transcriptionNode(llmOutput, modelSettings);
    let textOut: _TextOut | null = null;
    if (trNodeResult) {
      const [textForwardTask, _textOut] = performTextForwarding(
        trNodeResult,
        replyAbortController,
        transcriptionOutput,
      );
      tasks.push(textForwardTask);
      textOut = _textOut;
    }

    const onFirstFrame = () => {
      this.agentSession._updateAgentState('speaking');
    };

    let audioOut: _AudioOut | null = null;
    if (audioOutput) {
      if (ttsStream) {
        const [forwardTask, _audioOut] = performAudioForwarding(
          ttsStream,
          audioOutput,
          replyAbortController,
        );
        audioOut = _audioOut;
        tasks.push(forwardTask);
        audioOut.firstFrameFut.await.finally(onFirstFrame);
      } else {
        throw Error('ttsStream is null when audioOutput is enabled');
      }
    } else {
      textOut?.firstTextFut.await.finally(onFirstFrame);
    }

    const onToolExecutionStarted = (_: FunctionCall) => {
      // TODO(brian): handle speech_handle item_added
    };

    const onToolExecutionCompleted = (_: ToolExecutionOutput) => {
      // TODO(brian): handle speech_handle item_added
    };

    const [executeToolsTask, toolOutput] = performToolExecutions({
      session: this.agentSession,
      speechHandle,
      toolCtx,
      toolChoice: modelSettings.toolChoice,
      toolCallStream: llmGenData.toolCallStream,
      controller: replyAbortController,
      onToolExecutionStarted,
      onToolExecutionCompleted,
    });
    tasks.push(executeToolsTask);

    await speechHandle.waitIfNotInterrupted(tasks.map((task) => task.result));

    if (audioOutput) {
      await speechHandle.waitIfNotInterrupted([audioOutput.waitForPlayout()]);
    }

    // add the tools messages that triggers this reply to the chat context
    if (toolsMessages) {
      for (const msg of toolsMessages) {
        msg.createdAt = replyStartedAt;
      }
      this.agent._chatCtx.insert(toolsMessages);
    }

    if (speechHandle.interrupted) {
      this.logger.debug(
        { speech_id: speechHandle.id },
        'Aborting all pipeline reply tasks due to interruption',
      );
      replyAbortController.abort();
      await Promise.allSettled(
        tasks.map((task) => task.cancelAndWait(AgentActivity.REPLY_TASK_CANCEL_TIMEOUT)),
      );

      let forwardedText = textOut?.text || '';

      if (audioOutput) {
        audioOutput.clearBuffer();
        const playbackEv = await audioOutput.waitForPlayout();
        if (audioOut?.firstFrameFut.done) {
          // playback EV is valid only if the first frame was already played
          this.logger.info(
            { speech_id: speechHandle.id, playbackPosition: playbackEv.playbackPosition },
            'playout interrupted',
          );
          if (playbackEv.synchronizedTranscript) {
            forwardedText = playbackEv.synchronizedTranscript;
          }
        } else {
          forwardedText = '';
        }
      }

      if (forwardedText) {
        const message = ChatMessage.create({
          role: 'assistant',
          content: forwardedText,
          id: llmGenData.id,
          interrupted: true,
          createdAt: replyStartedAt,
        });
        chatCtx.insert(message);
        this.agent._chatCtx.insert(message);
        this.agentSession._conversationItemAdded(message);
      }

      if (this.agentSession.agentState === 'speaking') {
        this.agentSession._updateAgentState('listening');
      }

      this.logger.info(
        { speech_id: speechHandle.id, message: forwardedText },
        'playout completed with interrupt',
      );
      // TODO(shubhra) add chat message to speech handle
      speechHandle._markPlayoutDone();
      await executeToolsTask.cancelAndWait(AgentActivity.REPLY_TASK_CANCEL_TIMEOUT);
      return;
    }

    if (textOut && textOut.text) {
      const message = ChatMessage.create({
        role: 'assistant',
        id: llmGenData.id,
        interrupted: false,
        createdAt: replyStartedAt,
        content: textOut.text,
      });
      chatCtx.insert(message);
      this.agent._chatCtx.insert(message);
      this.agentSession._conversationItemAdded(message);
      this.logger.info(
        { speech_id: speechHandle.id, message: textOut.text },
        'playout completed without interruption',
      );
    }

    if (toolOutput.output.length > 0) {
      this.agentSession._updateAgentState('thinking');
    } else if (this.agentSession.agentState === 'speaking') {
      this.agentSession._updateAgentState('listening');
    }

    speechHandle._markPlayoutDone();
    await executeToolsTask.result;

    if (toolOutput.output.length === 0) return;

    // important: no agent output should be used after this point
    const { maxToolSteps } = this.agentSession.options;
    if (speechHandle.stepIndex >= maxToolSteps) {
      this.logger.warn(
        { speech_id: speechHandle.id, max_tool_steps: maxToolSteps },
        'maximum number of function calls steps reached',
      );
      return;
    }

    const functionToolsExecutedEvent = createFunctionToolsExecutedEvent({
      functionCalls: [],
      functionCallOutputs: [],
    });
    let shouldGenerateToolReply: boolean = false;
    let newAgentTask: Agent | null = null;
    let ignoreTaskSwitch: boolean = false;

    for (const sanitizedOut of toolOutput.output) {
      if (sanitizedOut.toolCallOutput !== undefined) {
        functionToolsExecutedEvent.functionCalls.push(sanitizedOut.toolCall);
        functionToolsExecutedEvent.functionCallOutputs.push(sanitizedOut.toolCallOutput);
        if (sanitizedOut.replyRequired) {
          shouldGenerateToolReply = true;
        }
      }

      if (newAgentTask !== null && sanitizedOut.agentTask !== undefined) {
        this.logger.error('expected to receive only one agent task from the tool executions');
        ignoreTaskSwitch = true;
        // TODO(brian): should we mark the function call as failed to notify the LLM?
      }

      newAgentTask = sanitizedOut.agentTask ?? null;

      this.logger.debug(
        {
          speechId: speechHandle.id,
          name: sanitizedOut.toolCall?.name,
          args: sanitizedOut.toolCall.args,
          output: sanitizedOut.toolCallOutput?.output,
          isError: sanitizedOut.toolCallOutput?.isError,
        },
        'Tool call execution finished',
      );
    }

    this.agentSession.emit(
      AgentSessionEventTypes.FunctionToolsExecuted,
      functionToolsExecutedEvent,
    );

    let draining = this.draining;
    if (!ignoreTaskSwitch && newAgentTask !== null) {
      this.agentSession.updateAgent(newAgentTask);
      draining = true;
    }

    const toolMessages = [
      ...functionToolsExecutedEvent.functionCalls,
      ...functionToolsExecutedEvent.functionCallOutputs,
    ] as ChatItem[];
    if (shouldGenerateToolReply) {
      chatCtx.insert(toolMessages);

      const handle = SpeechHandle.create({
        allowInterruptions: speechHandle.allowInterruptions,
        stepIndex: speechHandle.stepIndex + 1,
        parent: speechHandle,
      });
      this.agentSession.emit(
        AgentSessionEventTypes.SpeechCreated,
        createSpeechCreatedEvent({
          userInitiated: false,
          source: 'tool_response',
          speechHandle: handle,
        }),
      );

      // Avoid setting tool_choice to "required" or a specific function when
      // passing tool response back to the LLM
      const respondToolChoice = draining || modelSettings.toolChoice === 'none' ? 'none' : 'auto';

      const toolResponseTask = this.createSpeechTask({
        promise: this.pipelineReplyTask(
          handle,
          chatCtx,
          toolCtx,
          { toolChoice: respondToolChoice },
          instructions,
          undefined,
          toolMessages,
        ),
        ownedSpeechHandle: handle,
        name: 'AgentActivity.pipelineReply',
      });

      toolResponseTask.finally(() => this.onPipelineReplyDone());

      this.scheduleSpeech(handle, SpeechHandle.SPEECH_PRIORITY_NORMAL, true);
    } else if (functionToolsExecutedEvent.functionCallOutputs.length > 0) {
      for (const msg of toolMessages) {
        msg.createdAt = replyStartedAt;
      }
      this.agent._chatCtx.insert(toolMessages);
    }
  }

  private async realtimeGenerationTask(
    speechHandle: SpeechHandle,
    ev: GenerationCreatedEvent,
    modelSettings: ModelSettings,
  ): Promise<void> {
    speechHandleStorage.enterWith(speechHandle);

    if (!this.realtimeSession) {
      throw new Error('realtime session is not initialized');
    }
    if (!(this.llm instanceof RealtimeModel)) {
      throw new Error('llm is not a realtime model');
    }

    this.logger.debug(
      { speech_id: speechHandle.id, stepIndex: speechHandle.stepIndex },
      'realtime generation started',
    );

    const audioOutput = this.agentSession._audioOutput;
    const textOutput = this.agentSession._transcriptionOutput;
    const toolCtx = this.realtimeSession.tools;

    await speechHandle.waitIfNotInterrupted([speechHandle._waitForAuthorization()]);

    if (speechHandle.interrupted) {
      return;
    }

    const onFirstFrame = () => {
      this.agentSession._updateAgentState('speaking');
    };

    const replyAbortController = new AbortController();

    const readMessages = async (
      abortController: AbortController,
      outputs: Array<[string, _TextOut | null, _AudioOut | null]>,
    ) => {
      const forwardTasks: Array<Task<void>> = [];
      try {
        for await (const msg of ev.messageStream) {
          if (forwardTasks.length > 0) {
            this.logger.warn(
              'expected to receive only one message generation from the realtime API',
            );
            break;
          }
          const trNodeResult = await this.agent.transcriptionNode(msg.textStream, modelSettings);
          let textOut: _TextOut | null = null;
          if (trNodeResult) {
            const [textForwardTask, _textOut] = performTextForwarding(
              trNodeResult,
              abortController,
              textOutput,
            );
            forwardTasks.push(textForwardTask);
            textOut = _textOut;
          }
          let audioOut: _AudioOut | null = null;
          if (audioOutput) {
            const realtimeAudio = await this.agent.realtimeAudioOutputNode(
              msg.audioStream,
              modelSettings,
            );
            if (realtimeAudio) {
              const [forwardTask, _audioOut] = performAudioForwarding(
                realtimeAudio,
                audioOutput,
                abortController,
              );
              forwardTasks.push(forwardTask);
              audioOut = _audioOut;
              audioOut.firstFrameFut.await.finally(onFirstFrame);
            }
          } else if (textOut) {
            textOut.firstTextFut.await.finally(onFirstFrame);
          }
          outputs.push([msg.messageId, textOut, audioOut]);
        }
        await Promise.allSettled(forwardTasks);
      } catch (error) {
        this.logger.error(error, 'error reading messages from the realtime API');
      } finally {
        await Promise.allSettled(
          forwardTasks.map((task) => task.cancelAndWait(AgentActivity.REPLY_TASK_CANCEL_TIMEOUT)),
        );
      }
    };

    const messageOutputs: Array<[string, _TextOut | null, _AudioOut | null]> = [];
    const tasks = [
      Task.from(
        (controller) => readMessages(controller, messageOutputs),
        replyAbortController,
        'AgentActivity.realtime_generation.read_messages',
      ),
    ];

    const [toolCallStream, toolCallStreamForTracing] = ev.functionStream.tee();
    // TODO(brian): append to tracing tees
    const toolCalls: FunctionCall[] = [];

    const readToolStreamTask = async (
      controller: AbortController,
      stream: ReadableStream<FunctionCall>,
    ) => {
      const reader = stream.getReader();
      try {
        while (!controller.signal.aborted) {
          const { done, value } = await reader.read();
          if (done) break;

          this.logger.debug({ tool_call: value }, 'received tool call from the realtime API');
          toolCalls.push(value);
        }
      } finally {
        reader.releaseLock();
      }
    };

    tasks.push(
      Task.from(
        (controller) => readToolStreamTask(controller, toolCallStreamForTracing),
        replyAbortController,
        'AgentActivity.realtime_generation.read_tool_stream',
      ),
    );

    const onToolExecutionStarted = (_: FunctionCall) => {
      // TODO(brian): handle speech_handle item_added
    };

    const onToolExecutionCompleted = (_: ToolExecutionOutput) => {
      // TODO(brian): handle speech_handle item_added
    };

    const [executeToolsTask, toolOutput] = performToolExecutions({
      session: this.agentSession,
      speechHandle,
      toolCtx,
      toolCallStream,
      toolChoice: modelSettings.toolChoice,
      controller: replyAbortController,
      onToolExecutionStarted,
      onToolExecutionCompleted,
    });

    await speechHandle.waitIfNotInterrupted(tasks.map((task) => task.result));

    // TODO(brian): add tracing span

    if (audioOutput) {
      await speechHandle.waitIfNotInterrupted([audioOutput.waitForPlayout()]);
      this.agentSession._updateAgentState('listening');
    }

    if (speechHandle.interrupted) {
      this.logger.debug(
        { speech_id: speechHandle.id },
        'Aborting all realtime generation tasks due to interruption',
      );
      replyAbortController.abort();
      await Promise.allSettled(
        tasks.map((task) => task.cancelAndWait(AgentActivity.REPLY_TASK_CANCEL_TIMEOUT)),
      );

      if (messageOutputs.length > 0) {
        // there should be only one message
        const [msgId, textOut, audioOut] = messageOutputs[0]!;
        let forwardedText = textOut?.text || '';

        if (audioOutput) {
          audioOutput.clearBuffer();
          const playbackEv = await audioOutput.waitForPlayout();
          let playbackPosition = playbackEv.playbackPosition;
          if (audioOut?.firstFrameFut.done) {
            // playback EV is valid only if the first frame was already played
            this.logger.info(
              { speech_id: speechHandle.id, playbackPosition: playbackEv.playbackPosition },
              'playout interrupted',
            );
            if (playbackEv.synchronizedTranscript) {
              forwardedText = playbackEv.synchronizedTranscript;
            }
          } else {
            forwardedText = '';
            playbackPosition = 0;
          }

          // truncate server-side message
          this.realtimeSession.truncate({
            messageId: msgId,
            audioEndMs: Math.floor(playbackPosition),
          });
        }

        if (forwardedText) {
          const message = ChatMessage.create({
            role: 'assistant',
            content: forwardedText,
            id: msgId,
            interrupted: true,
          });
          this.agent._chatCtx.insert(message);
          speechHandle._setChatMessage(message);
          this.agentSession._conversationItemAdded(message);

          // TODO(brian): add tracing span
        }
        this.logger.info(
          { speech_id: speechHandle.id, message: forwardedText },
          'playout completed with interrupt',
        );
      }
      // TODO(shubhra) add chat message to speech handle
      speechHandle._markPlayoutDone();
      await executeToolsTask.cancelAndWait(AgentActivity.REPLY_TASK_CANCEL_TIMEOUT);

      // TODO(brian): close tees
      return;
    }

    if (messageOutputs.length > 0) {
      // there should be only one message
      const [msgId, textOut, _] = messageOutputs[0]!;
      const message = ChatMessage.create({
        role: 'assistant',
        content: textOut?.text || '',
        id: msgId,
        interrupted: false,
      });
      this.agent._chatCtx.insert(message);
      speechHandle._setChatMessage(message);
      this.agentSession._conversationItemAdded(message); // mark the playout done before waiting for the tool execution\
      // TODO(brian): add tracing span
    }

    // mark the playout done before waiting for the tool execution
    speechHandle._markPlayoutDone();
    // TODO(brian): close tees

    toolOutput.firstToolStartedFuture.await.finally(() => {
      this.agentSession._updateAgentState('thinking');
    });

    await executeToolsTask.result;

    if (toolOutput.output.length === 0) return;

    // important: no agent ouput should be used after this point
    const { maxToolSteps } = this.agentSession.options;
    if (speechHandle.stepIndex >= maxToolSteps) {
      this.logger.warn(
        { speech_id: speechHandle.id, max_tool_steps: maxToolSteps },
        'maximum number of function calls steps reached',
      );
      return;
    }

    const functionToolsExecutedEvent = createFunctionToolsExecutedEvent({
      functionCalls: [],
      functionCallOutputs: [],
    });
    let shouldGenerateToolReply: boolean = false;
    let newAgentTask: Agent | null = null;
    let ignoreTaskSwitch: boolean = false;

    for (const sanitizedOut of toolOutput.output) {
      if (sanitizedOut.toolCallOutput !== undefined) {
        functionToolsExecutedEvent.functionCallOutputs.push(sanitizedOut.toolCallOutput);
        if (sanitizedOut.replyRequired) {
          shouldGenerateToolReply = true;
        }
      }

      if (newAgentTask !== null && sanitizedOut.agentTask !== undefined) {
        this.logger.error('expected to receive only one agent task from the tool executions');
        ignoreTaskSwitch = true;
      }

      newAgentTask = sanitizedOut.agentTask ?? null;

      this.logger.debug(
        {
          speechId: speechHandle.id,
          name: sanitizedOut.toolCall?.name,
          args: sanitizedOut.toolCall.args,
          output: sanitizedOut.toolCallOutput?.output,
          isError: sanitizedOut.toolCallOutput?.isError,
        },
        'Tool call execution finished',
      );
    }

    this.agentSession.emit(
      AgentSessionEventTypes.FunctionToolsExecuted,
      functionToolsExecutedEvent,
    );

    let draining = this.draining;
    if (!ignoreTaskSwitch && newAgentTask !== null) {
      this.agentSession.updateAgent(newAgentTask);
      draining = true;
    }

    if (functionToolsExecutedEvent.functionCallOutputs.length > 0) {
      const chatCtx = this.realtimeSession.chatCtx.copy();
      chatCtx.items.push(...functionToolsExecutedEvent.functionCallOutputs);
      try {
        await this.realtimeSession.updateChatCtx(chatCtx);
      } catch (error) {
        this.logger.warn(
          { error },
          'failed to update chat context before generating the function calls results',
        );
      }
    }

    // skip realtime reply if not required or auto-generated
    if (!shouldGenerateToolReply || this.llm.capabilities.autoToolReplyGeneration) {
      return;
    }

    this.realtimeSession.interrupt();

    const replySpeechHandle = SpeechHandle.create({
      allowInterruptions: speechHandle.allowInterruptions,
      stepIndex: speechHandle.stepIndex + 1,
      parent: speechHandle,
    });
    this.agentSession.emit(
      AgentSessionEventTypes.SpeechCreated,
      createSpeechCreatedEvent({
        userInitiated: false,
        source: 'tool_response',
        speechHandle: replySpeechHandle,
      }),
    );

    const toolChoice = draining || modelSettings.toolChoice === 'none' ? 'none' : 'auto';
    this.createSpeechTask({
      promise: this.realtimeReplyTask({
        speechHandle: replySpeechHandle,
        modelSettings: { toolChoice },
      }),
      ownedSpeechHandle: replySpeechHandle,
      name: 'AgentActivity.realtime_reply',
    });

    this.scheduleSpeech(replySpeechHandle, SpeechHandle.SPEECH_PRIORITY_NORMAL, true);
  }

  private async realtimeReplyTask({
    speechHandle,
    modelSettings: { toolChoice },
    userInput,
    instructions,
  }: {
    speechHandle: SpeechHandle;
    modelSettings: ModelSettings;
    userInput?: string;
    instructions?: string;
  }): Promise<void> {
    speechHandleStorage.enterWith(speechHandle);

    if (!this.realtimeSession) {
      throw new Error('realtime session is not available');
    }

    await speechHandle.waitIfNotInterrupted([speechHandle._waitForAuthorization()]);

    if (userInput) {
      const chatCtx = this.realtimeSession.chatCtx.copy();
      const message = chatCtx.addMessage({
        role: 'user',
        content: userInput,
      });
      await this.realtimeSession.updateChatCtx(chatCtx);
      this.agent._chatCtx.insert(message);
      this.agentSession._conversationItemAdded(message);
    }

    if (toolChoice) {
      this.realtimeSession.updateOptions({ toolChoice });
    }

    const generationEvent = await this.realtimeSession.generateReply(instructions);
    await this.realtimeGenerationTask(speechHandle, generationEvent, { toolChoice });
  }

  private scheduleSpeech(
    speechHandle: SpeechHandle,
    priority: number,
    bypassDraining: boolean = false,
  ): void {
    if (this.draining && !bypassDraining) {
      throw new Error('cannot schedule new speech, the agent is draining');
    }

    // Monotonic time to avoid near 0 collisions
    this.speechQueue.push([priority, Number(process.hrtime.bigint()), speechHandle]);
    this.wakeupMainTask();
  }

  async drain(): Promise<void> {
    const unlock = await this.lock.lock();
    try {
      if (this._draining) return;

      this.createSpeechTask({
        promise: this.agent.onExit(),
        name: 'AgentActivity_onExit',
      });

      this.wakeupMainTask();
      this._draining = true;
      await this._mainTask?.result;
    } finally {
      unlock();
    }
  }

  async close(): Promise<void> {
    const unlock = await this.lock.lock();
    try {
      if (!this._draining) {
        this.logger.warn('task closing without draining');
      }

      // Unregister event handlers to prevent duplicate metrics
      if (this.llm instanceof LLM) {
        this.llm.off('metrics_collected', this.onMetricsCollected);
      }
      if (this.realtimeSession) {
        this.realtimeSession.off('generation_created', this.onGenerationCreated);
        this.realtimeSession.off('input_speech_started', this.onInputSpeechStarted);
        this.realtimeSession.off('input_speech_stopped', this.onInputSpeechStopped);
        this.realtimeSession.off(
          'input_audio_transcription_completed',
          this.onInputAudioTranscriptionCompleted,
        );
        this.realtimeSession.off('metrics_collected', this.onMetricsCollected);
      }
      if (this.stt instanceof STT) {
        this.stt.off('metrics_collected', this.onMetricsCollected);
      }
      if (this.tts instanceof TTS) {
        this.tts.off('metrics_collected', this.onMetricsCollected);
      }
      if (this.vad instanceof VAD) {
        this.vad.off('metrics_collected', this.onMetricsCollected);
      }

      await this.realtimeSession?.close();
      await this.audioRecognition?.close();
      await this._mainTask?.cancelAndWait();

      this.agent._agentActivity = undefined;
    } finally {
      unlock();
    }
  }
}<|MERGE_RESOLUTION|>--- conflicted
+++ resolved
@@ -807,12 +807,9 @@
     modelSettings: ModelSettings,
     audio?: ReadableStream<AudioFrame> | null,
   ): Promise<void> {
-<<<<<<< HEAD
     speechHandleStorage.enterWith(speechHandle);
 
-=======
     // TODO(AJS-185): support audio output transcription enabled flag
->>>>>>> b2d0f279
     const transcriptionOutput = this.agentSession._transcriptionOutput;
     // TODO(AJS-185): support audio output audio enabled flag
     const audioOutput = this.agentSession._audioOutput;
