// SPDX-FileCopyrightText: 2025 LiveKit, Inc.
//
// SPDX-License-Identifier: Apache-2.0
import type { AudioFrame } from '@livekit/rtc-node';
import { delay } from '@std/async';
import { Heap } from 'heap-js';
import type { ReadableStream } from 'node:stream/web';
import { type ChatContext, ChatMessage } from '../llm/chat_context.js';
import type {
  ChatItem,
  FunctionCall,
  FunctionCallOutput,
  LLM,
  ToolChoice,
  ToolContext,
} from '../llm/index.js';
import { log } from '../log.js';
import type { STT, SpeechEvent } from '../stt/stt.js';
import type { TTS } from '../tts/tts.js';
<<<<<<< HEAD
import { Future, Task } from '../utils.js';
import type { VADEvent } from '../vad.js';
=======
import type { Task } from '../utils.js';
import { Future } from '../utils.js';
import type { VAD, VADEvent } from '../vad.js';
>>>>>>> cf5fb58c
import type { Agent } from './agent.js';
import { StopResponse } from './agent.js';
import { type AgentSession, AgentSessionEvent, type TurnDetectionMode } from './agent_session.js';
import {
  AudioRecognition,
  type EndOfTurnInfo,
  type RecognitionHooks,
} from './audio_recognition.js';
import {
  type _AudioOut,
  type _TextOut,
  performAudioForwarding,
  performLLMInference,
  performTTSInference,
  performTextForwarding,
  performToolExecutions,
} from './generation.js';
import { SpeechHandle } from './speech_handle.js';

export class AgentActivity implements RecognitionHooks {
  private static readonly REPLY_TASK_CANCEL_TIMEOUT = 5000;
  private started = false;
  private audioRecognition?: AudioRecognition;
  private logger = log();
  private _draining = false;
  private currentSpeech?: SpeechHandle;
  private speechQueue: Heap<[number, number, SpeechHandle]>; // [priority, timestamp, speechHandle]
  private q_updated: Future;
  private speechTasks: Set<Promise<void>> = new Set();

  agent: Agent;
  agentSession: AgentSession;

  /** @internal */
  _mainTask?: Task<void>;
  _userTurnCompletedTask?: Task<void>;

  constructor(agent: Agent, agentSession: AgentSession) {
    this.agent = agent;
    this.agentSession = agentSession;

    // relies on JavaScript's built-in lexicographic array comparison behavior, which checks elements of the array one by one
    this.speechQueue = new Heap<[number, number, SpeechHandle]>(Heap.maxComparator);
    this.q_updated = new Future();
  }

  async start(): Promise<void> {
    this.agent.agentActivity = this;
    this.audioRecognition = new AudioRecognition(
      this,
      this.vad,
      this.agentSession.options.minEndpointingDelay,
      this.agentSession.options.maxEndpointingDelay,
      // Arrow function preserves the Agent context
      (...args) => this.agent.sttNode(...args),
      this.agentSession.turnDetection,
    );
    this.audioRecognition.start();
    this.started = true;

    this._mainTask = Task.from(({ signal }) => this.mainTask(signal));
    this.createSpeechTask({
      promise: this.agent.onEnter(),
      name: 'AgentTask_on_enter',
    });

    // TODO(shubhra): Add turn detection mode
    this.debugSpeechTasks();
  }

  async debugSpeechTasks(): Promise<void> {
    let taskSizes = this.speechTasks.size;
    while (true) {
      await delay(200);
      const newTaskSizes = this.speechTasks.size;
      if (newTaskSizes !== taskSizes) {
        this.logger.info({ taskSizes: newTaskSizes }, 'speech tasks changed');
        taskSizes = newTaskSizes;
      }
    }
  }

  get vad(): VAD {
    return this.agent.vad || this.agentSession.vad;
  }

  get stt(): STT {
    return this.agent.stt || this.agentSession.stt;
  }

  get llm(): LLM {
    return this.agent.llm || this.agentSession.llm;
  }

  get tts(): TTS {
    return this.agent.tts || this.agentSession.tts;
  }

  get draining(): boolean {
    return this._draining;
  }

  get allowInterruptions(): boolean {
    // TODO(AJS-51): Allow options to be defined in Agent class
    return this.agentSession.options.allowInterruptions;
  }

  get turnDetection(): TurnDetectionMode | undefined {
    // TODO(brian): prioritize using agent.turn_detection
    return this.agentSession.turnDetection;
  }

  updateAudioInput(audioStream: ReadableStream<AudioFrame>): void {
    this.audioRecognition?.setInputAudioStream(audioStream);
  }

  commitUserTurn() {
    if (!this.audioRecognition) {
      throw new Error('AudioRecognition is not initialized');
    }

    // TODO(brian): add audio_detached flag
    const audioDetached = false;
    this.audioRecognition.commitUserTurn(audioDetached);
  }

  clearUserTurn() {
    if (!this.audioRecognition) {
      throw new Error('AudioRecognition is not initialized');
    }

    this.audioRecognition.clearUserTurn();
  }

  onStartOfSpeech(ev: VADEvent): void {
    this.logger.info('Start of speech', ev);
  }

  onEndOfSpeech(ev: VADEvent): void {
    this.logger.info('End of speech', ev);
  }

  // eslint-disable-next-line @typescript-eslint/no-unused-vars
  onVADInferenceDone(ev: VADEvent): void {
    // skip speech handle interruption for manual and realtime model
    if (this.turnDetection === 'manual' || this.turnDetection === 'realtime_llm') {
      return;
    }

    if (
      this.currentSpeech &&
      !this.currentSpeech.interrupted &&
      this.currentSpeech.allowInterruptions
    ) {
      // this.logger.info({ 'speech id': this.currentSpeech.id }, 'speech interrupted by VAD');
      // this.currentSpeech.interrupt();
    }
  }

  onInterimTranscript(ev: SpeechEvent): void {
    this.agentSession.emit(AgentSessionEvent.UserInputTranscribed, {
      transcript: ev.alternatives![0].text,
      isFinal: false,
      // TODO(AJS-106): add multi participant support
      speakerId: null,
    });
  }

  onFinalTranscript(ev: SpeechEvent): void {
    this.agentSession.emit(AgentSessionEvent.UserInputTranscribed, {
      transcript: ev.alternatives![0].text,
      isFinal: true,
      // TODO(AJS-106): add multi participant support
      speakerId: null,
    });
  }

  private createSpeechTask(options: {
    promise: Promise<void>;
    ownedSpeechHandle?: SpeechHandle;
    name?: string;
  }) {
    const { promise, ownedSpeechHandle, name } = options;

    this.logger.info({ name, speechTasksSize: this.speechTasks.size }, 'creating speech task');

    this.speechTasks.add(promise);

    promise.finally(() => {
      this.logger.info({ name }, 'speech task done');
      this.speechTasks.delete(promise);

      if (ownedSpeechHandle) {
        ownedSpeechHandle.markPlayoutDone();
      }

      this.wakeupMainTask();
    });

    return promise;
  }

  async onEndOfTurn(info: EndOfTurnInfo): Promise<boolean> {
    if (this.draining) {
      this.logger.warn({ user_input: info.newTranscript }, 'skipping user input, task is draining');
      // copied from python:
      // TODO(shubhra): should we "forward" this new turn to the next agent/activity?
      return true;
    }

    if (
      this.stt &&
      this.turnDetection !== 'manual' &&
      this.currentSpeech &&
      this.currentSpeech.allowInterruptions &&
      !this.currentSpeech.interrupted &&
      this.agentSession.options.minInterruptionWords > 0 &&
      info.newTranscript.split(' ').length < this.agentSession.options.minInterruptionWords
    ) {
      // avoid interruption if the new_transcript is too short
      this.logger.info('skipping user input, new_transcript is too short');
      return false;
    }

    // We never cancel user code as this is very confusing.
    // So we wait for the old execution of on_user_turn_completed to finish.
    // In practice this is OK because most speeches will be interrupted if a new turn
    // is detected. So the previous execution should complete quickly.
    await this._userTurnCompletedTask?.result;
    this._userTurnCompletedTask = Task.from(({ signal }) => this.userTurnCompleted(info, signal));
    return true;
  }

  retrieveChatCtx(): ChatContext {
    return this.agentSession.chatCtx;
  }

  private async mainTask(signal: AbortSignal): Promise<void> {
    const abortFuture = new Future();
    const abortHandler = () => {
      abortFuture.resolve();
      signal.removeEventListener('abort', abortHandler);
    };
    signal.addEventListener('abort', abortHandler);

    this.logger.info('mainTask: started');
    while (true) {
      this.logger.info('mainTask: waiting for q_updated');
      await Promise.race([this.q_updated.await, abortFuture.await]);
      if (signal.aborted) {
        this.logger.info('mainTask: aborted');
        break;
      }

      this.logger.info(
        { queueSize: this.speechQueue.size(), speechTasksSize: this.speechTasks.size },
        'mainTask: woken up',
      );
      if (signal.aborted) {
        this.logger.info('mainTask: aborted');
        break;
      }

      while (this.speechQueue.size() > 0) {
        if (signal.aborted) {
          this.logger.info('mainTask: aborted');
          break;
        }

        const heapItem = this.speechQueue.pop();
        if (!heapItem) {
          throw new Error('Speech queue is empty');
        }
        const speechHandle = heapItem[2];
        this.currentSpeech = speechHandle;
        speechHandle.authorizePlayout();
        await speechHandle.waitForPlayout();
        this.currentSpeech = undefined;
      }
<<<<<<< HEAD

      // If we're draining and there are no more speech tasks, we can exit.
      // Only speech tasks can bypass draining to create a tool response
      if (this.draining && this.speechTasks.size === 0) {
        this.logger.info('mainTask: draining and no more speech tasks');
        break;
      }

      // Reset the Future for the next iteration (equivalent to Python's Event.clear())
=======
>>>>>>> cf5fb58c
      this.q_updated = new Future();
    }

    this.logger.info('mainTask: exiting');
  }

  private wakeupMainTask(): void {
    this.logger.info('wakeupMainTask: called');
    this.q_updated.resolve();
  }

  private generateReply(
    userMessage?: ChatMessage,
    chatCtx?: ChatContext,
    instructions?: string,
    allowInterruptions?: boolean,
    toolChoice?: ToolChoice,
  ): SpeechHandle {
    // TODO(AJS-32): Add realtime model support for generating a reply

    // TODO(shubhra) handle tool calls
    const handle = SpeechHandle.create(
      allowInterruptions === undefined ? this.allowInterruptions : allowInterruptions,
      0,
      this.currentSpeech,
    );
    this.logger.info({ speech_id: handle.id }, 'Creating speech handle');

    if (instructions) {
      instructions = `${this.agent.instructions}\n${instructions}`;
    }

    const task = this.createSpeechTask({
      promise: this.pipelineReplyTask(
        handle,
        chatCtx || this.agent.chatCtx,
        this.agent.toolCtx,
        // TODO(brian): make tool choice as model settings
        toolChoice || 'auto',
        instructions,
        userMessage,
      ),
      ownedSpeechHandle: handle,
      name: 'AgentTask_pipeline_reply',
    });

    task.finally(() => this.onPipelineReplyDone());

    this.scheduleSpeech(handle, SpeechHandle.SPEECH_PRIORITY_NORMAL);
    return handle;
  }

  private onPipelineReplyDone(): void {
    if (!this.speechQueue.peek() && (!this.currentSpeech || this.currentSpeech.done)) {
      this.agentSession._updateAgentState('listening');
    }
  }

  private async userTurnCompleted(info: EndOfTurnInfo, signal: AbortSignal): Promise<void> {
    this.logger.info('userTurnCompleted', info);
    // TODO(AJS-40) handle old task cancellation

    // When the audio recognition detects the end of a user turn:
    //  - check if realtime model server-side turn detection is enabled
    //  - check if there is no current generation happening
    //  - cancel the current generation if it allows interruptions (otherwise skip this current
    //  turn)
    //  - generate a reply to the user input

    // TODO(AJS-32): Add realtime model supppourt

    if (this.currentSpeech) {
      if (!this.currentSpeech.allowInterruptions) {
        this.logger.warn(
          { user_input: info.newTranscript },
          'skipping user input, current speech generation cannot be interrupted',
        );
        return;
      }

      this.logger.info(
        { 'speech id': this.currentSpeech.id },
        'speech interrupted, new user turn detected',
      );

      this.currentSpeech.interrupt();
      // TODO(AJS-32): Add realtime model support for interrupting the current generation
    }

    const userMessage = ChatMessage.create({
      role: 'user',
      content: info.newTranscript,
    });

    // create a temporary mutable chat context to pass to onUserTurnCompleted
    // the user can edit it for the current generation, but changes will not be kept inside the
    // Agent.chatCtx
    const chatCtx = this.agent.chatCtx.copy();

    if (signal.aborted) return;

    try {
      await this.agent.onUserTurnCompleted(chatCtx, userMessage);
    } catch (e) {
      if (e instanceof StopResponse) {
        return;
      }
      this.logger.error({ error: e }, 'error occurred during onUserTurnCompleted');
    }

    if (signal.aborted) return;
    this.generateReply(userMessage, chatCtx);
  }

  private async pipelineReplyTask(
    speechHandle: SpeechHandle,
    chatCtx: ChatContext,
    toolCtx: ToolContext,
    toolChoice: ToolChoice,
    instructions?: string,
    newMessage?: ChatMessage,
    toolsMessages?: ChatItem[],
  ): Promise<void> {
    const replyAbortController = new AbortController();

    const audioOutput = this.agentSession.audioOutput;
    const transcriptionOutput = this.agentSession._transcriptionOutput;

    chatCtx = chatCtx.copy();

    if (newMessage) {
      chatCtx.insert(newMessage);
      this.agent._chatCtx.insert(newMessage);
      this.agentSession._conversationItemAdded(newMessage);
    }

    // TODO(AJS-57): handle instructions

    this.agentSession._updateAgentState('thinking');
    const tasks: Array<Task<void>> = [];
    const [llmTask, llmGenData] = performLLMInference(
      // preserve  `this` context in llmNode
      (...args) => this.agent.llmNode(...args),
      chatCtx,
      toolCtx,
      {},
      replyAbortController,
    );
    tasks.push(llmTask);

    const [ttsTextInput, llmOutput] = llmGenData.textStream.tee();

    let ttsTask: Task<void> | null = null;
    let ttsStream: ReadableStream<AudioFrame> | null = null;
    if (audioOutput) {
      [ttsTask, ttsStream] = performTTSInference(
        (...args) => this.agent.ttsNode(...args),
        ttsTextInput,
        {},
        replyAbortController,
      );
      tasks.push(ttsTask);
    }

    await speechHandle.waitIfNotInterrupted([speechHandle.waitForAuthorization()]);
    if (speechHandle.interrupted) {
      replyAbortController.abort();
      await Promise.allSettled(
        tasks.map((task) => task.cancelAndWait(AgentActivity.REPLY_TASK_CANCEL_TIMEOUT)),
      );
      return;
    }

    const replyStartedAt = Date.now();
    const trNodeResult = await this.agent.transcriptionNode(llmOutput, {}); // TODO(AJS-59): add model settings
    let textOut: _TextOut | null = null;
    if (trNodeResult) {
      const [textForwardTask, _textOut] = performTextForwarding(
        trNodeResult,
        replyAbortController,
        transcriptionOutput,
      );
      tasks.push(textForwardTask);
      textOut = _textOut;
    }

    const onFirstFrame = () => {
      this.agentSession._updateAgentState('speaking');
    };

    let audioOut: _AudioOut | null = null;
    if (audioOutput) {
      if (ttsStream) {
        const [forwardTask, _audioOut] = performAudioForwarding(
          ttsStream,
          audioOutput,
          replyAbortController,
        );
        audioOut = _audioOut;
        tasks.push(forwardTask);
        audioOut.firstFrameFut.await.then(onFirstFrame);
      } else {
        throw Error('ttsStream is null when audioOutput is enabled');
      }
    } else {
      textOut?.firstTextFut.await.then(onFirstFrame);
    }

    const [executeToolsTask, toolOutput] = performToolExecutions({
      session: this.agentSession,
      speechHandle,
      toolCtx,
      toolChoice,
      toolCallStream: llmGenData.toolCallStream,
    });
    tasks.push(executeToolsTask);

    await speechHandle.waitIfNotInterrupted(tasks.map((task) => task.result));

    if (audioOutput) {
      await speechHandle.waitIfNotInterrupted([audioOutput.waitForPlayout()]);
    }

    // add the tools messages that triggers this reply to the chat context
    if (toolsMessages) {
      for (const msg of toolsMessages) {
        msg.createdAt = replyStartedAt;
      }
      this.agent._chatCtx.insert(toolsMessages);
    }

    if (speechHandle.interrupted) {
      this.logger.debug(
        { speech_id: speechHandle.id },
        'Aborting all pipeline reply tasks due to interruption',
      );
      replyAbortController.abort();
      await Promise.allSettled(
        tasks.map((task) => task.cancelAndWait(AgentActivity.REPLY_TASK_CANCEL_TIMEOUT)),
      );

      let forwardedText = textOut?.text || '';

      if (audioOutput) {
        audioOutput.clearBuffer();
        const playbackEv = await audioOutput.waitForPlayout();
        if (audioOut?.firstFrameFut.done) {
          // playback EV is valid only if the first frame was already played
          this.logger.info(
            { speech_id: speechHandle.id, playbackPosition: playbackEv.playbackPosition },
            'playout interrupted',
          );
          if (playbackEv.synchronizedTranscript) {
            forwardedText = playbackEv.synchronizedTranscript;
          }
        } else {
          forwardedText = '';
        }
      }

      if (forwardedText) {
        const message = ChatMessage.create({
          role: 'assistant',
          content: forwardedText,
          id: llmGenData.id,
          interrupted: true,
          createdAt: replyStartedAt,
        });
        chatCtx.insert(message);
        this.agent._chatCtx.insert(message);
        this.agentSession._conversationItemAdded(message);
      }

      if (this.agentSession.agentState === 'speaking') {
        this.agentSession._updateAgentState('listening');
      }

      this.logger.info(
        { speech_id: speechHandle.id, message: forwardedText },
        'playout completed with interrupt',
      );
      // TODO(shubhra) add chat message to speech handle
      speechHandle.markPlayoutDone();
      await executeToolsTask.cancelAndWait(AgentActivity.REPLY_TASK_CANCEL_TIMEOUT);
      return;
    }

    if (textOut && textOut.text) {
      const message = ChatMessage.create({
        role: 'assistant',
        id: llmGenData.id,
        interrupted: false,
        createdAt: replyStartedAt,
        content: textOut.text,
      });
      chatCtx.insert(message);
      this.agent._chatCtx.insert(message);
      this.agentSession._conversationItemAdded(message);
      this.logger.info(
        { speech_id: speechHandle.id, message: textOut.text },
        'playout completed without interruption',
      );
    }

    if (toolOutput.output.length > 0) {
      this.agentSession._updateAgentState('thinking');
    } else if (this.agentSession.agentState === 'speaking') {
      this.agentSession._updateAgentState('listening');
    }

    speechHandle.markPlayoutDone();
    await executeToolsTask.result;

    if (toolOutput.output.length === 0) return;

    // important: no agent output should be used after this point
    const { maxToolSteps } = this.agentSession.options;
    if (speechHandle.stepIndex >= maxToolSteps) {
      this.logger.warn(
        { speech_id: speechHandle.id, max_tool_steps: maxToolSteps },
        'maximum number of function calls steps reached',
      );
      return;
    }

    const newToolCalls: FunctionCall[] = [];
    const newToolCallOutputs: FunctionCallOutput[] = [];
    let shouldGenerateToolReply: boolean = false;
    let newAgentTask: Agent | undefined = undefined;
    let ignoreTaskSwitch: boolean = false;

    for (const jsOut of toolOutput.output) {
      const sanitizedOut = jsOut.sanitize();

      if (sanitizedOut.toolCallOutput !== undefined) {
        newToolCalls.push(sanitizedOut.toolCall);
        newToolCallOutputs.push(sanitizedOut.toolCallOutput);
        if (sanitizedOut.replyRequired) {
          shouldGenerateToolReply = true;
        }
      }

      if (newAgentTask !== undefined && sanitizedOut.agentTask !== undefined) {
        this.logger.error('expected to receive only one agent task from the tool executions');
        ignoreTaskSwitch = true;
        // TODO: should we mark the function call as failed to notify the LLM?
      }

      newAgentTask = sanitizedOut.agentTask;
    }

    let draining = this.draining;
    if (!ignoreTaskSwitch && newAgentTask !== undefined) {
      this.agentSession.updateAgent(newAgentTask);
      draining = true;
    }

    const toolMessages = [...newToolCalls, ...newToolCallOutputs] as ChatItem[];
    if (shouldGenerateToolReply) {
      chatCtx.insert(toolMessages);

      const handle = SpeechHandle.create(
        speechHandle.allowInterruptions,
        speechHandle.stepIndex + 1,
        speechHandle,
      );

      // Avoid setting tool_choice to "required" or a specific function when
      // passing tool response back to the LLM
      const respondToolChoice = draining || toolChoice === 'none' ? 'none' : 'auto';

      const toolResponseTask = this.createSpeechTask({
        promise: this.pipelineReplyTask(
          handle,
          chatCtx,
          toolCtx,
          respondToolChoice,
          instructions,
          undefined,
          toolMessages,
        ),
        ownedSpeechHandle: handle,
        name: 'AgentActivity.pipeline_reply',
      });

      toolResponseTask.finally(() => this.onPipelineReplyDone());

      this.scheduleSpeech(handle, SpeechHandle.SPEECH_PRIORITY_NORMAL, true);
    } else if (newToolCallOutputs.length > 0) {
      for (const msg of toolMessages) {
        msg.createdAt = replyStartedAt;
      }
      this.agent._chatCtx.insert(toolMessages);
    }
  }

  private scheduleSpeech(
    speechHandle: SpeechHandle,
    priority: number,
    bypassDraining: boolean = false,
  ): void {
    if (this.draining && !bypassDraining) {
      throw new Error('cannot schedule new speech, the agent is draining');
    }

    // Monotonic time to avoid near 0 collisions
    this.speechQueue.push([priority, Number(process.hrtime.bigint()), speechHandle]);
    this.wakeupMainTask();
  }

  async drain(): Promise<void> {
    // TODO: add lock
    if (this._draining) return;

    this.createSpeechTask({
      promise: this.agent.onExit(),
      name: 'AgentTask_on_exit',
    });

    this.wakeupMainTask();
    this._draining = true;
    await this._mainTask?.result;
  }

  async close(): Promise<void> {
    // TODO: add lock
    if (!this._draining) {
      this.logger.warn('task closing without draining');
    }

    await this.audioRecognition?.close();
    await this._mainTask?.cancelAndWait();

    this.agent.agentActivity = undefined;
  }
}<|MERGE_RESOLUTION|>--- conflicted
+++ resolved
@@ -17,14 +17,8 @@
 import { log } from '../log.js';
 import type { STT, SpeechEvent } from '../stt/stt.js';
 import type { TTS } from '../tts/tts.js';
-<<<<<<< HEAD
 import { Future, Task } from '../utils.js';
-import type { VADEvent } from '../vad.js';
-=======
-import type { Task } from '../utils.js';
-import { Future } from '../utils.js';
 import type { VAD, VADEvent } from '../vad.js';
->>>>>>> cf5fb58c
 import type { Agent } from './agent.js';
 import { StopResponse } from './agent.js';
 import { type AgentSession, AgentSessionEvent, type TurnDetectionMode } from './agent_session.js';
@@ -304,7 +298,6 @@
         await speechHandle.waitForPlayout();
         this.currentSpeech = undefined;
       }
-<<<<<<< HEAD
 
       // If we're draining and there are no more speech tasks, we can exit.
       // Only speech tasks can bypass draining to create a tool response
@@ -313,9 +306,6 @@
         break;
       }
 
-      // Reset the Future for the next iteration (equivalent to Python's Event.clear())
-=======
->>>>>>> cf5fb58c
       this.q_updated = new Future();
     }
 
