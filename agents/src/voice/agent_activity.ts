--- conflicted
+++ resolved
@@ -14,11 +14,7 @@
 import type { VADEvent } from '../vad.js';
 import type { Agent } from './agent.js';
 import { StopResponse } from './agent.js';
-<<<<<<< HEAD
-import type { AgentSession } from './agent_session.js';
-=======
 import type { AgentSession, TurnDetectionMode } from './agent_session.js';
->>>>>>> 5a45800b
 import {
   AudioRecognition,
   type EndOfTurnInfo,
