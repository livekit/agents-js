// SPDX-FileCopyrightText: 2025 LiveKit, Inc.
//
// SPDX-License-Identifier: Apache-2.0

/* eslint-disable @typescript-eslint/no-unused-vars */

/* eslint-disable @typescript-eslint/no-explicit-any */
import type { AudioFrame } from '@livekit/rtc-node';
import type { ChatChunk, ChatMessage, LLM } from '../llm/index.js';
import { ChatContext } from '../llm/index.js';
import type { STT, SpeechEvent } from '../stt/index.js';
<<<<<<< HEAD
import { StreamAdapter as STTStreamAdapter } from '../stt/index.js';
=======
import { SentenceTokenizer as BasicSentenceTokenizer } from '../tokenize/basic/index.js';
>>>>>>> 01806a33
import type { TTS } from '../tts/index.js';
import { SynthesizeStream, StreamAdapter as TTSStreamAdapter } from '../tts/index.js';
import type { VAD } from '../vad.js';
import type { AgentActivity } from './agent_activity.js';

export class StopResponse extends Error {
  constructor() {
    super();
    this.name = 'StopResponse';
  }
}

export class Agent {
  private _instructions: string;
  private tools: any; // TODO(shubhra): add type
  private turnDetection: any; // TODO(shubhra): add type
  private stt: STT | undefined;
  private vad: VAD | undefined;
  private llm: LLM | any;
  private tts: TTS | undefined;

  /** @internal */
  agentActivity?: AgentActivity;
  /** @internal */
  _chatCtx: ChatContext;

  constructor(
    instructions: string,
    chatCtx?: ChatContext,
    tools?: any, // TODO(shubhra): add type
    turnDetection?: any, // TODO(shubhra): add type
    stt?: STT,
    vad?: VAD,
    llm?: LLM | any,
    tts?: TTS,
    allowInterruptions?: boolean,
  ) {
    this._instructions = instructions;
    // TODO(AJS-42): copy tools when provided
    this._chatCtx = chatCtx || new ChatContext();
    this.tools = tools;
    this.turnDetection = turnDetection;
    this.stt = stt;
    this.vad = vad;
    this.llm = llm;
    this.tts = tts;
    this.agentActivity = undefined; // TODO(shubhra): add type
  }

  get chatCtx(): ChatContext {
    return this._chatCtx;
  }

  get instructions(): string {
    return this._instructions;
  }

  async onEnter(): Promise<void> {}

  async onExit(): Promise<void> {}

  async transcriptionNode(
    text: ReadableStream<string>,
    modelSettings: any, // TODO(shubhra): add type
  ): Promise<ReadableStream<string> | null> {
    return Agent.default.transcriptionNode(this, text, modelSettings);
  }

  async onUserTurnCompleted(chatCtx: ChatContext, newMessage: ChatMessage): Promise<void> {}

  async sttNode(
    audio: ReadableStream<AudioFrame>,
    modelSettings: any, // TODO(AJS-59): add type
  ): Promise<ReadableStream<SpeechEvent | string> | null> {
    return Agent.default.sttNode(this, audio, modelSettings);
  }

  async llmNode(
    chatCtx: ChatContext,
    modelSettings: any, // TODO(AJS-59): add type
  ): Promise<ReadableStream<ChatChunk | string> | null> {
    return Agent.default.llmNode(this, chatCtx, modelSettings);
  }

  async ttsNode(
    text: ReadableStream<string>,
    modelSettings: any, // TODO(AJS-59): add type
  ): Promise<ReadableStream<AudioFrame> | null> {
    return Agent.default.ttsNode(this, text, modelSettings);
  }

  // realtime_audio_output_node

  getActivityOrThrow(): AgentActivity {
    if (!this.agentActivity) {
      throw new Error('Agent activity not found');
    }
    return this.agentActivity;
  }

  static default = {
    async sttNode(
      agent: Agent,
      audio: ReadableStream<AudioFrame>,
      modelSettings: any, // TODO(AJS-59): add type
    ): Promise<ReadableStream<SpeechEvent | string> | null> {
      const activity = agent.getActivityOrThrow();

      let wrapped_stt = activity.stt;

      if (!wrapped_stt.capabilities.streaming) {
        if (!agent.vad) {
          throw new Error(
            'STT does not support streaming, add a VAD to the AgentTask/VoiceAgent to enable streaming',
          );
        }
        wrapped_stt = new STTStreamAdapter(wrapped_stt, agent.vad);
      }

      const stream = wrapped_stt.stream();
      stream.updateInputStream(audio);

      return new ReadableStream({
        async start(controller) {
          for await (const event of stream) {
            controller.enqueue(event);
          }
          controller.close();
        },
      });
    },

    async llmNode(
      agent: Agent,
      chatCtx: ChatContext,
      modelSettings: any, // TODO(AJS-59): add type
    ): Promise<ReadableStream<ChatChunk | string> | null> {
      const activity = agent.getActivityOrThrow();
      const stream = activity.llm.chat({ chatCtx });
      return new ReadableStream({
        async start(controller) {
          for await (const chunk of stream) {
            controller.enqueue(chunk);
          }
          controller.close();
        },
      });
    },

    async ttsNode(
      agent: Agent,
      text: ReadableStream<string>,
      modelSettings: any, // TODO(AJS-59): add type
    ): Promise<ReadableStream<AudioFrame> | null> {
      const activity = agent.getActivityOrThrow();
      let wrapped_tts = activity.tts;

      if (!activity.tts.capabilities.streaming) {
        wrapped_tts = new TTSStreamAdapter(wrapped_tts, new BasicSentenceTokenizer());
      }

      const stream = wrapped_tts.stream();
      stream.updateInputStream(text);

      return new ReadableStream({
        async start(controller) {
          for await (const chunk of stream) {
            if (chunk === SynthesizeStream.END_OF_STREAM) {
              controller.close();
              break;
            }
            controller.enqueue(chunk.frame);
          }
        },
      });
    },

    async transcriptionNode(
      agent: Agent,
      text: ReadableStream<string>,
      modelSettings: any, // TODO(shubhra): add type
    ): Promise<ReadableStream<string> | null> {
      return text;
    },
  };
}<|MERGE_RESOLUTION|>--- conflicted
+++ resolved
@@ -9,11 +9,8 @@
 import type { ChatChunk, ChatMessage, LLM } from '../llm/index.js';
 import { ChatContext } from '../llm/index.js';
 import type { STT, SpeechEvent } from '../stt/index.js';
-<<<<<<< HEAD
 import { StreamAdapter as STTStreamAdapter } from '../stt/index.js';
-=======
 import { SentenceTokenizer as BasicSentenceTokenizer } from '../tokenize/basic/index.js';
->>>>>>> 01806a33
 import type { TTS } from '../tts/index.js';
 import { SynthesizeStream, StreamAdapter as TTSStreamAdapter } from '../tts/index.js';
 import type { VAD } from '../vad.js';
