--- conflicted
+++ resolved
@@ -1,7 +1,6 @@
 // SPDX-FileCopyrightText: 2024 LiveKit, Inc.
 //
 // SPDX-License-Identifier: Apache-2.0
-<<<<<<< HEAD
 import type {
   LocalParticipant,
   RemoteParticipant,
@@ -9,10 +8,7 @@
   TrackPublication,
 } from '@livekit/rtc-node';
 import { AudioFrame, TrackSource } from '@livekit/rtc-node';
-=======
-import { AudioFrame } from '@livekit/rtc-node';
-import { EventEmitter, once } from 'events';
->>>>>>> fe6c1dda
+import { EventEmitter, once } from 'node:events';
 
 export type AudioBuffer = AudioFrame[] | AudioFrame;
 
@@ -52,7 +48,6 @@
   return buffer;
 };
 
-<<<<<<< HEAD
 export const findMicroTrackId = (room: Room, identity: string): string => {
   let p: RemoteParticipant | LocalParticipant | undefined = room.remoteParticipants.get(identity);
 
@@ -79,7 +74,7 @@
 
   return trackId;
 };
-=======
+
 /** @internal */
 export class Mutex {
   #locking: Promise<void>;
@@ -156,5 +151,4 @@
   reject = (_: Error) => {
     _;
   };
-}
->>>>>>> fe6c1dda
+}