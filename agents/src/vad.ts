--- conflicted
+++ resolved
@@ -4,16 +4,12 @@
 import type { AudioFrame } from '@livekit/rtc-node';
 import type { TypedEventEmitter as TypedEmitter } from '@livekit/typed-emitter';
 import { EventEmitter } from 'node:events';
-<<<<<<< HEAD
 import { TransformStream } from 'node:stream/web';
 import type {
   ReadableStream,
   ReadableStreamDefaultReader,
   WritableStreamDefaultWriter,
 } from 'node:stream/web';
-=======
-import type { ReadableStream } from 'node:stream/web';
->>>>>>> 3672b81d
 import { DeferredReadableStream } from './deferred_stream.js';
 import { log } from './log.js';
 import type { VADMetrics } from './metrics/base.js';
@@ -105,13 +101,10 @@
   private logger = log();
   private deferredInputStream: DeferredReadableStream<AudioFrame>;
 
-  private logger = log();
-  private deferredInputStream: DeferredReadableStream<AudioFrame>;
   private metricsStream: ReadableStream<VADEvent>;
   constructor(vad: VAD) {
     this.#vad = vad;
     this.deferredInputStream = new DeferredReadableStream<AudioFrame>();
-<<<<<<< HEAD
 
     this.inputWriter = this.input.writable.getWriter();
     this.inputReader = this.input.readable.getReader();
@@ -122,27 +115,7 @@
     this.outputReader = outputStream.getReader();
 
     this.pumpDeferredStream();
-=======
->>>>>>> 3672b81d
     this.monitorMetrics();
-    this.mainTask();
-  }
-
-  protected async mainTask() {
-    // This is just a placeholder since VAD isn't implemented with the streams API yet.
-    try {
-      const inputStream = this.deferredInputStream.stream;
-      const reader = inputStream.getReader();
-      while (true) {
-        const { done, value } = await reader.read();
-        if (done) {
-          break;
-        }
-        this.pushFrame(value);
-      }
-    } catch (error) {
-      this.logger.error('Error in VADStream mainTask:', error);
-    }
   }
 
   /**
@@ -207,10 +180,7 @@
     this.deferredInputStream.setSource(audioStream);
   }
 
-<<<<<<< HEAD
   /** @deprecated Use `updateInputStream` instead */
-=======
->>>>>>> 3672b81d
   pushFrame(frame: AudioFrame) {
     // TODO(AJS-395): remove this method
     if (this.inputClosed) {
