--- conflicted
+++ resolved
@@ -4,23 +4,15 @@
 import type { AudioFrame } from '@livekit/rtc-node';
 import type { TypedEventEmitter as TypedEmitter } from '@livekit/typed-emitter';
 import { EventEmitter } from 'node:events';
-<<<<<<< HEAD
 import { TransformStream } from 'node:stream/web';
 import type {
   ReadableStream,
   ReadableStreamDefaultReader,
   WritableStreamDefaultWriter,
 } from 'node:stream/web';
-import { DeferredReadableStream } from './deferred_stream.js';
-import { log } from './log.js';
-import type { VADMetrics } from './metrics/base.js';
-=======
-import type { ReadableStream } from 'node:stream/web';
 import { log } from './log.js';
 import type { VADMetrics } from './metrics/base.js';
 import { DeferredReadableStream } from './stream/deferred_stream.js';
-import { AsyncIterableQueue } from './utils.js';
->>>>>>> ac35f860
 
 export enum VADEventType {
   START_OF_SPEECH,
