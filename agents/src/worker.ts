--- conflicted
+++ resolved
@@ -279,13 +279,8 @@
   #logger = log().child({ version });
   #inferenceExecutor?: InferenceProcExecutor;
 
-<<<<<<< HEAD
   /* @throws {@link MissingCredentialsError} if URL, API key or API secret are missing */
   constructor(opts: ServerOptions) {
-=======
-  /** @throws {@link MissingCredentialsError} if URL, API key or API secret are missing */
-  constructor(opts: WorkerOptions) {
->>>>>>> 7fc7808a
     opts.wsURL = opts.wsURL || process.env.LIVEKIT_URL || '';
     opts.apiKey = opts.apiKey || process.env.LIVEKIT_API_KEY || '';
     opts.apiSecret = opts.apiSecret || process.env.LIVEKIT_API_SECRET || '';
