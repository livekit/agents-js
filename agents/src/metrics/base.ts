// SPDX-FileCopyrightText: 2024 LiveKit, Inc.
//
// SPDX-License-Identifier: Apache-2.0

export type AgentMetrics =
  | STTMetrics
  | LLMMetrics
  | TTSMetrics
  | VADMetrics
  | EOUMetrics
  | RealtimeModelMetrics;

export type LLMMetrics = {
  type: 'llm_metrics';
  label: string;
  requestId: string;
  timestamp: number;
  duration: number;
  ttft: number;
  cancelled: boolean;
  completionTokens: number;
  promptTokens: number;
  promptCachedTokens: number;
  totalTokens: number;
  tokensPerSecond: number;
  speechId?: string;
};

export type STTMetrics = {
  type: 'stt_metrics';
  label: string;
  requestId: string;
  timestamp: number;
  /**
   * The request duration in seconds, 0.0 if the STT is streaming.
   */
  duration: number;
  /**
   * The duration of the pushed audio in seconds.
   */
  audioDuration: number;
  /**
   * Whether the STT is streaming (e.g using websocket).
   */
  streamed: boolean;
};

export type TTSMetrics = {
  type: 'tts_metrics';
  label: string;
  requestId: string;
  timestamp: number;
  ttfb: number;
  duration: number;
  audioDuration: number;
  cancelled: boolean;
  charactersCount: number;
  streamed: boolean;
  segmentId?: string;
  speechId?: string;
};

export type VADMetrics = {
  type: 'vad_metrics';
  label: string;
  timestamp: number;
  idleTime: number;
  inferenceDurationTotal: number;
  inferenceCount: number;
};

<<<<<<< HEAD
export interface EOUMetrics {
  timestamp: number;
  /**
   * Amount of time between the end of speech from VAD and the decision to end the user's turn.
   * Set to 0.0 if the end of speech was not detected.
   */
  endOfUtteranceDelay: number;

  /**
   * Time taken to obtain the transcript after the end of the user's speech.
   * Set to 0.0 if the end of speech was not detected.
   */
  transcriptionDelay: number;

  /**
   * Time taken to invoke the user's `Agent.onUserTurnCompleted` callback.
   */
  onUserTurnCompletedDelay: number;
  speechId: string;
}

export interface PipelineEOUMetrics {
=======
export type EOUMetrics = {
  type: 'eou_metrics';
  timestamp: number;
>>>>>>> 241546de
  /**
   * Amount of time between the end of speech from VAD and the decision to end the user's turn.
   * Set to 0.0 if the end of speech was not detected.
   */
  endOfUtteranceDelay: number;
  /**
   * Time taken to obtain the transcript after the end of the user's speech.
   * Set to 0.0 if the end of speech was not detected.
   */
  transcriptionDelay: number;
  /**
   * Time taken to invoke the user's `Agent.onUserTurnCompleted` callback.
   */
  onUserTurnCompletedDelay: number;
  speechId?: string;
};

export type RealtimeModelMetricsCachedTokenDetails = {
  audioTokens: number;
  textTokens: number;
  imageTokens: number;
};

export type RealtimeModelMetricsInputTokenDetails = {
  audioTokens: number;
  textTokens: number;
  imageTokens: number;
  cachedTokens: number;
  cachedTokensDetails?: RealtimeModelMetricsCachedTokenDetails;
};

export type RealtimeModelMetricsOutputTokenDetails = {
  textTokens: number;
  audioTokens: number;
  imageTokens: number;
};

<<<<<<< HEAD
export type AgentMetrics =
  | STTMetrics
  | LLMMetrics
  | TTSMetrics
  | VADMetrics
  | EOUMetrics
  | PipelineSTTMetrics
  | PipelineEOUMetrics
  | PipelineLLMMetrics
  | PipelineTTSMetrics
  | PipelineVADMetrics
  | MultimodalLLMMetrics;
=======
export type RealtimeModelMetrics = {
  type: 'realtime_model_metrics';
  label: string;
  requestId: string;
  /**
   * The timestamp of the response creation.
   */
  timestamp: number;
  /**
   * The duration of the response from created to done in seconds.
   */
  duration: number;
  /**
   * Time to first audio token in seconds. -1 if no audio token was sent.
   */
  ttft: number;
  /**
   * Whether the request was cancelled.
   */
  cancelled: boolean;
  /**
   * The number of input tokens used in the Response, including text and audio tokens.
   */
  inputTokens: number;
  /**
   * The number of output tokens sent in the Response, including text and audio tokens.
   */
  outputTokens: number;
  /**
   * The total number of tokens in the Response.
   */
  totalTokens: number;
  /**
   * The number of tokens per second.
   */
  tokensPerSecond: number;
  /**
   * Details about the input tokens used in the Response.
   */
  inputTokenDetails: RealtimeModelMetricsInputTokenDetails;
  /**
   * Details about the output tokens used in the Response.
   */
  outputTokenDetails: RealtimeModelMetricsOutputTokenDetails;
};
>>>>>>> 241546de
<|MERGE_RESOLUTION|>--- conflicted
+++ resolved
@@ -69,34 +69,9 @@
   inferenceCount: number;
 };
 
-<<<<<<< HEAD
-export interface EOUMetrics {
-  timestamp: number;
-  /**
-   * Amount of time between the end of speech from VAD and the decision to end the user's turn.
-   * Set to 0.0 if the end of speech was not detected.
-   */
-  endOfUtteranceDelay: number;
-
-  /**
-   * Time taken to obtain the transcript after the end of the user's speech.
-   * Set to 0.0 if the end of speech was not detected.
-   */
-  transcriptionDelay: number;
-
-  /**
-   * Time taken to invoke the user's `Agent.onUserTurnCompleted` callback.
-   */
-  onUserTurnCompletedDelay: number;
-  speechId: string;
-}
-
-export interface PipelineEOUMetrics {
-=======
 export type EOUMetrics = {
   type: 'eou_metrics';
   timestamp: number;
->>>>>>> 241546de
   /**
    * Amount of time between the end of speech from VAD and the decision to end the user's turn.
    * Set to 0.0 if the end of speech was not detected.
@@ -134,20 +109,6 @@
   imageTokens: number;
 };
 
-<<<<<<< HEAD
-export type AgentMetrics =
-  | STTMetrics
-  | LLMMetrics
-  | TTSMetrics
-  | VADMetrics
-  | EOUMetrics
-  | PipelineSTTMetrics
-  | PipelineEOUMetrics
-  | PipelineLLMMetrics
-  | PipelineTTSMetrics
-  | PipelineVADMetrics
-  | MultimodalLLMMetrics;
-=======
 export type RealtimeModelMetrics = {
   type: 'realtime_model_metrics';
   label: string;
@@ -192,5 +153,4 @@
    * Details about the output tokens used in the Response.
    */
   outputTokenDetails: RealtimeModelMetricsOutputTokenDetails;
-};
->>>>>>> 241546de
+};