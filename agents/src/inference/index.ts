<<<<<<< HEAD
export type { LLMModels, STTLanguages, STTModels, TTSModels } from './models.js';
export { LLM } from './llm.js';
export type { InferenceLLMOptions } from './llm.js';
=======
// SPDX-FileCopyrightText: 2025 LiveKit, Inc.
//
// SPDX-License-Identifier: Apache-2.0
export type { LLMModels, STTLanguages, STTModels, TTSModels } from './models.js';
>>>>>>> 2ff8a7cf
<|MERGE_RESOLUTION|>--- conflicted
+++ resolved
@@ -1,10 +1,6 @@
-<<<<<<< HEAD
-export type { LLMModels, STTLanguages, STTModels, TTSModels } from './models.js';
-export { LLM } from './llm.js';
-export type { InferenceLLMOptions } from './llm.js';
-=======
 // SPDX-FileCopyrightText: 2025 LiveKit, Inc.
 //
 // SPDX-License-Identifier: Apache-2.0
 export type { LLMModels, STTLanguages, STTModels, TTSModels } from './models.js';
->>>>>>> 2ff8a7cf
+export { LLM } from './llm.js';
+export type { InferenceLLMOptions } from './llm.js';