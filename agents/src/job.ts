--- conflicted
+++ resolved
@@ -114,7 +114,6 @@
     }
 
     return new Promise((resolve) => {
-<<<<<<< HEAD
       const onParticipantConnected = (participant: RemoteParticipant) => {
         if (
           (!identity || participant.identity === identity) &&
@@ -125,11 +124,6 @@
         }
       };
       this.#room.on(RoomEvent.ParticipantConnected, onParticipantConnected);
-=======
-      this.#room.once(RoomEvent.ParticipantConnected, () => {
-        resolve(this.#room.remoteParticipants.values().next().value);
-      });
->>>>>>> 5ec3db8f
     });
   }
 
