--- conflicted
+++ resolved
@@ -83,11 +83,6 @@
 }
 
 /** The job and environment context as seen by the agent, accessible by the entrypoint function. */
-<<<<<<< HEAD
-=======
-// TODO(brian): PR4 - Add 'job_entrypoint' span (Ref: Python job.py line 739)
->>>>>>> 88a8eb55
-// TODO(brian): PR5 - Add uploadSessionReport() call in cleanup/session end
 export class JobContext {
   #proc: JobProcess;
   #info: RunningJobInfo;
