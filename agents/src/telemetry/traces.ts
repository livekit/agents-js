// SPDX-FileCopyrightText: 2025 LiveKit, Inc.
//
// SPDX-License-Identifier: Apache-2.0
import { MetricsRecordingHeader } from '@livekit/protocol';
import {
  type Attributes,
  type Context,
  type Span,
  type SpanOptions,
  type Tracer,
  type TracerProvider,
  context as otelContext,
  trace,
} from '@opentelemetry/api';
import { SeverityNumber, logs } from '@opentelemetry/api-logs';
import { OTLPLogExporter } from '@opentelemetry/exporter-logs-otlp-http';
import { OTLPTraceExporter } from '@opentelemetry/exporter-trace-otlp-http';
import { CompressionAlgorithm } from '@opentelemetry/otlp-exporter-base';
import { Resource } from '@opentelemetry/resources';
import { BatchLogRecordProcessor, LoggerProvider } from '@opentelemetry/sdk-logs';
import type { ReadableSpan, SpanProcessor } from '@opentelemetry/sdk-trace-base';
import { BatchSpanProcessor, NodeTracerProvider } from '@opentelemetry/sdk-trace-node';
import { ATTR_SERVICE_NAME } from '@opentelemetry/semantic-conventions';
import FormData from 'form-data';
import { AccessToken } from 'livekit-server-sdk';
<<<<<<< HEAD
import type { ChatContent, ChatItem } from '../llm/index.js';
import type { SessionReport } from '../voice/report.js';
import { ExtraDetailsProcessor, MetadataLogProcessor } from './logging.js';
import { type SimpleLogRecord, SimpleOTLPHttpLogExporter } from './otel_http_exporter.js';
=======
import type { SessionReport } from '../voice/report.js';
import { ExtraDetailsProcessor, MetadataLogProcessor } from './logging.js';
>>>>>>> 90728d76
import { enablePinoOTELInstrumentation } from './pino_bridge.js';

export interface StartSpanOptions {
  /** Name of the span */
  name: string;
  /** Optional parent context to use for this span */
  context?: Context;
  /** Attributes to set on the span when it starts */
  attributes?: Attributes;
  /** Whether to end the span when the function exits (default: true) */
  endOnExit?: boolean;
}

/**
 * A dynamic tracer that allows the tracer provider to be changed at runtime.
 */
class DynamicTracer {
  private tracerProvider: TracerProvider;
  private tracer: Tracer;
  private readonly instrumentingModuleName: string;

  constructor(instrumentingModuleName: string) {
    this.instrumentingModuleName = instrumentingModuleName;
    this.tracerProvider = trace.getTracerProvider();
    this.tracer = trace.getTracer(instrumentingModuleName);
  }

  /**
   * Set a new tracer provider. This updates the underlying tracer instance.
   * @param provider - The new tracer provider to use
   */
  setProvider(provider: TracerProvider): void {
    this.tracerProvider = provider;
    this.tracer = this.tracerProvider.getTracer(this.instrumentingModuleName);
  }

  /**
   * Get the underlying OpenTelemetry tracer.
   * Use this to access the full Tracer API when needed.
   */
  getTracer(): Tracer {
    return this.tracer;
  }

  /**
   * Start a span manually (without making it active).
   * You must call span.end() when done.
   *
   * @param options - Span configuration including name
   * @returns The created span
   */
  startSpan(options: StartSpanOptions): Span {
    const ctx = options.context || otelContext.active();
    const span = this.tracer.startSpan(
      options.name,
      {
        attributes: options.attributes,
      },
      ctx,
    );

    return span;
  }

  /**
   * Start a new span and make it active in the current context.
   * The span will automatically be ended when the provided function completes (unless endOnExit=false).
   *
   * @param fn - The function to execute within the span context
   * @param options - Span configuration including name
   * @returns The result of the provided function
   */
  async startActiveSpan<T>(fn: (span: Span) => Promise<T>, options: StartSpanOptions): Promise<T> {
    const ctx = options.context || otelContext.active();
    const endOnExit = options.endOnExit === undefined ? true : options.endOnExit; // default true
    const opts: SpanOptions = { attributes: options.attributes };

    // Directly return the tracer's startActiveSpan result - it handles async correctly
    return await this.tracer.startActiveSpan(options.name, opts, ctx, async (span) => {
      try {
        return await fn(span);
      } finally {
        if (endOnExit) {
          span.end();
        }
      }
    });
  }

  /**
   * Synchronous version of startActiveSpan for non-async operations.
   *
   * @param fn - The function to execute within the span context
   * @param options - Span configuration including name
   * @returns The result of the provided function
   */
  startActiveSpanSync<T>(fn: (span: Span) => T, options: StartSpanOptions): T {
    const ctx = options.context || otelContext.active();
    const endOnExit = options.endOnExit === undefined ? true : options.endOnExit; // default true
    const opts: SpanOptions = { attributes: options.attributes };

    return this.tracer.startActiveSpan(options.name, opts, ctx, (span) => {
      try {
        return fn(span);
      } finally {
        if (endOnExit) {
          span.end();
        }
      }
    });
  }
}

/**
 * The global tracer instance used throughout the agents framework.
 * This tracer can have its provider updated at runtime via setTracerProvider().
 */
export const tracer = new DynamicTracer('livekit-agents');

class MetadataSpanProcessor implements SpanProcessor {
  private metadata: Attributes;

  constructor(metadata: Attributes) {
    this.metadata = metadata;
  }

  onStart(span: Span, _parentContext: Context): void {
    span.setAttributes(this.metadata);
  }

  onEnd(_span: ReadableSpan): void {}

  shutdown(): Promise<void> {
    return Promise.resolve();
  }

  forceFlush(): Promise<void> {
    return Promise.resolve();
  }
}

/**
 * Set the tracer provider for the livekit-agents framework.
 * This should be called before agent session start if using custom tracer providers.
 *
 * @param provider - The tracer provider to use (must be a NodeTracerProvider)
 * @param options - Optional configuration with metadata property to inject into all spans
 *
 * @example
 * ```typescript
 * import { NodeTracerProvider } from '@opentelemetry/sdk-trace-node';
 * import { setTracerProvider } from '@livekit/agents/telemetry';
 *
 * const provider = new NodeTracerProvider();
 * setTracerProvider(provider, {
 *   metadata: { room_id: 'room123', job_id: 'job456' }
 * });
 * ```
 */
export function setTracerProvider(
  provider: NodeTracerProvider,
  options?: { metadata?: Attributes },
): void {
  if (options?.metadata) {
    provider.addSpanProcessor(new MetadataSpanProcessor(options.metadata));
  }

  tracer.setProvider(provider);
}

/**
 * Setup OpenTelemetry tracer for LiveKit Cloud observability.
 * This configures OTLP exporters to send traces to LiveKit Cloud.
 *
 * @param options - Configuration for cloud tracer with roomId, jobId, and cloudHostname properties
 *
 * @internal
 */
export async function setupCloudTracer(options: {
  roomId: string;
  jobId: string;
  cloudHostname: string;
}): Promise<void> {
  const { roomId, jobId, cloudHostname } = options;

  const apiKey = process.env.LIVEKIT_API_KEY;
  const apiSecret = process.env.LIVEKIT_API_SECRET;

  if (!apiKey || !apiSecret) {
    throw new Error('LIVEKIT_API_KEY and LIVEKIT_API_SECRET must be set for cloud tracing');
  }

  const token = new AccessToken(apiKey, apiSecret, {
    identity: 'livekit-agents-telemetry',
    ttl: '6h',
  });
  token.addObservabilityGrant({ write: true });

  try {
    const jwt = await token.toJwt();

    const headers = {
      Authorization: `Bearer ${jwt}`,
    };

    const metadata: Attributes = {
      room_id: roomId,
      job_id: jobId,
    };

    const resource = new Resource({
      [ATTR_SERVICE_NAME]: 'livekit-agents',
      room_id: roomId,
      job_id: jobId,
    });

    // Configure OTLP exporter to send traces to LiveKit Cloud
    const spanExporter = new OTLPTraceExporter({
      url: `https://${cloudHostname}/observability/traces/otlp/v0`,
      headers,
      compression: CompressionAlgorithm.GZIP,
    });

    const tracerProvider = new NodeTracerProvider({
      resource,
      spanProcessors: [new MetadataSpanProcessor(metadata), new BatchSpanProcessor(spanExporter)],
    });
    tracerProvider.register();

    // Metadata processor is already configured in the constructor above
    setTracerProvider(tracerProvider);

    const loggerProvider = new LoggerProvider({ resource });

    logs.setGlobalLoggerProvider(loggerProvider);

    const logExporter = new OTLPLogExporter({
      url: `https://${cloudHostname}/observability/logs/otlp/v0`,
      headers,
      compression: CompressionAlgorithm.GZIP,
    });

    loggerProvider.addLogRecordProcessor(new MetadataLogProcessor(metadata));
    loggerProvider.addLogRecordProcessor(new ExtraDetailsProcessor());
    loggerProvider.addLogRecordProcessor(new BatchLogRecordProcessor(logExporter));

    enablePinoOTELInstrumentation();
  } catch (error) {
    console.error('Failed to setup cloud tracer:', error);
    throw error;
  }
}

/**
 * Convert ChatItem to proto-compatible dictionary format.
<<<<<<< HEAD
 * TODO: Use actual agent_session proto types once @livekit/protocol v1.43.1+ is published
 */
function chatItemToProto(item: ChatItem): Record<string, any> {
=======
 * Matches Python's _to_proto_chat_item implementation.
 *
 * TODO: Use actual agent_session proto types once @livekit/protocol v1.43.1+ is published
 *
 * @internal
 */
function chatItemToProto(item: any): Record<string, any> {
>>>>>>> 90728d76
  const itemDict: Record<string, any> = {};

  if (item.type === 'message') {
    const roleMap: Record<string, string> = {
      developer: 'DEVELOPER',
      system: 'SYSTEM',
      user: 'USER',
      assistant: 'ASSISTANT',
    };

    const msg: Record<string, any> = {
      id: item.id,
      role: roleMap[item.role] || item.role.toUpperCase(),
<<<<<<< HEAD
      content: item.content.map((c: ChatContent) => ({ text: c })),
      createdAt: toRFC3339(item.createdAt),
    };

    if (item.interrupted) {
      msg.interrupted = item.interrupted;
    }

    // TODO(brian): Add extra and transcriptConfidence to ChatMessage
    // if (item.extra && Object.keys(item.extra).length > 0) {
    //   msg.extra = item.extra;
    // }

    // if (item.transcriptConfidence !== undefined && item.transcriptConfidence !== null) {
    //   msg.transcriptConfidence = item.transcriptConfidence;
    // }

    // TODO(brian): Add metrics to ChatMessage
    // const metrics = item.metrics || {};
    // if (Object.keys(metrics).length > 0) {
    //   msg.metrics = {};
    //   if (metrics.started_speaking_at) {
    //     msg.metrics.startedSpeakingAt = toRFC3339(metrics.started_speaking_at);
    //   }
    //   if (metrics.stopped_speaking_at) {
    //     msg.metrics.stoppedSpeakingAt = toRFC3339(metrics.stopped_speaking_at);
    //   }
    //   if (metrics.transcription_delay !== undefined) {
    //     msg.metrics.transcriptionDelay = metrics.transcription_delay;
    //   }
    //   if (metrics.end_of_turn_delay !== undefined) {
    //     msg.metrics.endOfTurnDelay = metrics.end_of_turn_delay;
    //   }
    //   if (metrics.on_user_turn_completed_delay !== undefined) {
    //     msg.metrics.onUserTurnCompletedDelay = metrics.on_user_turn_completed_delay;
    //   }
    //   if (metrics.llm_node_ttft !== undefined) {
    //     msg.metrics.llmNodeTtft = metrics.llm_node_ttft;
    //   }
    //   if (metrics.tts_node_ttfb !== undefined) {
    //     msg.metrics.ttsNodeTtfb = metrics.tts_node_ttfb;
    //   }
    //   if (metrics.e2e_latency !== undefined) {
    //     msg.metrics.e2eLatency = metrics.e2e_latency;
    //   }
    // }
=======
      content: item.content.map((c: string) => ({ text: c })),
      interrupted: item.interrupted,
      extra: item.extra || {},
      createdAt: toRFC3339(item.createdAt),
    };

    if (item.transcriptConfidence !== undefined && item.transcriptConfidence !== null) {
      msg.transcriptConfidence = item.transcriptConfidence;
    }

    // Add metrics if available
    const metrics = item.metrics || {};
    if (Object.keys(metrics).length > 0) {
      msg.metrics = {};
      if (metrics.started_speaking_at) {
        msg.metrics.startedSpeakingAt = toRFC3339(metrics.started_speaking_at);
      }
      if (metrics.stopped_speaking_at) {
        msg.metrics.stoppedSpeakingAt = toRFC3339(metrics.stopped_speaking_at);
      }
      if (metrics.transcription_delay !== undefined) {
        msg.metrics.transcriptionDelay = metrics.transcription_delay;
      }
      if (metrics.end_of_turn_delay !== undefined) {
        msg.metrics.endOfTurnDelay = metrics.end_of_turn_delay;
      }
      if (metrics.on_user_turn_completed_delay !== undefined) {
        msg.metrics.onUserTurnCompletedDelay = metrics.on_user_turn_completed_delay;
      }
      if (metrics.llm_node_ttft !== undefined) {
        msg.metrics.llmNodeTtft = metrics.llm_node_ttft;
      }
      if (metrics.tts_node_ttfb !== undefined) {
        msg.metrics.ttsNodeTtfb = metrics.tts_node_ttfb;
      }
      if (metrics.e2e_latency !== undefined) {
        msg.metrics.e2eLatency = metrics.e2e_latency;
      }
    }
>>>>>>> 90728d76

    itemDict.message = msg;
  } else if (item.type === 'function_call') {
    itemDict.functionCall = {
      id: item.id,
      callId: item.callId,
<<<<<<< HEAD
      arguments: item.args,
=======
      arguments: item.arguments,
>>>>>>> 90728d76
      name: item.name,
      createdAt: toRFC3339(item.createdAt),
    };
  } else if (item.type === 'function_call_output') {
    itemDict.functionCallOutput = {
      id: item.id,
      name: item.name,
      callId: item.callId,
      output: item.output,
      isError: item.isError,
      createdAt: toRFC3339(item.createdAt),
    };
  } else if (item.type === 'agent_handoff') {
<<<<<<< HEAD
    const handoff: Record<string, any> = {
      id: item.id,
      newAgentId: item.newAgentId,
      createdAt: toRFC3339(item.createdAt),
    };
    if (item.oldAgentId !== undefined && item.oldAgentId !== null && item.oldAgentId !== '') {
      handoff.oldAgentId = item.oldAgentId;
    }
    itemDict.agentHandoff = handoff;
  }

=======
    itemDict.agentHandoff = {
      id: item.id,
      oldAgentId: item.oldAgentId,
      newAgentId: item.newAgentId,
      createdAt: toRFC3339(item.createdAt),
    };
  }

  // Patch arguments & output to make them indexable (parse JSON strings)
>>>>>>> 90728d76
  try {
    if (item.type === 'function_call' && typeof itemDict.functionCall?.arguments === 'string') {
      itemDict.functionCall.arguments = JSON.parse(itemDict.functionCall.arguments);
    } else if (
      item.type === 'function_call_output' &&
      typeof itemDict.functionCallOutput?.output === 'string'
    ) {
      itemDict.functionCallOutput.output = JSON.parse(itemDict.functionCallOutput.output);
    }
  } catch {
    // ignore parsing errors
  }

  return itemDict;
}

/**
 * Convert timestamp to RFC3339 format matching Python's _to_rfc3339.
<<<<<<< HEAD
 * Note: TypeScript createdAt is in milliseconds (Date.now()), not seconds like Python.
 * @internal
 */
function toRFC3339(valueMs: number | Date): string {
  // valueMs is already in milliseconds (from Date.now())
  const dt = valueMs instanceof Date ? valueMs : new Date(valueMs);
  // Truncate sub-millisecond precision
  const truncated = new Date(Math.floor(dt.getTime()));
=======
 * @internal
 */
function toRFC3339(value: number | Date): string {
  const dt = value instanceof Date ? value : new Date(value * 1000);
  // Truncate to milliseconds
  const ms = Math.floor(dt.getMilliseconds() / 1000) * 1000;
  const truncated = new Date(dt);
  truncated.setMilliseconds(ms);
>>>>>>> 90728d76
  return truncated.toISOString();
}

/**
 * Upload session report to LiveKit Cloud observability.
<<<<<<< HEAD
 * @param options - Configuration with agentName, cloudHostname, and report
=======
 * Matches Python's _upload_session_report implementation.
 *
 * @param options - Configuration with agentName, cloudHostname, and report
 * @internal
>>>>>>> 90728d76
 */
export async function uploadSessionReport(options: {
  agentName: string;
  cloudHostname: string;
  report: SessionReport;
}): Promise<void> {
  const { agentName, cloudHostname, report } = options;

<<<<<<< HEAD
  // Create OTLP HTTP exporter for chat history logs
  // Uses raw HTTP JSON format which is required by LiveKit Cloud
  const logExporter = new SimpleOTLPHttpLogExporter({
    cloudHostname,
    resourceAttributes: {
      room_id: report.roomId,
      job_id: report.jobId,
    },
    scopeName: 'chat_history',
    scopeAttributes: {
      room_id: report.roomId,
      job_id: report.jobId,
      room: report.room,
    },
  });

  // Build log records for session report and chat items
  const logRecords: SimpleLogRecord[] = [];

  const commonAttrs = {
    room_id: report.roomId,
    job_id: report.jobId,
    'logger.name': 'chat_history',
  };

  logRecords.push({
    body: 'session report',
    timestampMs: report.startedAt || report.timestamp || 0,
    attributes: {
      ...commonAttrs,
      'session.options': report.options || {},
      'session.report_timestamp': report.timestamp,
      agent_name: agentName,
    },
  });

  // Track last timestamp to ensure monotonic ordering when items have identical timestamps
  // This fixes the issue where function_call and function_call_output with same timestamp
  // get reordered by the dashboard
  let lastTimestamp = 0;
  for (const item of report.chatHistory.items) {
    // Ensure monotonically increasing timestamps for proper ordering
    // Add 0.001ms (1 microsecond) offset when timestamps collide
    let itemTimestamp = item.createdAt;
    if (itemTimestamp <= lastTimestamp) {
      itemTimestamp = lastTimestamp + 0.001; // Add 1 microsecond
    }
    lastTimestamp = itemTimestamp;

    const itemProto = chatItemToProto(item);
=======
  // Get OTEL logger for chat_history
  const chatLogger = logs.getLoggerProvider().getLogger('chat_history');

  // Helper to emit logs
  const emitLog = (
    body: string,
    timestamp: number,
    attributes: Record<string, any>,
    severityNumber = 0, // UNSPECIFIED
    severityText = 'unspecified',
  ) => {
    // Add room/job metadata to attributes
    const fullAttributes = {
      ...attributes,
      room_id: report.roomId,
      job_id: report.jobId,
      room: report.room,
    };

    chatLogger.emit({
      body,
      timestamp: timestamp * 1000000, // Convert to nanoseconds
      attributes: fullAttributes,
      severityNumber,
      severityText,
      context: otelContext.active(),
    });
  };

  // Log session report
  emitLog('session report', Math.floor((report.timestamp || Date.now()) * 1000), {
    'session.options': report.options,
    'session.report_timestamp': report.timestamp,
    agent_name: agentName,
  });

  // Log each chat item
  for (const item of report.chatHistory.items) {
    const itemLog = chatItemToProto(item);
>>>>>>> 90728d76
    let severityNumber = SeverityNumber.UNSPECIFIED;
    let severityText = 'unspecified';

    if (item.type === 'function_call_output' && item.isError) {
      severityNumber = SeverityNumber.ERROR;
      severityText = 'error';
    }

<<<<<<< HEAD
    console.log('itemProto', JSON.stringify(itemProto, null, 2));
    logRecords.push({
      body: 'chat item',
      timestampMs: itemTimestamp, // Adjusted for monotonic ordering
      attributes: { 'chat.item': itemProto, ...commonAttrs },
      severityNumber,
      severityText,
    });
  }
  await logExporter.export(logRecords);

=======
    emitLog(
      'chat item',
      Math.floor(item.createdAt * 1000),
      { 'chat.item': itemLog },
      severityNumber,
      severityText,
    );
  }

  // Create JWT token for upload
>>>>>>> 90728d76
  const apiKey = process.env.LIVEKIT_API_KEY;
  const apiSecret = process.env.LIVEKIT_API_SECRET;

  if (!apiKey || !apiSecret) {
    throw new Error('LIVEKIT_API_KEY and LIVEKIT_API_SECRET must be set for session upload');
  }

<<<<<<< HEAD
  const token = new AccessToken(apiKey, apiSecret, { ttl: '6h' });
=======
  const token = new AccessToken(apiKey, apiSecret, {
    identity: 'livekit-agents-telemetry',
    ttl: '6h',
  });
>>>>>>> 90728d76
  token.addObservabilityGrant({ write: true });
  const jwt = await token.toJwt();

  const formData = new FormData();

  // Add header (protobuf MetricsRecordingHeader)
  const headerMsg = new MetricsRecordingHeader({
    roomId: report.roomId,
    duration: BigInt(0), // TODO: Calculate actual duration from report
    startTime: {
      seconds: BigInt(Math.floor(report.timestamp / 1000)),
      nanos: Math.floor((report.timestamp % 1000) * 1e6),
    },
  });

  const headerBytes = Buffer.from(headerMsg.toBinary());
  formData.append('header', headerBytes, {
    filename: 'header.binpb',
    contentType: 'application/protobuf',
    knownLength: headerBytes.length,
    header: {
      'Content-Type': 'application/protobuf',
      'Content-Length': headerBytes.length.toString(),
    },
  });

  // Add chat_history JSON
  const chatHistoryJson = JSON.stringify(report.chatHistory.toJSON({ excludeTimestamp: false }));
  const chatHistoryBuffer = Buffer.from(chatHistoryJson, 'utf-8');
  formData.append('chat_history', chatHistoryBuffer, {
    filename: 'chat_history.json',
    contentType: 'application/json',
    knownLength: chatHistoryBuffer.length,
    header: {
      'Content-Type': 'application/json',
      'Content-Length': chatHistoryBuffer.length.toString(),
    },
  });

  // TODO(brian): Add audio recording file when recorder IO is implemented

  // Upload to LiveKit Cloud using form-data's submit method
  // This properly streams the multipart form with all headers including Content-Length
  return new Promise<void>((resolve, reject) => {
    formData.submit(
      {
        protocol: 'https:',
        host: cloudHostname,
        path: '/observability/recordings/v0',
        method: 'POST',
        headers: {
          Authorization: `Bearer ${jwt}`,
        },
      },
      (err, res) => {
        if (err) {
          reject(new Error(`Failed to upload session report: ${err.message}`));
          return;
        }

        if (res.statusCode && res.statusCode >= 400) {
          reject(
            new Error(`Failed to upload session report: ${res.statusCode} ${res.statusMessage}`),
          );
          return;
        }

        res.resume(); // Drain the response
        res.on('end', () => resolve());
      },
    );
  });
}<|MERGE_RESOLUTION|>--- conflicted
+++ resolved
@@ -23,15 +23,10 @@
 import { ATTR_SERVICE_NAME } from '@opentelemetry/semantic-conventions';
 import FormData from 'form-data';
 import { AccessToken } from 'livekit-server-sdk';
-<<<<<<< HEAD
 import type { ChatContent, ChatItem } from '../llm/index.js';
 import type { SessionReport } from '../voice/report.js';
 import { ExtraDetailsProcessor, MetadataLogProcessor } from './logging.js';
 import { type SimpleLogRecord, SimpleOTLPHttpLogExporter } from './otel_http_exporter.js';
-=======
-import type { SessionReport } from '../voice/report.js';
-import { ExtraDetailsProcessor, MetadataLogProcessor } from './logging.js';
->>>>>>> 90728d76
 import { enablePinoOTELInstrumentation } from './pino_bridge.js';
 
 export interface StartSpanOptions {
@@ -287,19 +282,9 @@
 
 /**
  * Convert ChatItem to proto-compatible dictionary format.
-<<<<<<< HEAD
  * TODO: Use actual agent_session proto types once @livekit/protocol v1.43.1+ is published
  */
 function chatItemToProto(item: ChatItem): Record<string, any> {
-=======
- * Matches Python's _to_proto_chat_item implementation.
- *
- * TODO: Use actual agent_session proto types once @livekit/protocol v1.43.1+ is published
- *
- * @internal
- */
-function chatItemToProto(item: any): Record<string, any> {
->>>>>>> 90728d76
   const itemDict: Record<string, any> = {};
 
   if (item.type === 'message') {
@@ -313,7 +298,6 @@
     const msg: Record<string, any> = {
       id: item.id,
       role: roleMap[item.role] || item.role.toUpperCase(),
-<<<<<<< HEAD
       content: item.content.map((c: ChatContent) => ({ text: c })),
       createdAt: toRFC3339(item.createdAt),
     };
@@ -360,58 +344,13 @@
     //     msg.metrics.e2eLatency = metrics.e2e_latency;
     //   }
     // }
-=======
-      content: item.content.map((c: string) => ({ text: c })),
-      interrupted: item.interrupted,
-      extra: item.extra || {},
-      createdAt: toRFC3339(item.createdAt),
-    };
-
-    if (item.transcriptConfidence !== undefined && item.transcriptConfidence !== null) {
-      msg.transcriptConfidence = item.transcriptConfidence;
-    }
-
-    // Add metrics if available
-    const metrics = item.metrics || {};
-    if (Object.keys(metrics).length > 0) {
-      msg.metrics = {};
-      if (metrics.started_speaking_at) {
-        msg.metrics.startedSpeakingAt = toRFC3339(metrics.started_speaking_at);
-      }
-      if (metrics.stopped_speaking_at) {
-        msg.metrics.stoppedSpeakingAt = toRFC3339(metrics.stopped_speaking_at);
-      }
-      if (metrics.transcription_delay !== undefined) {
-        msg.metrics.transcriptionDelay = metrics.transcription_delay;
-      }
-      if (metrics.end_of_turn_delay !== undefined) {
-        msg.metrics.endOfTurnDelay = metrics.end_of_turn_delay;
-      }
-      if (metrics.on_user_turn_completed_delay !== undefined) {
-        msg.metrics.onUserTurnCompletedDelay = metrics.on_user_turn_completed_delay;
-      }
-      if (metrics.llm_node_ttft !== undefined) {
-        msg.metrics.llmNodeTtft = metrics.llm_node_ttft;
-      }
-      if (metrics.tts_node_ttfb !== undefined) {
-        msg.metrics.ttsNodeTtfb = metrics.tts_node_ttfb;
-      }
-      if (metrics.e2e_latency !== undefined) {
-        msg.metrics.e2eLatency = metrics.e2e_latency;
-      }
-    }
->>>>>>> 90728d76
 
     itemDict.message = msg;
   } else if (item.type === 'function_call') {
     itemDict.functionCall = {
       id: item.id,
       callId: item.callId,
-<<<<<<< HEAD
       arguments: item.args,
-=======
-      arguments: item.arguments,
->>>>>>> 90728d76
       name: item.name,
       createdAt: toRFC3339(item.createdAt),
     };
@@ -425,7 +364,6 @@
       createdAt: toRFC3339(item.createdAt),
     };
   } else if (item.type === 'agent_handoff') {
-<<<<<<< HEAD
     const handoff: Record<string, any> = {
       id: item.id,
       newAgentId: item.newAgentId,
@@ -437,17 +375,6 @@
     itemDict.agentHandoff = handoff;
   }
 
-=======
-    itemDict.agentHandoff = {
-      id: item.id,
-      oldAgentId: item.oldAgentId,
-      newAgentId: item.newAgentId,
-      createdAt: toRFC3339(item.createdAt),
-    };
-  }
-
-  // Patch arguments & output to make them indexable (parse JSON strings)
->>>>>>> 90728d76
   try {
     if (item.type === 'function_call' && typeof itemDict.functionCall?.arguments === 'string') {
       itemDict.functionCall.arguments = JSON.parse(itemDict.functionCall.arguments);
@@ -466,7 +393,6 @@
 
 /**
  * Convert timestamp to RFC3339 format matching Python's _to_rfc3339.
-<<<<<<< HEAD
  * Note: TypeScript createdAt is in milliseconds (Date.now()), not seconds like Python.
  * @internal
  */
@@ -475,29 +401,12 @@
   const dt = valueMs instanceof Date ? valueMs : new Date(valueMs);
   // Truncate sub-millisecond precision
   const truncated = new Date(Math.floor(dt.getTime()));
-=======
- * @internal
- */
-function toRFC3339(value: number | Date): string {
-  const dt = value instanceof Date ? value : new Date(value * 1000);
-  // Truncate to milliseconds
-  const ms = Math.floor(dt.getMilliseconds() / 1000) * 1000;
-  const truncated = new Date(dt);
-  truncated.setMilliseconds(ms);
->>>>>>> 90728d76
   return truncated.toISOString();
 }
 
 /**
  * Upload session report to LiveKit Cloud observability.
-<<<<<<< HEAD
  * @param options - Configuration with agentName, cloudHostname, and report
-=======
- * Matches Python's _upload_session_report implementation.
- *
- * @param options - Configuration with agentName, cloudHostname, and report
- * @internal
->>>>>>> 90728d76
  */
 export async function uploadSessionReport(options: {
   agentName: string;
@@ -506,7 +415,6 @@
 }): Promise<void> {
   const { agentName, cloudHostname, report } = options;
 
-<<<<<<< HEAD
   // Create OTLP HTTP exporter for chat history logs
   // Uses raw HTTP JSON format which is required by LiveKit Cloud
   const logExporter = new SimpleOTLPHttpLogExporter({
@@ -557,47 +465,6 @@
     lastTimestamp = itemTimestamp;
 
     const itemProto = chatItemToProto(item);
-=======
-  // Get OTEL logger for chat_history
-  const chatLogger = logs.getLoggerProvider().getLogger('chat_history');
-
-  // Helper to emit logs
-  const emitLog = (
-    body: string,
-    timestamp: number,
-    attributes: Record<string, any>,
-    severityNumber = 0, // UNSPECIFIED
-    severityText = 'unspecified',
-  ) => {
-    // Add room/job metadata to attributes
-    const fullAttributes = {
-      ...attributes,
-      room_id: report.roomId,
-      job_id: report.jobId,
-      room: report.room,
-    };
-
-    chatLogger.emit({
-      body,
-      timestamp: timestamp * 1000000, // Convert to nanoseconds
-      attributes: fullAttributes,
-      severityNumber,
-      severityText,
-      context: otelContext.active(),
-    });
-  };
-
-  // Log session report
-  emitLog('session report', Math.floor((report.timestamp || Date.now()) * 1000), {
-    'session.options': report.options,
-    'session.report_timestamp': report.timestamp,
-    agent_name: agentName,
-  });
-
-  // Log each chat item
-  for (const item of report.chatHistory.items) {
-    const itemLog = chatItemToProto(item);
->>>>>>> 90728d76
     let severityNumber = SeverityNumber.UNSPECIFIED;
     let severityText = 'unspecified';
 
@@ -606,8 +473,6 @@
       severityText = 'error';
     }
 
-<<<<<<< HEAD
-    console.log('itemProto', JSON.stringify(itemProto, null, 2));
     logRecords.push({
       body: 'chat item',
       timestampMs: itemTimestamp, // Adjusted for monotonic ordering
@@ -618,18 +483,6 @@
   }
   await logExporter.export(logRecords);
 
-=======
-    emitLog(
-      'chat item',
-      Math.floor(item.createdAt * 1000),
-      { 'chat.item': itemLog },
-      severityNumber,
-      severityText,
-    );
-  }
-
-  // Create JWT token for upload
->>>>>>> 90728d76
   const apiKey = process.env.LIVEKIT_API_KEY;
   const apiSecret = process.env.LIVEKIT_API_SECRET;
 
@@ -637,14 +490,7 @@
     throw new Error('LIVEKIT_API_KEY and LIVEKIT_API_SECRET must be set for session upload');
   }
 
-<<<<<<< HEAD
   const token = new AccessToken(apiKey, apiSecret, { ttl: '6h' });
-=======
-  const token = new AccessToken(apiKey, apiSecret, {
-    identity: 'livekit-agents-telemetry',
-    ttl: '6h',
-  });
->>>>>>> 90728d76
   token.addObservabilityGrant({ write: true });
   const jwt = await token.toJwt();
 
