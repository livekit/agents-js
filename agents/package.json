--- conflicted
+++ resolved
@@ -41,11 +41,8 @@
     "@livekit/mutex": "^1.1.1",
     "@livekit/protocol": "^1.29.1",
     "@livekit/typed-emitter": "^3.0.0",
-<<<<<<< HEAD
     "@std/streams": "jsr:^1.0.9",
-=======
     "@std/async": "npm:@jsr/std__async@^1.0.13",
->>>>>>> 01806a33
     "commander": "^12.0.0",
     "heap-js": "^2.6.0",
     "livekit-server-sdk": "^2.9.2",
