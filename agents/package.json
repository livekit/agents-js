--- conflicted
+++ resolved
@@ -44,18 +44,14 @@
   },
   "dependencies": {
     "@livekit/mutex": "^1.1.1",
-    "@livekit/protocol": "^1.29.1",
+    "@livekit/protocol": "^1.41.0",
     "@livekit/typed-emitter": "^3.0.0",
     "@types/pidusage": "^2.0.5",
     "commander": "^12.0.0",
     "heap-js": "^2.6.0",
     "json-schema": "^0.4.0",
-<<<<<<< HEAD
-    "livekit-server-sdk": "^2.9.2",
     "openai": "^4.91.1",
-=======
     "livekit-server-sdk": "^2.13.3",
->>>>>>> ff76855d
     "pidusage": "^4.0.1",
     "pino": "^8.19.0",
     "pino-pretty": "^11.0.0",
