--- conflicted
+++ resolved
@@ -194,14 +194,11 @@
 # Ignore all markdown files except root README
 *.md
 !README.md
-<<<<<<< HEAD
-=======
 !.changeset/*.md
 !**/README.md
 !CONTRIBUTING.md
 !.CODE_OF_CONDUCT.md
 
->>>>>>> 88a8eb55
 # OpenTelemetry trace test output
 .traces/
 *.traces.json