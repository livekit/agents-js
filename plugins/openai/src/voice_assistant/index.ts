--- conflicted
+++ resolved
@@ -12,6 +12,7 @@
   Room,
 } from '@livekit/rtc-node';
 import {
+  AudioFrame,
   AudioSource,
   AudioStream,
   AudioStreamEvent,
@@ -171,7 +172,6 @@
     });
   }
 
-<<<<<<< HEAD
   addUserMessage(text: string, generate: boolean = true): void {
     this.sendClientCommand({
       event: proto.ClientEvent.ADD_ITEM,
@@ -190,6 +190,15 @@
       });
     }
   }
+  private setState(state: proto.State) {
+    // don't override thinking until done
+    if (this.thinking) return;
+    if (this.room?.isConnected) {
+      this.room.localParticipant!.setAttributes({
+        'voice_assistant.state': state,
+      });
+    }
+  }
 
   private loggableEvent(
     command: Record<string, unknown>,
@@ -203,18 +212,6 @@
     return command;
   }
 
-=======
-  private setState(state: proto.State) {
-    // don't override thinking until done
-    if (this.thinking) return;
-    if (this.room?.isConnected) {
-      this.room.localParticipant!.setAttributes({
-        'voice_assistant.state': state,
-      });
-    }
-  }
-
->>>>>>> 4095e9b6
   private sendClientCommand(command: Record<string, unknown>): void {
     if (!this.connected || !this.ws) {
       this.logger.error('WebSocket is not connected');
@@ -279,9 +276,6 @@
     }
     switch (event.type) {
       case 'audio':
-<<<<<<< HEAD
-        this.playingHandle?.pushAudio(Buffer.from(event.data as string, 'base64'));
-=======
         const data = Buffer.from(event.data as string, 'base64');
 
         const serverFrame = new AudioFrame(
@@ -303,24 +297,13 @@
           this.setState(proto.State.LISTENING);
         }, this.speechLeftMs);
 
-        const bstream = new AudioByteStream(
-          proto.SAMPLE_RATE,
-          proto.NUM_CHANNELS,
-          proto.OUTPUT_PCM_FRAME_SIZE,
-        );
-
-        for (const frame of bstream.write(serverFrame.data.buffer)) {
-          this.localSource?.captureFrame(frame);
-        }
->>>>>>> 4095e9b6
+        this.playingHandle?.pushAudio(Buffer.from(event.data as string, 'base64'));
         break;
       case 'text':
         this.playingHandle?.pushText(event.data as string);
         break;
       default:
-<<<<<<< HEAD
         this.logger.warn(`Unknown content event type: ${event.type}`);
-=======
         break;
     }
   }
@@ -330,7 +313,6 @@
     if (itemId && event.type === 'message') {
       this.speechLeftMs = 0;
       this.setState(proto.State.SPEAKING);
-      this.pendingMessages.set(itemId, '');
     }
     if (event.type === 'tool_call') {
       this.setState(proto.State.THINKING);
@@ -358,22 +340,8 @@
         break;
       }
       case 'message': {
-        const itemId = event.id as string;
-        if (itemId && this.pendingMessages.has(itemId)) {
-          const text = this.pendingMessages.get(itemId) || '';
-          this.pendingMessages.delete(itemId);
-
-          const participantIdentity = this.room?.localParticipant?.identity;
-          const trackSid = this.getLocalTrackSid();
-          if (participantIdentity && trackSid) {
-            this.publishTranscription(participantIdentity, trackSid, text, true, itemId);
-          } else {
-            this.logger.error('Participant or track not set');
-          }
-        }
-        break;
-      }
->>>>>>> 4095e9b6
+        break;
+      }
     }
   }
 
