// SPDX-FileCopyrightText: 2024 LiveKit, Inc.
//
// SPDX-License-Identifier: Apache-2.0
import { AudioByteStream } from '@livekit/agents';
import { findMicroTrackId } from '@livekit/agents';
import { log } from '@livekit/agents';
import type {
  AudioFrameEvent,
  LocalTrackPublication,
  RemoteAudioTrack,
  RemoteParticipant,
  Room,
} from '@livekit/rtc-node';
import {
  AudioSource,
  AudioStream,
  AudioStreamEvent,
  LocalAudioTrack,
  RoomEvent,
  TrackPublishOptions,
  TrackSource,
} from '@livekit/rtc-node';
import { WebSocket } from 'ws';
import { AgentPlayout, type PlayoutHandle } from './agent_playout.js';
import * as proto from './proto.js';
import { BasicTranscriptionForwarder } from './transcription_forwarder.js';

export const defaultInferenceConfig: proto.InferenceConfig = {
  system_message: 'You are a helpful assistant.',
  voice: proto.Voice.ALLOY,
  max_tokens: 2048,
  temperature: 0.8,
  disable_audio: false,
  turn_end_type: proto.TurnEndType.SERVER_DETECTION,
  transcribe_input: true,
  audio_format: proto.AudioFormat.PCM16,
};

type ImplOptions = {
  apiKey: string;
  inferenceConfig: proto.InferenceConfig;
};

export class VoiceAssistant {
  options: ImplOptions;
  room: Room | null = null;
  linkedParticipant: RemoteParticipant | null = null;
  subscribedTrack: RemoteAudioTrack | null = null;
  readMicroTask: { promise: Promise<void>; cancel: () => void } | null = null;

  constructor(
    inferenceConfig: proto.InferenceConfig = defaultInferenceConfig,
    apiKey: string = process.env.OPENAI_API_KEY || '',
  ) {
    if (!apiKey) {
      throw new Error('OpenAI API key is required, whether as an argument or as $OPENAI_API_KEY');
    }

    this.options = {
      apiKey,
      inferenceConfig,
    };
  }

  private ws: WebSocket | null = null;
  private connected: boolean = false;
  private participant: RemoteParticipant | string | null = null;
  private agentPublication: LocalTrackPublication | null = null;
  private localTrackSid: string | null = null;
  private localSource: AudioSource | null = null;
<<<<<<< HEAD
  private agentPlayout: AgentPlayout | null = null;
  private playingHandle: PlayoutHandle | null = null;
=======
  private pendingMessages: Map<string, string> = new Map();
  private logger = log();
>>>>>>> a5870d7c

  start(room: Room, participant: RemoteParticipant | string | null = null): Promise<void> {
    return new Promise(async (resolve, reject) => {
      if (this.ws !== null) {
        this.logger.warn('VoiceAssistant already started');
        resolve();
        return;
      }

      room.on(RoomEvent.ParticipantConnected, (participant: RemoteParticipant) => {
        if (!this.linkedParticipant) {
          return;
        }

        this.linkParticipant(participant.identity);
      });
      room.on(RoomEvent.TrackPublished, () => {
        this.subscribeToMicrophone();
      });
      room.on(RoomEvent.TrackSubscribed, () => {
        this.subscribeToMicrophone();
      });

      this.room = room;
      this.participant = participant;

      if (participant) {
        if (typeof participant === 'string') {
          this.linkParticipant(participant);
        } else {
          this.linkParticipant(participant.identity);
        }
      } else {
        // No participant specified, try to find the first participant in the room
        for (const participant of room.remoteParticipants.values()) {
          this.linkParticipant(participant.identity);
          break;
        }
      }

      this.localSource = new AudioSource(proto.SAMPLE_RATE, proto.NUM_CHANNELS);
      this.agentPlayout = new AgentPlayout(this.localSource);
      const track = LocalAudioTrack.createAudioTrack('assistant_voice', this.localSource);
      const options = new TrackPublishOptions();
      options.source = TrackSource.SOURCE_MICROPHONE;
      this.agentPublication = (await room.localParticipant?.publishTrack(track, options)) || null;
      if (!this.agentPublication) {
        this.logger.error('Failed to publish track');
        reject(new Error('Failed to publish track'));
        return;
      }

      await this.agentPublication.waitForSubscription();

      this.ws = new WebSocket(proto.API_URL, {
        headers: {
          Authorization: `Bearer ${this.options.apiKey}`,
        },
      });

      this.ws.onopen = () => {
        this.connected = true;
        this.sendClientCommand({
          event: proto.ClientEvent.SET_INFERENCE_CONFIG,
          ...this.options.inferenceConfig,
        });
        resolve();
      };

      this.ws.onerror = (error) => {
        reject(error);
      };

      this.ws.onclose = () => {
        this.connected = false;
        this.ws = null;
      };

      this.ws.onmessage = (message) => {
        this.handleServerEvent(JSON.parse(message.data as string));
      };
    });
  }

  addUserMessage(text: string, generate: boolean = true): void {
    this.sendClientCommand({
      event: proto.ClientEvent.ADD_ITEM,
      type: 'message',
      role: 'user',
      content: [
        {
          type: 'text',
          text: text,
        },
      ],
    });
    if (generate) {
      this.sendClientCommand({
        event: proto.ClientEvent.GENERATE,
      });
    }
  }

  private sendClientCommand(command: Record<string, unknown>): void {
    if (!this.connected || !this.ws) {
      this.logger.error('WebSocket is not connected');
      return;
    }

    if (command.event !== proto.ClientEvent.ADD_USER_AUDIO) {
      const truncatedDataPartial = command['data']
        ? { data: (command['data'] as string).slice(0, 30) + '…' }
        : {};
      this.logger.debug(`-> ${JSON.stringify({ ...command, ...truncatedDataPartial })}`);
    }
    this.ws.send(JSON.stringify(command));
  }

  private handleServerEvent(event: Record<string, unknown>): void {
    const truncatedDataPartial = event['data']
      ? { data: (event['data'] as string).slice(0, 30) + '…' }
      : {};
<<<<<<< HEAD
    log().debug(`<- ${JSON.stringify({ ...event, ...truncatedDataPartial })}`);

=======
    this.logger.debug(`<- ${JSON.stringify({ ...event, ...truncatedDataPartial })}`);
>>>>>>> a5870d7c
    switch (event.event) {
      case proto.ServerEvent.START_SESSION:
        break;
      case proto.ServerEvent.ADD_ITEM:
        break;
      case proto.ServerEvent.ADD_CONTENT:
        this.handleAddContent(event);
        break;
      case proto.ServerEvent.ITEM_ADDED:
        break;
      case proto.ServerEvent.TURN_FINISHED:
        this.handleTurnFinished(event);
        break;
      case proto.ServerEvent.VAD_SPEECH_STARTED:
        this.handleVadSpeechStarted(event);
        break;
      case proto.ServerEvent.VAD_SPEECH_STOPPED:
        break;
      case proto.ServerEvent.INPUT_TRANSCRIBED:
        this.handleInputTranscribed(event);
        break;
      case proto.ServerEvent.MODEL_LISTENING:
        this.handleModelListening();
        break;
      default:
        this.logger.warn(`Unknown server event: ${JSON.stringify(event)}`);
    }
  }

  private handleAddContent(event: Record<string, unknown>): void {
    const trackSid = this.getLocalTrackSid();
    if (!this.room || !this.room.localParticipant || !trackSid || !this.agentPlayout) {
      log().error('Room or local participant not set');
      return;
    }

    if (!this.playingHandle || this.playingHandle.done) {
      const trFwd = new BasicTranscriptionForwarder(
        this.room as Room,
        this.room?.localParticipant?.identity,
        trackSid,
        event.item_id as string,
      );

      this.playingHandle = this.agentPlayout.play(event.item_id as string, trFwd);
    }
    switch (event.type) {
      case 'audio':
        this.playingHandle?.pushAudio(Buffer.from(event.data as string, 'base64'));
        break;
      case 'text':
<<<<<<< HEAD
        this.playingHandle?.pushText(event.data as string);
        break;
      default:
        log().warn(`Unknown content event type: ${event.type}`);
=======
        const itemId = event.item_id as string;
        if (itemId && this.pendingMessages.has(itemId)) {
          const existingText = this.pendingMessages.get(itemId) || '';
          const newText = existingText + (event.data as string);
          this.pendingMessages.set(itemId, newText);

          const participantIdentity = this.room?.localParticipant?.identity;
          const trackSid = this.getLocalTrackSid();
          if (participantIdentity && trackSid) {
            this.publishTranscription(participantIdentity, trackSid, newText, false, itemId);
          } else {
            this.logger.error('Participant or track not set');
          }
        }
        break;
      default:
        break;
    }
  }

  private handleAddItem(event: Record<string, unknown>): void {
    const itemId = event.id as string;
    if (itemId && event.type === 'message') {
      this.pendingMessages.set(itemId, '');
    }
  }

  private handleItemAdded(event: Record<string, unknown>): void {
    const itemId = event.id as string;
    if (itemId && this.pendingMessages.has(itemId)) {
      const text = this.pendingMessages.get(itemId) || '';
      this.pendingMessages.delete(itemId);

      const participantIdentity = this.room?.localParticipant?.identity;
      const trackSid = this.getLocalTrackSid();
      if (participantIdentity && trackSid) {
        this.publishTranscription(participantIdentity, trackSid, text, true, itemId);
      } else {
        this.logger.error('Participant or track not set');
      }
>>>>>>> a5870d7c
    }
  }

  private handleInputTranscribed(event: Record<string, unknown>): void {
    const itemId = event.item_id as string;
    const transcription = event.transcript as string;
<<<<<<< HEAD
    if (!itemId || transcription === undefined) {
      log().error('Item ID or transcription not set');
=======
    if (!itemId || !transcription) {
      this.logger.error('Item ID or transcription not set');
>>>>>>> a5870d7c
      return;
    }
    const participantIdentity = this.linkedParticipant?.identity;
    const trackSid = this.subscribedTrack?.sid;
    if (participantIdentity && trackSid) {
      this.publishTranscription(participantIdentity, trackSid, transcription, true, itemId);
    } else {
      this.logger.error('Participant or track not set');
    }
  }

  private handleModelListening(): void {
    if (this.playingHandle && !this.playingHandle.done) {
      this.playingHandle.interrupt();
      this.sendClientCommand({
        event: proto.ClientEvent.TRUNCATE_CONTENT,
        message_id: this.playingHandle.messageId,
        index: 0, // ignored for now (see OAI docs)
        text_chars: this.playingHandle.publishedTextChars(),
        audio_samples: this.playingHandle.playedAudioSamples,
      });
    }
  }

  private handleVadSpeechStarted(event: Record<string, unknown>): void {
    const itemId = event.item_id as string;
    const participantIdentity = this.linkedParticipant?.identity;
    const trackSid = this.subscribedTrack?.sid;
    if (participantIdentity && trackSid && itemId) {
      this.publishTranscription(participantIdentity, trackSid, '', false, itemId);
    } else {
      this.logger.error('Participant or track or itemId not set');
    }
  }

  private handleTurnFinished(event: Record<string, unknown>): void {
    if (event.reason !== 'interrupt' && event.reason !== 'stop') {
      log().warn(`assistant turn finished unexpectedly reason ${event.reason}`);
    }

    if (this.playingHandle && !this.playingHandle.interrupted) {
      this.playingHandle.endInput();
    }
  }

  private linkParticipant(participantIdentity: string): void {
    if (!this.room) {
      this.logger.error('Room is not set');
      return;
    }

    this.linkedParticipant = this.room.remoteParticipants.get(participantIdentity) || null;
    if (!this.linkedParticipant) {
      this.logger.error(`Participant with identity ${participantIdentity} not found`);
      return;
    }
    this.subscribeToMicrophone();
  }

  private subscribeToMicrophone(): void {
    const readAudioStreamTask = async (audioStream: AudioStream) => {
      const bstream = new AudioByteStream(
        proto.SAMPLE_RATE,
        proto.NUM_CHANNELS,
        proto.INPUT_PCM_FRAME_SIZE,
      );

      audioStream.on(AudioStreamEvent.FrameReceived, (ev: AudioFrameEvent) => {
        const audioData = ev.frame.data;
        for (const frame of bstream.write(audioData.buffer)) {
          this.sendClientCommand({
            event: proto.ClientEvent.ADD_USER_AUDIO,
            data: Buffer.from(frame.data.buffer).toString('base64'),
          });
        }
      });
    };

    if (!this.linkedParticipant) {
      this.logger.error('Participant is not set');
      return;
    }

    for (const publication of this.linkedParticipant.trackPublications.values()) {
      if (publication.source !== TrackSource.SOURCE_MICROPHONE) {
        continue;
      }

      if (!publication.subscribed) {
        publication.setSubscribed(true);
      }

      const track = publication.track;

      if (track && track !== this.subscribedTrack) {
        this.subscribedTrack = track as RemoteAudioTrack;
        if (this.readMicroTask) {
          this.readMicroTask.cancel();
        }

        let cancel: () => void;
        this.readMicroTask = {
          promise: new Promise<void>((resolve, reject) => {
            cancel = () => {
              // Cleanup logic here
              reject(new Error('Task cancelled'));
            };
            readAudioStreamTask(new AudioStream(track, proto.SAMPLE_RATE, proto.NUM_CHANNELS))
              .then(resolve)
              .catch(reject);
          }),
          cancel: () => cancel(),
        };
      }
    }
  }

  private getLocalTrackSid(): string | null {
    if (!this.localTrackSid && this.room && this.room.localParticipant) {
      this.localTrackSid = findMicroTrackId(this.room, this.room.localParticipant?.identity);
    }
    return this.localTrackSid;
  }

  private publishTranscription(
    participantIdentity: string,
    trackSid: string,
    text: string,
    isFinal: boolean,
    id: string,
  ): void {
    if (!this.room?.localParticipant) {
      log().error('Room or local participant not set');
      return;
    }

    this.room.localParticipant.publishTranscription({
      participantIdentity,
      trackSid,
      segments: [
        {
          text,
          final: isFinal,
          id,
          startTime: BigInt(0),
          endTime: BigInt(0),
          language: '',
        },
      ],
    });
  }
}<|MERGE_RESOLUTION|>--- conflicted
+++ resolved
@@ -68,13 +68,9 @@
   private agentPublication: LocalTrackPublication | null = null;
   private localTrackSid: string | null = null;
   private localSource: AudioSource | null = null;
-<<<<<<< HEAD
   private agentPlayout: AgentPlayout | null = null;
   private playingHandle: PlayoutHandle | null = null;
-=======
-  private pendingMessages: Map<string, string> = new Map();
   private logger = log();
->>>>>>> a5870d7c
 
   start(room: Room, participant: RemoteParticipant | string | null = null): Promise<void> {
     return new Promise(async (resolve, reject) => {
@@ -197,12 +193,8 @@
     const truncatedDataPartial = event['data']
       ? { data: (event['data'] as string).slice(0, 30) + '…' }
       : {};
-<<<<<<< HEAD
-    log().debug(`<- ${JSON.stringify({ ...event, ...truncatedDataPartial })}`);
-
-=======
     this.logger.debug(`<- ${JSON.stringify({ ...event, ...truncatedDataPartial })}`);
->>>>>>> a5870d7c
+
     switch (event.event) {
       case proto.ServerEvent.START_SESSION:
         break;
@@ -254,66 +246,18 @@
         this.playingHandle?.pushAudio(Buffer.from(event.data as string, 'base64'));
         break;
       case 'text':
-<<<<<<< HEAD
         this.playingHandle?.pushText(event.data as string);
         break;
       default:
-        log().warn(`Unknown content event type: ${event.type}`);
-=======
-        const itemId = event.item_id as string;
-        if (itemId && this.pendingMessages.has(itemId)) {
-          const existingText = this.pendingMessages.get(itemId) || '';
-          const newText = existingText + (event.data as string);
-          this.pendingMessages.set(itemId, newText);
-
-          const participantIdentity = this.room?.localParticipant?.identity;
-          const trackSid = this.getLocalTrackSid();
-          if (participantIdentity && trackSid) {
-            this.publishTranscription(participantIdentity, trackSid, newText, false, itemId);
-          } else {
-            this.logger.error('Participant or track not set');
-          }
-        }
-        break;
-      default:
-        break;
-    }
-  }
-
-  private handleAddItem(event: Record<string, unknown>): void {
-    const itemId = event.id as string;
-    if (itemId && event.type === 'message') {
-      this.pendingMessages.set(itemId, '');
-    }
-  }
-
-  private handleItemAdded(event: Record<string, unknown>): void {
-    const itemId = event.id as string;
-    if (itemId && this.pendingMessages.has(itemId)) {
-      const text = this.pendingMessages.get(itemId) || '';
-      this.pendingMessages.delete(itemId);
-
-      const participantIdentity = this.room?.localParticipant?.identity;
-      const trackSid = this.getLocalTrackSid();
-      if (participantIdentity && trackSid) {
-        this.publishTranscription(participantIdentity, trackSid, text, true, itemId);
-      } else {
-        this.logger.error('Participant or track not set');
-      }
->>>>>>> a5870d7c
+        this.logger.warn(`Unknown content event type: ${event.type}`);
     }
   }
 
   private handleInputTranscribed(event: Record<string, unknown>): void {
     const itemId = event.item_id as string;
     const transcription = event.transcript as string;
-<<<<<<< HEAD
     if (!itemId || transcription === undefined) {
-      log().error('Item ID or transcription not set');
-=======
-    if (!itemId || !transcription) {
       this.logger.error('Item ID or transcription not set');
->>>>>>> a5870d7c
       return;
     }
     const participantIdentity = this.linkedParticipant?.identity;
