--- conflicted
+++ resolved
@@ -167,9 +167,6 @@
     });
   }
 
-<<<<<<< HEAD
-  private sendClientCommand(command: proto.ClientEvent): void {
-=======
   private setState(state: proto.State) {
     // don't override thinking until done
     if (this.thinking) return;
@@ -180,8 +177,7 @@
     }
   }
 
-  private sendClientCommand(command: Record<string, unknown>): void {
->>>>>>> 4095e9b6
+  private sendClientCommand(command: proto.ClientEvent): void {
     if (!this.connected || !this.ws) {
       this.logger.error('WebSocket is not connected');
       return;
@@ -200,12 +196,8 @@
         : {};
     this.logger.debug(`<- ${JSON.stringify({ ...event, ...truncatedDataPartial })}`);
     switch (event.event) {
-<<<<<<< HEAD
       case proto.ServerEventType.START_SESSION:
-=======
-      case proto.ServerEvent.START_SESSION:
         this.setState(proto.State.LISTENING);
->>>>>>> 4095e9b6
         break;
       case proto.ServerEventType.ADD_ITEM:
         this.handleAddItem(event);
@@ -305,14 +297,8 @@
     if (event.event !== proto.ServerEventType.ITEM_ADDED) return;
     switch (event.type) {
       case 'tool_call': {
-<<<<<<< HEAD
         this.options.functions[event.name].execute(event.arguments).then((content) => {
-=======
-        const name = event.name as string;
-        const args = event.arguments as object;
-        this.options.functions[name].execute(args).then((content) => {
           this.thinking = false;
->>>>>>> 4095e9b6
           this.sendClientCommand({
             event: proto.ClientEventType.ADD_ITEM,
             type: 'tool_response',
