--- conflicted
+++ resolved
@@ -259,7 +259,6 @@
   }
 
   private handleItemAdded(event: Record<string, unknown>): void {
-<<<<<<< HEAD
     switch (event.type) {
       case 'tool_call': {
         const name = event.name as string;
@@ -288,23 +287,10 @@
           if (participantIdentity && trackSid) {
             this.publishTranscription(participantIdentity, trackSid, text, true, itemId);
           } else {
-            log().error('Participant or track not set');
+            this.logger.error('Participant or track not set');
           }
         }
         break;
-=======
-    const itemId = event.id as string;
-    if (itemId && this.pendingMessages.has(itemId)) {
-      const text = this.pendingMessages.get(itemId) || '';
-      this.pendingMessages.delete(itemId);
-
-      const participantIdentity = this.room?.localParticipant?.identity;
-      const trackSid = this.getLocalTrackSid();
-      if (participantIdentity && trackSid) {
-        this.publishTranscription(participantIdentity, trackSid, text, true, itemId);
-      } else {
-        this.logger.error('Participant or track not set');
->>>>>>> a5870d7c
       }
     }
   }
