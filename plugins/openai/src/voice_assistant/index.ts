--- conflicted
+++ resolved
@@ -18,7 +18,6 @@
   AudioStream,
   AudioStreamEvent,
   LocalAudioTrack,
-  LocalTrackPublication,
   RoomEvent,
   TrackPublishOptions,
   TrackSource,
@@ -116,18 +115,11 @@
       }
 
       this.localSource = new AudioSource(proto.SAMPLE_RATE, proto.NUM_CHANNELS);
-<<<<<<< HEAD
       this.agentPlayout = new AgentPlayout(this.localSource);
-=======
->>>>>>> f5a24efd
       const track = LocalAudioTrack.createAudioTrack('assistant_voice', this.localSource);
       const options = new TrackPublishOptions();
       options.source = TrackSource.SOURCE_MICROPHONE;
       this.agentPublication = (await room.localParticipant?.publishTrack(track, options)) || null;
-<<<<<<< HEAD
-
-      await new Promise((resolve) => setTimeout(resolve, 1000));
-=======
       if (!this.agentPublication) {
         log().error('Failed to publish track');
         reject(new Error('Failed to publish track'));
@@ -135,7 +127,6 @@
       }
 
       await this.agentPublication.waitForSubscription();
->>>>>>> f5a24efd
 
       this.ws = new WebSocket(proto.API_URL, {
         headers: {
@@ -166,6 +157,20 @@
     });
   }
 
+  addUserMessage(text: string): void {
+    this.sendClientCommand({
+      event: proto.ClientEvent.ADD_ITEM,
+      type: 'message',
+      role: 'user',
+      content: [
+        {
+          type: 'text',
+          text: text,
+        },
+      ],
+    });
+  }
+
   private sendClientCommand(command: Record<string, unknown>): void {
     if (!this.connected || !this.ws) {
       log().error('WebSocket is not connected');
@@ -186,10 +191,7 @@
       ? { data: (event['data'] as string).slice(0, 30) + '…' }
       : {};
     log().debug(`<- ${JSON.stringify({ ...event, ...truncatedDataPartial })}`);
-<<<<<<< HEAD
-
-=======
->>>>>>> f5a24efd
+
     switch (event.event) {
       case proto.ServerEvent.START_SESSION:
         break;
