{
  "$schema": "https://turborepo.org/schema.json",
  "globalEnv": [
    "AZURE_API_KEY",
    "AZURE_OPENAI_API_KEY",
    "AZURE_OPENAI_DEPLOYMENT",
    "AZURE_OPENAI_ENDPOINT",
    "AZURE_OPENAI_ENTRA_TOKEN",
    "CARTESIA_API_KEY",
    "CAL_API_KEY",
    "CEREBRAS_API_KEY",
    "DEEPGRAM_API_KEY",
    "DEEPSEEK_API_KEY",
    "ELEVEN_API_KEY",
    "FIREWORKS_API_KEY",
    "GROQ_API_KEY",
    "LIVEKIT_API_KEY",
    "LIVEKIT_API_SECRET",
    "LIVEKIT_INFERENCE_API_KEY",
    "LIVEKIT_INFERENCE_API_SECRET",
    "LIVEKIT_INFERENCE_URL",
    "LIVEKIT_URL",
    "LLAMA_API_KEY",
    "LIVEKIT_AGENT_ID",
    "LOG_LEVEL",
    "OCTOAI_TOKEN",
    "OPENAI_API_KEY",
    "OPENAI_API_VERSION",
    "PERPLEXITY_API_KEY",
    "TELNYX_API_KEY",
    "TOGETHER_API_KEY",
    "XAI_API_KEY",
    "NEUPHONIC_API_KEY",
    "RESEMBLE_API_KEY",
    "LIVEKIT_REMOTE_EOT_URL",
    "GOOGLE_API_KEY",
    "GOOGLE_GENAI_API_KEY",
    "GOOGLE_GENAI_USE_VERTEXAI",
    "GOOGLE_CLOUD_PROJECT",
    "GOOGLE_CLOUD_LOCATION",
<<<<<<< HEAD
    "RIME_API_KEY"
=======
    "LK_OPENAI_DEBUG"
>>>>>>> 7a13fe81
  ],
  "pipeline": {
    "build": {
      "dependsOn": ["^build"],
      "outputs": ["dist/**"]
    },
    "clean": {
      "dependsOn": ["^clean"],
      "outputs": [""]
    },
    "clean:build": {
      "dependsOn": ["^clean:build"],
      "outputs": ["dist/**"]
    },
    "lint": {
      "outputs": []
    },
    "api:check": {
      "cache": false,
      "dependsOn": ["^build"]
    },
    "api:update": {
      "dependsOn": ["^build"]
    }
  }
}<|MERGE_RESOLUTION|>--- conflicted
+++ resolved
@@ -38,11 +38,8 @@
     "GOOGLE_GENAI_USE_VERTEXAI",
     "GOOGLE_CLOUD_PROJECT",
     "GOOGLE_CLOUD_LOCATION",
-<<<<<<< HEAD
-    "RIME_API_KEY"
-=======
+    "RIME_API_KEY",
     "LK_OPENAI_DEBUG"
->>>>>>> 7a13fe81
   ],
   "pipeline": {
     "build": {
