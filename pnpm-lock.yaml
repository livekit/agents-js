lockfileVersion: '9.0'

settings:
  autoInstallPeers: true
  excludeLinksFromLockfile: false

importers:

  .:
    devDependencies:
      '@changesets/cli':
        specifier: ^2.29.6
        version: 2.29.6(@types/node@22.15.30)
      '@livekit/changesets-changelog-github':
        specifier: ^0.0.4
        version: 0.0.4
      '@rushstack/heft':
        specifier: ^0.66.0
        version: 0.66.9(@types/node@22.15.30)
      '@trivago/prettier-plugin-sort-imports':
        specifier: ^4.3.0
        version: 4.3.0(prettier@3.2.5)
      '@types/node':
        specifier: ^22.13.10
        version: 22.15.30
      '@typescript-eslint/eslint-plugin':
        specifier: ^6.21.0
        version: 6.21.0(@typescript-eslint/parser@6.21.0(eslint@8.57.0)(typescript@5.4.5))(eslint@8.57.0)(typescript@5.4.5)
      '@typescript-eslint/parser':
        specifier: ^6.21.0
        version: 6.21.0(eslint@8.57.0)(typescript@5.4.5)
      '@vitest/coverage-v8':
        specifier: 3.2.2
        version: 3.2.2(vitest@3.2.2(@types/node@22.15.30))
      eslint:
        specifier: ^8.56.0
        version: 8.57.0
      eslint-config-next:
        specifier: ^14.1.0
        version: 14.2.3(eslint@8.57.0)(typescript@5.4.5)
      eslint-config-prettier:
        specifier: ^8.10.0
        version: 8.10.0(eslint@8.57.0)
      eslint-config-standard:
        specifier: ^17.1.0
        version: 17.1.0(eslint-plugin-import@2.29.1(@typescript-eslint/parser@6.21.0(eslint@8.57.0)(typescript@5.4.5))(eslint@8.57.0))(eslint-plugin-n@16.6.2(eslint@8.57.0))(eslint-plugin-promise@6.1.1(eslint@8.57.0))(eslint@8.57.0)
      eslint-config-turbo:
        specifier: ^1.12.2
        version: 1.13.3(eslint@8.57.0)
      eslint-plugin-import:
        specifier: ^2.29.1
        version: 2.29.1(@typescript-eslint/parser@6.21.0(eslint@8.57.0)(typescript@5.4.5))(eslint-import-resolver-typescript@3.6.1)(eslint@8.57.0)
      eslint-plugin-n:
        specifier: ^16.6.2
        version: 16.6.2(eslint@8.57.0)
      eslint-plugin-prettier:
        specifier: ^5.1.3
        version: 5.1.3(eslint-config-prettier@8.10.0(eslint@8.57.0))(eslint@8.57.0)(prettier@3.2.5)
      eslint-plugin-promise:
        specifier: ^6.1.1
        version: 6.1.1(eslint@8.57.0)
      eslint-plugin-standard:
        specifier: ^5.0.0
        version: 5.0.0(eslint@8.57.0)
      eslint-plugin-tsdoc:
        specifier: ^0.2.17
        version: 0.2.17
      prettier:
        specifier: ^3.2.5
        version: 3.2.5
      tsup:
        specifier: ^8.4.0
        version: 8.4.0(@microsoft/api-extractor@7.43.7(@types/node@22.15.30))(postcss@8.4.38)(tsx@4.20.4)(typescript@5.4.5)
      turbo:
        specifier: ^1.13.3
        version: 1.13.3
      typedoc:
        specifier: ^0.25.13
        version: 0.25.13(typescript@5.4.5)
      typescript:
        specifier: ^5.4.5
        version: 5.4.5
      vitest:
        specifier: ^3.2.2
        version: 3.2.2(@types/node@22.15.30)

  agents:
    dependencies:
      '@livekit/mutex':
        specifier: ^1.1.1
        version: 1.1.1
      '@livekit/protocol':
        specifier: ^1.29.1
        version: 1.29.1
      '@livekit/typed-emitter':
        specifier: ^3.0.0
        version: 3.0.0
      '@types/pidusage':
        specifier: ^2.0.5
        version: 2.0.5
      commander:
        specifier: ^12.0.0
        version: 12.0.0
      heap-js:
        specifier: ^2.6.0
        version: 2.6.0
      json-schema:
        specifier: ^0.4.0
        version: 0.4.0
      livekit-server-sdk:
<<<<<<< HEAD
        specifier: ^2.9.2
        version: 2.9.2
      openai:
        specifier: ^4.91.1
        version: 4.91.1(ws@8.17.0)(zod@3.23.8)
=======
        specifier: ^2.13.3
        version: 2.13.3
>>>>>>> ff76855d
      pidusage:
        specifier: ^4.0.1
        version: 4.0.1
      pino:
        specifier: ^8.19.0
        version: 8.21.0
      pino-pretty:
        specifier: ^11.0.0
        version: 11.0.0
      sharp:
        specifier: 0.34.3
        version: 0.34.3
      uuid:
        specifier: ^11.1.0
        version: 11.1.0
      ws:
        specifier: ^8.16.0
        version: 8.17.0
      zod:
        specifier: ^3.23.8
        version: 3.23.8
      zod-to-json-schema:
        specifier: ^3.24.6
        version: 3.24.6(zod@3.23.8)
    devDependencies:
      '@livekit/rtc-node':
        specifier: ^0.13.12
        version: 0.13.13
      '@microsoft/api-extractor':
        specifier: ^7.35.0
        version: 7.43.7(@types/node@22.15.30)
      '@types/json-schema':
        specifier: ^7.0.15
        version: 7.0.15
      '@types/node':
        specifier: ^22.5.5
        version: 22.15.30
      '@types/ws':
        specifier: ^8.5.10
        version: 8.5.10
      tsup:
        specifier: ^8.4.0
        version: 8.4.0(@microsoft/api-extractor@7.43.7(@types/node@22.15.30))(postcss@8.4.38)(tsx@4.20.4)(typescript@5.4.5)
      typescript:
        specifier: ^5.0.0
        version: 5.4.5

  examples:
    dependencies:
      '@livekit/agents':
        specifier: workspace:*
        version: link:../agents
      '@livekit/agents-plugin-cartesia':
        specifier: workspace:*
        version: link:../plugins/cartesia
      '@livekit/agents-plugin-deepgram':
        specifier: workspace:*
        version: link:../plugins/deepgram
      '@livekit/agents-plugin-elevenlabs':
        specifier: workspace:*
        version: link:../plugins/elevenlabs
      '@livekit/agents-plugin-google':
        specifier: workspace:*
        version: link:../plugins/google
      '@livekit/agents-plugin-livekit':
        specifier: workspace:*
        version: link:../plugins/livekit
      '@livekit/agents-plugin-neuphonic':
        specifier: workspace:*
        version: link:../plugins/neuphonic
      '@livekit/agents-plugin-openai':
        specifier: workspace:*
        version: link:../plugins/openai
      '@livekit/agents-plugin-resemble':
        specifier: workspace:*
        version: link:../plugins/resemble
      '@livekit/agents-plugin-silero':
        specifier: workspace:*
        version: link:../plugins/silero
      '@livekit/noise-cancellation-node':
        specifier: ^0.1.9
        version: 0.1.9
      '@livekit/rtc-node':
        specifier: ^0.13.11
        version: 0.13.13
      livekit-server-sdk:
        specifier: ^2.13.3
        version: 2.13.3
      zod:
        specifier: ^3.23.8
        version: 3.23.8
    devDependencies:
      '@types/node':
        specifier: ^22.5.5
        version: 22.15.30
      tsx:
        specifier: ^4.19.2
        version: 4.19.2
      typescript:
        specifier: ^5.0.0
        version: 5.4.5
      vitest:
        specifier: ^3.2.2
        version: 3.2.2(@types/node@22.15.30)

  plugins/cartesia:
    dependencies:
      ws:
        specifier: ^8.16.0
        version: 8.17.0
    devDependencies:
      '@livekit/agents':
        specifier: workspace:*
        version: link:../../agents
      '@livekit/agents-plugin-openai':
        specifier: workspace:*
        version: link:../openai
      '@livekit/agents-plugins-test':
        specifier: workspace:*
        version: link:../test
      '@livekit/rtc-node':
        specifier: ^0.13.12
        version: 0.13.13
      '@microsoft/api-extractor':
        specifier: ^7.35.0
        version: 7.43.7(@types/node@22.15.30)
      '@types/ws':
        specifier: ^8.5.10
        version: 8.5.10
      tsup:
        specifier: ^8.3.5
        version: 8.4.0(@microsoft/api-extractor@7.43.7(@types/node@22.15.30))(postcss@8.4.38)(tsx@4.20.4)(typescript@5.4.5)
      typescript:
        specifier: ^5.0.0
        version: 5.4.5

  plugins/deepgram:
    dependencies:
      ws:
        specifier: ^8.16.0
        version: 8.17.0
    devDependencies:
      '@livekit/agents':
        specifier: workspace:*
        version: link:../../agents
      '@livekit/agents-plugin-silero':
        specifier: workspace:*
        version: link:../silero
      '@livekit/agents-plugins-test':
        specifier: workspace:*
        version: link:../test
      '@livekit/rtc-node':
        specifier: ^0.13.12
        version: 0.13.13
      '@microsoft/api-extractor':
        specifier: ^7.35.0
        version: 7.43.7(@types/node@22.15.30)
      '@types/ws':
        specifier: ^8.5.10
        version: 8.5.10
      tsup:
        specifier: ^8.3.5
        version: 8.4.0(@microsoft/api-extractor@7.43.7(@types/node@22.15.30))(postcss@8.4.38)(tsx@4.20.4)(typescript@5.4.5)
      typescript:
        specifier: ^5.0.0
        version: 5.4.5

  plugins/elevenlabs:
    dependencies:
      ws:
        specifier: ^8.16.0
        version: 8.17.0
    devDependencies:
      '@livekit/agents':
        specifier: workspace:*
        version: link:../../agents
      '@livekit/agents-plugin-openai':
        specifier: workspace:*
        version: link:../openai
      '@livekit/agents-plugins-test':
        specifier: workspace:*
        version: link:../test
      '@livekit/rtc-node':
        specifier: ^0.13.12
        version: 0.13.13
      '@microsoft/api-extractor':
        specifier: ^7.35.0
        version: 7.43.7(@types/node@22.15.30)
      '@types/ws':
        specifier: ^8.5.10
        version: 8.5.10
      tsup:
        specifier: ^8.3.5
        version: 8.4.0(@microsoft/api-extractor@7.43.7(@types/node@22.15.30))(postcss@8.4.38)(tsx@4.20.4)(typescript@5.4.5)
      typescript:
        specifier: ^5.0.0
        version: 5.4.5

  plugins/google:
    dependencies:
      '@google/genai':
        specifier: ^1.13.0
        version: 1.13.0
      '@livekit/mutex':
        specifier: ^1.1.1
        version: 1.1.1
      '@types/json-schema':
        specifier: ^7.0.15
        version: 7.0.15
      json-schema:
        specifier: ^0.4.0
        version: 0.4.0
    devDependencies:
      '@livekit/agents':
        specifier: workspace:*
        version: link:../../agents
      '@livekit/agents-plugin-openai':
        specifier: workspace:*
        version: link:../openai
      '@livekit/agents-plugins-test':
        specifier: workspace:*
        version: link:../test
      '@livekit/rtc-node':
        specifier: ^0.13.12
        version: 0.13.13
      '@microsoft/api-extractor':
        specifier: ^7.35.0
        version: 7.43.7(@types/node@22.15.30)
      tsup:
        specifier: ^8.3.5
        version: 8.4.0(@microsoft/api-extractor@7.43.7(@types/node@22.15.30))(postcss@8.4.38)(tsx@4.20.4)(typescript@5.4.5)
      typescript:
        specifier: ^5.0.0
        version: 5.4.5

  plugins/livekit:
    dependencies:
      '@huggingface/hub':
        specifier: 2.4.1
        version: 2.4.1
      '@huggingface/transformers':
        specifier: 3.7.2
        version: 3.7.2
      onnxruntime-node:
        specifier: 1.21.0
        version: 1.21.0
    devDependencies:
      '@livekit/agents':
        specifier: workspace:*
        version: link:../../agents
      '@microsoft/api-extractor':
        specifier: ^7.35.0
        version: 7.43.7(@types/node@22.15.30)
      onnxruntime-common:
        specifier: 1.21.0
        version: 1.21.0
      tsup:
        specifier: ^8.3.5
        version: 8.4.0(@microsoft/api-extractor@7.43.7(@types/node@22.15.30))(postcss@8.4.38)(tsx@4.20.4)(typescript@5.4.5)
      typescript:
        specifier: ^5.0.0
        version: 5.4.5

  plugins/neuphonic:
    dependencies:
      ws:
        specifier: ^8.16.0
        version: 8.17.0
    devDependencies:
      '@livekit/agents':
        specifier: workspace:*
        version: link:../../agents
      '@livekit/agents-plugin-openai':
        specifier: workspace:*
        version: link:../openai
      '@livekit/agents-plugins-test':
        specifier: workspace:*
        version: link:../test
      '@livekit/rtc-node':
        specifier: ^0.13.12
        version: 0.13.13
      '@microsoft/api-extractor':
        specifier: ^7.35.0
        version: 7.43.7(@types/node@22.15.30)
      '@types/ws':
        specifier: ^8.5.10
        version: 8.5.10
      tsup:
        specifier: ^8.3.5
        version: 8.4.0(@microsoft/api-extractor@7.43.7(@types/node@22.15.30))(postcss@8.4.38)(tsx@4.20.4)(typescript@5.4.5)
      typescript:
        specifier: ^5.0.0
        version: 5.4.5

  plugins/openai:
    dependencies:
      '@livekit/mutex':
        specifier: ^1.1.1
        version: 1.1.1
      openai:
        specifier: ^4.91.1
        version: 4.91.1(ws@8.17.0)(zod@3.23.8)
      ws:
        specifier: ^8.16.0
        version: 8.17.0
    devDependencies:
      '@livekit/agents':
        specifier: workspace:*
        version: link:../../agents
      '@livekit/agents-plugin-silero':
        specifier: workspace:*
        version: link:../silero
      '@livekit/agents-plugins-test':
        specifier: workspace:*
        version: link:../test
      '@livekit/rtc-node':
        specifier: ^0.13.12
        version: 0.13.13
      '@microsoft/api-extractor':
        specifier: ^7.35.0
        version: 7.43.7(@types/node@22.15.30)
      '@types/ws':
        specifier: ^8.5.10
        version: 8.5.10
      tsup:
        specifier: ^8.3.5
        version: 8.4.0(@microsoft/api-extractor@7.43.7(@types/node@22.15.30))(postcss@8.4.38)(tsx@4.20.4)(typescript@5.4.5)
      typescript:
        specifier: ^5.0.0
        version: 5.4.5

  plugins/resemble:
    dependencies:
      ws:
        specifier: ^8.16.0
        version: 8.17.0
    devDependencies:
      '@livekit/agents':
        specifier: workspace:^
        version: link:../../agents
      '@livekit/agents-plugin-openai':
        specifier: workspace:^
        version: link:../openai
      '@livekit/agents-plugins-test':
        specifier: workspace:^
        version: link:../test
      '@livekit/rtc-node':
        specifier: ^0.13.12
        version: 0.13.13
      '@microsoft/api-extractor':
        specifier: ^7.35.0
        version: 7.43.7(@types/node@22.15.30)
      '@types/ws':
        specifier: ^8.5.10
        version: 8.5.10
      tsup:
        specifier: ^8.3.5
        version: 8.4.0(@microsoft/api-extractor@7.43.7(@types/node@22.15.30))(postcss@8.4.38)(tsx@4.20.4)(typescript@5.4.5)
      typescript:
        specifier: ^5.0.0
        version: 5.4.5

  plugins/silero:
    dependencies:
      onnxruntime-node:
        specifier: 1.21.0
        version: 1.21.0
      ws:
        specifier: ^8.16.0
        version: 8.17.0
    devDependencies:
      '@livekit/agents':
        specifier: workspace:*
        version: link:../../agents
      '@livekit/rtc-node':
        specifier: ^0.13.12
        version: 0.13.13
      '@microsoft/api-extractor':
        specifier: ^7.35.0
        version: 7.43.7(@types/node@22.15.30)
      '@types/ws':
        specifier: ^8.5.10
        version: 8.5.10
      onnxruntime-common:
        specifier: 1.21.0
        version: 1.21.0
      tsup:
        specifier: ^8.3.5
        version: 8.4.0(@microsoft/api-extractor@7.43.7(@types/node@22.15.30))(postcss@8.4.38)(tsx@4.20.4)(typescript@5.4.5)
      typescript:
        specifier: ^5.0.0
        version: 5.4.5

  plugins/test:
    dependencies:
      fastest-levenshtein:
        specifier: ^1.0.16
        version: 1.0.16
      vitest:
        specifier: ^1.6.0
        version: 1.6.0(@types/node@22.15.30)
      zod:
        specifier: ^3.23.8
        version: 3.23.8
    devDependencies:
      '@livekit/agents':
        specifier: workspace:*
        version: link:../../agents
      '@livekit/rtc-node':
        specifier: ^0.13.12
        version: 0.13.13
      '@types/node':
        specifier: ^22.5.5
        version: 22.15.30
      tsup:
        specifier: ^8.3.5
        version: 8.4.0(@microsoft/api-extractor@7.43.7(@types/node@22.15.30))(postcss@8.4.38)(tsx@4.20.4)(typescript@5.4.5)
      typescript:
        specifier: ^5.0.0
        version: 5.4.5

packages:

  '@ampproject/remapping@2.3.0':
    resolution: {integrity: sha512-30iZtAPgz+LTIYoeivqYo853f02jBYSd5uGnGpkFV0M3xOt9aN73erkgYAmZU43x4VfqcnLxW9Kpg3R5LC4YYw==}
    engines: {node: '>=6.0.0'}

  '@babel/code-frame@7.24.2':
    resolution: {integrity: sha512-y5+tLQyV8pg3fsiln67BVLD1P13Eg4lh5RW9mF0zUuvLrv9uIQ4MCL+CRT+FTsBlBjcIan6PGsLcBN0m3ClUyQ==}
    engines: {node: '>=6.9.0'}

  '@babel/generator@7.17.7':
    resolution: {integrity: sha512-oLcVCTeIFadUoArDTwpluncplrYBmTCCZZgXCbgNGvOBBiSDDK3eWO4b/+eOTli5tKv1lg+a5/NAXg+nTcei1w==}
    engines: {node: '>=6.9.0'}

  '@babel/generator@7.24.5':
    resolution: {integrity: sha512-x32i4hEXvr+iI0NEoEfDKzlemF8AmtOP8CcrRaEcpzysWuoEb1KknpcvMsHKPONoKZiDuItklgWhB18xEhr9PA==}
    engines: {node: '>=6.9.0'}

  '@babel/helper-environment-visitor@7.22.20':
    resolution: {integrity: sha512-zfedSIzFhat/gFhWfHtgWvlec0nqB9YEIVrpuwjruLlXfUSnA8cJB0miHKwqDnQ7d32aKo2xt88/xZptwxbfhA==}
    engines: {node: '>=6.9.0'}

  '@babel/helper-function-name@7.23.0':
    resolution: {integrity: sha512-OErEqsrxjZTJciZ4Oo+eoZqeW9UIiOcuYKRJA4ZAgV9myA+pOXhhmpfNCKjEH/auVfEYVFJ6y1Tc4r0eIApqiw==}
    engines: {node: '>=6.9.0'}

  '@babel/helper-hoist-variables@7.22.5':
    resolution: {integrity: sha512-wGjk9QZVzvknA6yKIUURb8zY3grXCcOZt+/7Wcy8O2uctxhplmUPkOdlgoNhmdVee2c92JXbf1xpMtVNbfoxRw==}
    engines: {node: '>=6.9.0'}

  '@babel/helper-split-export-declaration@7.24.5':
    resolution: {integrity: sha512-5CHncttXohrHk8GWOFCcCl4oRD9fKosWlIRgWm4ql9VYioKm52Mk2xsmoohvm7f3JoiLSM5ZgJuRaf5QZZYd3Q==}
    engines: {node: '>=6.9.0'}

  '@babel/helper-string-parser@7.24.1':
    resolution: {integrity: sha512-2ofRCjnnA9y+wk8b9IAREroeUP02KHp431N2mhKniy2yKIDKpbrHv9eXwm8cBeWQYcJmzv5qKCu65P47eCF7CQ==}
    engines: {node: '>=6.9.0'}

  '@babel/helper-string-parser@7.27.1':
    resolution: {integrity: sha512-qMlSxKbpRlAridDExk92nSobyDdpPijUq2DW6oDnUqd0iOGxmQjyqhMIihI9+zv4LPyZdRje2cavWPbCbWm3eA==}
    engines: {node: '>=6.9.0'}

  '@babel/helper-validator-identifier@7.24.5':
    resolution: {integrity: sha512-3q93SSKX2TWCG30M2G2kwaKeTYgEUp5Snjuj8qm729SObL6nbtUldAi37qbxkD5gg3xnBio+f9nqpSepGZMvxA==}
    engines: {node: '>=6.9.0'}

  '@babel/helper-validator-identifier@7.27.1':
    resolution: {integrity: sha512-D2hP9eA+Sqx1kBZgzxZh0y1trbuU+JoDkiEwqhQ36nodYqJwyEIhPSdMNd7lOm/4io72luTPWH20Yda0xOuUow==}
    engines: {node: '>=6.9.0'}

  '@babel/highlight@7.24.5':
    resolution: {integrity: sha512-8lLmua6AVh/8SLJRRVD6V8p73Hir9w5mJrhE+IPpILG31KKlI9iz5zmBYKcWPS59qSfgP9RaSBQSHHE81WKuEw==}
    engines: {node: '>=6.9.0'}

  '@babel/parser@7.24.5':
    resolution: {integrity: sha512-EOv5IK8arwh3LI47dz1b0tKUb/1uhHAnHJOrjgtQMIpu1uXd9mlFrJg9IUgGUgZ41Ch0K8REPTYpO7B76b4vJg==}
    engines: {node: '>=6.0.0'}
    hasBin: true

  '@babel/parser@7.27.5':
    resolution: {integrity: sha512-OsQd175SxWkGlzbny8J3K8TnnDD0N3lrIUtB92xwyRpzaenGZhxDvxN/JgU00U3CDZNj9tPuDJ5H0WS4Nt3vKg==}
    engines: {node: '>=6.0.0'}
    hasBin: true

  '@babel/runtime@7.24.5':
    resolution: {integrity: sha512-Nms86NXrsaeU9vbBJKni6gXiEXZ4CVpYVzEjDH9Sb8vmZ3UljyA1GSOJl/6LGPO8EHLuSF9H+IxNXHPX8QHJ4g==}
    engines: {node: '>=6.9.0'}

  '@babel/template@7.24.0':
    resolution: {integrity: sha512-Bkf2q8lMB0AFpX0NFEqSbx1OkTHf0f+0j82mkw+ZpzBnkk7e9Ql0891vlfgi+kHwOk8tQjiQHpqh4LaSa0fKEA==}
    engines: {node: '>=6.9.0'}

  '@babel/traverse@7.23.2':
    resolution: {integrity: sha512-azpe59SQ48qG6nu2CzcMLbxUudtN+dOM9kDbUqGq3HXUJRlo7i8fvPoxQUzYgLZ4cMVmuZgm8vvBpNeRhd6XSw==}
    engines: {node: '>=6.9.0'}

  '@babel/types@7.17.0':
    resolution: {integrity: sha512-TmKSNO4D5rzhL5bjWFcVHHLETzfQ/AmbKpKPOSjlP0WoHZ6L911fgoOKY4Alp/emzG4cHJdyN49zpgkbXFEHHw==}
    engines: {node: '>=6.9.0'}

  '@babel/types@7.24.5':
    resolution: {integrity: sha512-6mQNsaLeXTw0nxYUYu+NSa4Hx4BlF1x1x8/PMFbiR+GBSr+2DkECc69b8hgy2frEodNcvPffeH8YfWd3LI6jhQ==}
    engines: {node: '>=6.9.0'}

  '@babel/types@7.27.6':
    resolution: {integrity: sha512-ETyHEk2VHHvl9b9jZP5IHPavHYk57EhanlRRuae9XCpb/j5bDCbPPMOBfCWhnl/7EDJz0jEMCi/RhccCE8r1+Q==}
    engines: {node: '>=6.9.0'}

  '@bcoe/v8-coverage@1.0.2':
    resolution: {integrity: sha512-6zABk/ECA/QYSCQ1NGiVwwbQerUCZ+TQbp64Q3AgmfNvurHH0j8TtXa1qbShXA6qqkpAj4V5W8pP6mLe1mcMqA==}
    engines: {node: '>=18'}

  '@bufbuild/protobuf@1.10.0':
    resolution: {integrity: sha512-QDdVFLoN93Zjg36NoQPZfsVH9tZew7wKDKyV5qRdj8ntT4wQCOradQjRaTdwMhWUYsgKsvCINKKm87FdEk96Ag==}

  '@bufbuild/protobuf@1.10.1':
    resolution: {integrity: sha512-wJ8ReQbHxsAfXhrf9ixl0aYbZorRuOWpBNzm8pL8ftmSxQx/wnJD5Eg861NwJU/czy2VXFIebCeZnZrI9rktIQ==}

  '@changesets/apply-release-plan@7.0.12':
    resolution: {integrity: sha512-EaET7As5CeuhTzvXTQCRZeBUcisoYPDDcXvgTE/2jmmypKp0RC7LxKj/yzqeh/1qFTZI7oDGFcL1PHRuQuketQ==}

  '@changesets/assemble-release-plan@6.0.9':
    resolution: {integrity: sha512-tPgeeqCHIwNo8sypKlS3gOPmsS3wP0zHt67JDuL20P4QcXiw/O4Hl7oXiuLnP9yg+rXLQ2sScdV1Kkzde61iSQ==}

  '@changesets/changelog-git@0.2.1':
    resolution: {integrity: sha512-x/xEleCFLH28c3bQeQIyeZf8lFXyDFVn1SgcBiR2Tw/r4IAWlk1fzxCEZ6NxQAjF2Nwtczoen3OA2qR+UawQ8Q==}

  '@changesets/cli@2.29.6':
    resolution: {integrity: sha512-6qCcVsIG1KQLhpQ5zE8N0PckIx4+9QlHK3z6/lwKnw7Tir71Bjw8BeOZaxA/4Jt00pcgCnCSWZnyuZf5Il05QQ==}
    hasBin: true

  '@changesets/config@3.1.1':
    resolution: {integrity: sha512-bd+3Ap2TKXxljCggI0mKPfzCQKeV/TU4yO2h2C6vAihIo8tzseAn2e7klSuiyYYXvgu53zMN1OeYMIQkaQoWnA==}

  '@changesets/errors@0.2.0':
    resolution: {integrity: sha512-6BLOQUscTpZeGljvyQXlWOItQyU71kCdGz7Pi8H8zdw6BI0g3m43iL4xKUVPWtG+qrrL9DTjpdn8eYuCQSRpow==}

  '@changesets/get-dependents-graph@2.1.3':
    resolution: {integrity: sha512-gphr+v0mv2I3Oxt19VdWRRUxq3sseyUpX9DaHpTUmLj92Y10AGy+XOtV+kbM6L/fDcpx7/ISDFK6T8A/P3lOdQ==}

  '@changesets/get-github-info@0.5.2':
    resolution: {integrity: sha512-JppheLu7S114aEs157fOZDjFqUDpm7eHdq5E8SSR0gUBTEK0cNSHsrSR5a66xs0z3RWuo46QvA3vawp8BxDHvg==}

  '@changesets/get-release-plan@4.0.13':
    resolution: {integrity: sha512-DWG1pus72FcNeXkM12tx+xtExyH/c9I1z+2aXlObH3i9YA7+WZEVaiHzHl03thpvAgWTRaH64MpfHxozfF7Dvg==}

  '@changesets/get-version-range-type@0.4.0':
    resolution: {integrity: sha512-hwawtob9DryoGTpixy1D3ZXbGgJu1Rhr+ySH2PvTLHvkZuQ7sRT4oQwMh0hbqZH1weAooedEjRsbrWcGLCeyVQ==}

  '@changesets/git@3.0.4':
    resolution: {integrity: sha512-BXANzRFkX+XcC1q/d27NKvlJ1yf7PSAgi8JG6dt8EfbHFHi4neau7mufcSca5zRhwOL8j9s6EqsxmT+s+/E6Sw==}

  '@changesets/logger@0.1.1':
    resolution: {integrity: sha512-OQtR36ZlnuTxKqoW4Sv6x5YIhOmClRd5pWsjZsddYxpWs517R0HkyiefQPIytCVh4ZcC5x9XaG8KTdd5iRQUfg==}

  '@changesets/parse@0.4.1':
    resolution: {integrity: sha512-iwksMs5Bf/wUItfcg+OXrEpravm5rEd9Bf4oyIPL4kVTmJQ7PNDSd6MDYkpSJR1pn7tz/k8Zf2DhTCqX08Ou+Q==}

  '@changesets/pre@2.0.2':
    resolution: {integrity: sha512-HaL/gEyFVvkf9KFg6484wR9s0qjAXlZ8qWPDkTyKF6+zqjBe/I2mygg3MbpZ++hdi0ToqNUF8cjj7fBy0dg8Ug==}

  '@changesets/read@0.6.5':
    resolution: {integrity: sha512-UPzNGhsSjHD3Veb0xO/MwvasGe8eMyNrR/sT9gR8Q3DhOQZirgKhhXv/8hVsI0QpPjR004Z9iFxoJU6in3uGMg==}

  '@changesets/should-skip-package@0.1.2':
    resolution: {integrity: sha512-qAK/WrqWLNCP22UDdBTMPH5f41elVDlsNyat180A33dWxuUDyNpg6fPi/FyTZwRriVjg0L8gnjJn2F9XAoF0qw==}

  '@changesets/types@4.1.0':
    resolution: {integrity: sha512-LDQvVDv5Kb50ny2s25Fhm3d9QSZimsoUGBsUioj6MC3qbMUCuC8GPIvk/M6IvXx3lYhAs0lwWUQLb+VIEUCECw==}

  '@changesets/types@5.2.1':
    resolution: {integrity: sha512-myLfHbVOqaq9UtUKqR/nZA/OY7xFjQMdfgfqeZIBK4d0hA6pgxArvdv8M+6NUzzBsjWLOtvApv8YHr4qM+Kpfg==}

  '@changesets/types@6.1.0':
    resolution: {integrity: sha512-rKQcJ+o1nKNgeoYRHKOS07tAMNd3YSN0uHaJOZYjBAgxfV7TUE7JE+z4BzZdQwb5hKaYbayKN5KrYV7ODb2rAA==}

  '@changesets/write@0.4.0':
    resolution: {integrity: sha512-CdTLvIOPiCNuH71pyDu3rA+Q0n65cmAbXnwWH84rKGiFumFzkmHNT8KHTMEchcxN+Kl8I54xGUhJ7l3E7X396Q==}

  '@emnapi/runtime@1.4.5':
    resolution: {integrity: sha512-++LApOtY0pEEz1zrd9vy1/zXVaVJJ/EbAF3u0fXIzPJEDtnITsBGbbK0EkM72amhl/R5b+5xx0Y/QhcVOpuulg==}

  '@esbuild/aix-ppc64@0.20.2':
    resolution: {integrity: sha512-D+EBOJHXdNZcLJRBkhENNG8Wji2kgc9AZ9KiPr1JuZjsNtyHzrsfLRrY0tk2H2aoFu6RANO1y1iPPUCDYWkb5g==}
    engines: {node: '>=12'}
    cpu: [ppc64]
    os: [aix]

  '@esbuild/aix-ppc64@0.23.1':
    resolution: {integrity: sha512-6VhYk1diRqrhBAqpJEdjASR/+WVRtfjpqKuNw11cLiaWpAT/Uu+nokB+UJnevzy/P9C/ty6AOe0dwueMrGh/iQ==}
    engines: {node: '>=18'}
    cpu: [ppc64]
    os: [aix]

  '@esbuild/aix-ppc64@0.25.2':
    resolution: {integrity: sha512-wCIboOL2yXZym2cgm6mlA742s9QeJ8DjGVaL39dLN4rRwrOgOyYSnOaFPhKZGLb2ngj4EyfAFjsNJwPXZvseag==}
    engines: {node: '>=18'}
    cpu: [ppc64]
    os: [aix]

  '@esbuild/android-arm64@0.20.2':
    resolution: {integrity: sha512-mRzjLacRtl/tWU0SvD8lUEwb61yP9cqQo6noDZP/O8VkwafSYwZ4yWy24kan8jE/IMERpYncRt2dw438LP3Xmg==}
    engines: {node: '>=12'}
    cpu: [arm64]
    os: [android]

  '@esbuild/android-arm64@0.23.1':
    resolution: {integrity: sha512-xw50ipykXcLstLeWH7WRdQuysJqejuAGPd30vd1i5zSyKK3WE+ijzHmLKxdiCMtH1pHz78rOg0BKSYOSB/2Khw==}
    engines: {node: '>=18'}
    cpu: [arm64]
    os: [android]

  '@esbuild/android-arm64@0.25.2':
    resolution: {integrity: sha512-5ZAX5xOmTligeBaeNEPnPaeEuah53Id2tX4c2CVP3JaROTH+j4fnfHCkr1PjXMd78hMst+TlkfKcW/DlTq0i4w==}
    engines: {node: '>=18'}
    cpu: [arm64]
    os: [android]

  '@esbuild/android-arm@0.20.2':
    resolution: {integrity: sha512-t98Ra6pw2VaDhqNWO2Oph2LXbz/EJcnLmKLGBJwEwXX/JAN83Fym1rU8l0JUWK6HkIbWONCSSatf4sf2NBRx/w==}
    engines: {node: '>=12'}
    cpu: [arm]
    os: [android]

  '@esbuild/android-arm@0.23.1':
    resolution: {integrity: sha512-uz6/tEy2IFm9RYOyvKl88zdzZfwEfKZmnX9Cj1BHjeSGNuGLuMD1kR8y5bteYmwqKm1tj8m4cb/aKEorr6fHWQ==}
    engines: {node: '>=18'}
    cpu: [arm]
    os: [android]

  '@esbuild/android-arm@0.25.2':
    resolution: {integrity: sha512-NQhH7jFstVY5x8CKbcfa166GoV0EFkaPkCKBQkdPJFvo5u+nGXLEH/ooniLb3QI8Fk58YAx7nsPLozUWfCBOJA==}
    engines: {node: '>=18'}
    cpu: [arm]
    os: [android]

  '@esbuild/android-x64@0.20.2':
    resolution: {integrity: sha512-btzExgV+/lMGDDa194CcUQm53ncxzeBrWJcncOBxuC6ndBkKxnHdFJn86mCIgTELsooUmwUm9FkhSp5HYu00Rg==}
    engines: {node: '>=12'}
    cpu: [x64]
    os: [android]

  '@esbuild/android-x64@0.23.1':
    resolution: {integrity: sha512-nlN9B69St9BwUoB+jkyU090bru8L0NA3yFvAd7k8dNsVH8bi9a8cUAUSEcEEgTp2z3dbEDGJGfP6VUnkQnlReg==}
    engines: {node: '>=18'}
    cpu: [x64]
    os: [android]

  '@esbuild/android-x64@0.25.2':
    resolution: {integrity: sha512-Ffcx+nnma8Sge4jzddPHCZVRvIfQ0kMsUsCMcJRHkGJ1cDmhe4SsrYIjLUKn1xpHZybmOqCWwB0zQvsjdEHtkg==}
    engines: {node: '>=18'}
    cpu: [x64]
    os: [android]

  '@esbuild/darwin-arm64@0.20.2':
    resolution: {integrity: sha512-4J6IRT+10J3aJH3l1yzEg9y3wkTDgDk7TSDFX+wKFiWjqWp/iCfLIYzGyasx9l0SAFPT1HwSCR+0w/h1ES/MjA==}
    engines: {node: '>=12'}
    cpu: [arm64]
    os: [darwin]

  '@esbuild/darwin-arm64@0.23.1':
    resolution: {integrity: sha512-YsS2e3Wtgnw7Wq53XXBLcV6JhRsEq8hkfg91ESVadIrzr9wO6jJDMZnCQbHm1Guc5t/CdDiFSSfWP58FNuvT3Q==}
    engines: {node: '>=18'}
    cpu: [arm64]
    os: [darwin]

  '@esbuild/darwin-arm64@0.25.2':
    resolution: {integrity: sha512-MpM6LUVTXAzOvN4KbjzU/q5smzryuoNjlriAIx+06RpecwCkL9JpenNzpKd2YMzLJFOdPqBpuub6eVRP5IgiSA==}
    engines: {node: '>=18'}
    cpu: [arm64]
    os: [darwin]

  '@esbuild/darwin-x64@0.20.2':
    resolution: {integrity: sha512-tBcXp9KNphnNH0dfhv8KYkZhjc+H3XBkF5DKtswJblV7KlT9EI2+jeA8DgBjp908WEuYll6pF+UStUCfEpdysA==}
    engines: {node: '>=12'}
    cpu: [x64]
    os: [darwin]

  '@esbuild/darwin-x64@0.23.1':
    resolution: {integrity: sha512-aClqdgTDVPSEGgoCS8QDG37Gu8yc9lTHNAQlsztQ6ENetKEO//b8y31MMu2ZaPbn4kVsIABzVLXYLhCGekGDqw==}
    engines: {node: '>=18'}
    cpu: [x64]
    os: [darwin]

  '@esbuild/darwin-x64@0.25.2':
    resolution: {integrity: sha512-5eRPrTX7wFyuWe8FqEFPG2cU0+butQQVNcT4sVipqjLYQjjh8a8+vUTfgBKM88ObB85ahsnTwF7PSIt6PG+QkA==}
    engines: {node: '>=18'}
    cpu: [x64]
    os: [darwin]

  '@esbuild/freebsd-arm64@0.20.2':
    resolution: {integrity: sha512-d3qI41G4SuLiCGCFGUrKsSeTXyWG6yem1KcGZVS+3FYlYhtNoNgYrWcvkOoaqMhwXSMrZRl69ArHsGJ9mYdbbw==}
    engines: {node: '>=12'}
    cpu: [arm64]
    os: [freebsd]

  '@esbuild/freebsd-arm64@0.23.1':
    resolution: {integrity: sha512-h1k6yS8/pN/NHlMl5+v4XPfikhJulk4G+tKGFIOwURBSFzE8bixw1ebjluLOjfwtLqY0kewfjLSrO6tN2MgIhA==}
    engines: {node: '>=18'}
    cpu: [arm64]
    os: [freebsd]

  '@esbuild/freebsd-arm64@0.25.2':
    resolution: {integrity: sha512-mLwm4vXKiQ2UTSX4+ImyiPdiHjiZhIaE9QvC7sw0tZ6HoNMjYAqQpGyui5VRIi5sGd+uWq940gdCbY3VLvsO1w==}
    engines: {node: '>=18'}
    cpu: [arm64]
    os: [freebsd]

  '@esbuild/freebsd-x64@0.20.2':
    resolution: {integrity: sha512-d+DipyvHRuqEeM5zDivKV1KuXn9WeRX6vqSqIDgwIfPQtwMP4jaDsQsDncjTDDsExT4lR/91OLjRo8bmC1e+Cw==}
    engines: {node: '>=12'}
    cpu: [x64]
    os: [freebsd]

  '@esbuild/freebsd-x64@0.23.1':
    resolution: {integrity: sha512-lK1eJeyk1ZX8UklqFd/3A60UuZ/6UVfGT2LuGo3Wp4/z7eRTRYY+0xOu2kpClP+vMTi9wKOfXi2vjUpO1Ro76g==}
    engines: {node: '>=18'}
    cpu: [x64]
    os: [freebsd]

  '@esbuild/freebsd-x64@0.25.2':
    resolution: {integrity: sha512-6qyyn6TjayJSwGpm8J9QYYGQcRgc90nmfdUb0O7pp1s4lTY+9D0H9O02v5JqGApUyiHOtkz6+1hZNvNtEhbwRQ==}
    engines: {node: '>=18'}
    cpu: [x64]
    os: [freebsd]

  '@esbuild/linux-arm64@0.20.2':
    resolution: {integrity: sha512-9pb6rBjGvTFNira2FLIWqDk/uaf42sSyLE8j1rnUpuzsODBq7FvpwHYZxQ/It/8b+QOS1RYfqgGFNLRI+qlq2A==}
    engines: {node: '>=12'}
    cpu: [arm64]
    os: [linux]

  '@esbuild/linux-arm64@0.23.1':
    resolution: {integrity: sha512-/93bf2yxencYDnItMYV/v116zff6UyTjo4EtEQjUBeGiVpMmffDNUyD9UN2zV+V3LRV3/on4xdZ26NKzn6754g==}
    engines: {node: '>=18'}
    cpu: [arm64]
    os: [linux]

  '@esbuild/linux-arm64@0.25.2':
    resolution: {integrity: sha512-gq/sjLsOyMT19I8obBISvhoYiZIAaGF8JpeXu1u8yPv8BE5HlWYobmlsfijFIZ9hIVGYkbdFhEqC0NvM4kNO0g==}
    engines: {node: '>=18'}
    cpu: [arm64]
    os: [linux]

  '@esbuild/linux-arm@0.20.2':
    resolution: {integrity: sha512-VhLPeR8HTMPccbuWWcEUD1Az68TqaTYyj6nfE4QByZIQEQVWBB8vup8PpR7y1QHL3CpcF6xd5WVBU/+SBEvGTg==}
    engines: {node: '>=12'}
    cpu: [arm]
    os: [linux]

  '@esbuild/linux-arm@0.23.1':
    resolution: {integrity: sha512-CXXkzgn+dXAPs3WBwE+Kvnrf4WECwBdfjfeYHpMeVxWE0EceB6vhWGShs6wi0IYEqMSIzdOF1XjQ/Mkm5d7ZdQ==}
    engines: {node: '>=18'}
    cpu: [arm]
    os: [linux]

  '@esbuild/linux-arm@0.25.2':
    resolution: {integrity: sha512-UHBRgJcmjJv5oeQF8EpTRZs/1knq6loLxTsjc3nxO9eXAPDLcWW55flrMVc97qFPbmZP31ta1AZVUKQzKTzb0g==}
    engines: {node: '>=18'}
    cpu: [arm]
    os: [linux]

  '@esbuild/linux-ia32@0.20.2':
    resolution: {integrity: sha512-o10utieEkNPFDZFQm9CoP7Tvb33UutoJqg3qKf1PWVeeJhJw0Q347PxMvBgVVFgouYLGIhFYG0UGdBumROyiig==}
    engines: {node: '>=12'}
    cpu: [ia32]
    os: [linux]

  '@esbuild/linux-ia32@0.23.1':
    resolution: {integrity: sha512-VTN4EuOHwXEkXzX5nTvVY4s7E/Krz7COC8xkftbbKRYAl96vPiUssGkeMELQMOnLOJ8k3BY1+ZY52tttZnHcXQ==}
    engines: {node: '>=18'}
    cpu: [ia32]
    os: [linux]

  '@esbuild/linux-ia32@0.25.2':
    resolution: {integrity: sha512-bBYCv9obgW2cBP+2ZWfjYTU+f5cxRoGGQ5SeDbYdFCAZpYWrfjjfYwvUpP8MlKbP0nwZ5gyOU/0aUzZ5HWPuvQ==}
    engines: {node: '>=18'}
    cpu: [ia32]
    os: [linux]

  '@esbuild/linux-loong64@0.20.2':
    resolution: {integrity: sha512-PR7sp6R/UC4CFVomVINKJ80pMFlfDfMQMYynX7t1tNTeivQ6XdX5r2XovMmha/VjR1YN/HgHWsVcTRIMkymrgQ==}
    engines: {node: '>=12'}
    cpu: [loong64]
    os: [linux]

  '@esbuild/linux-loong64@0.23.1':
    resolution: {integrity: sha512-Vx09LzEoBa5zDnieH8LSMRToj7ir/Jeq0Gu6qJ/1GcBq9GkfoEAoXvLiW1U9J1qE/Y/Oyaq33w5p2ZWrNNHNEw==}
    engines: {node: '>=18'}
    cpu: [loong64]
    os: [linux]

  '@esbuild/linux-loong64@0.25.2':
    resolution: {integrity: sha512-SHNGiKtvnU2dBlM5D8CXRFdd+6etgZ9dXfaPCeJtz+37PIUlixvlIhI23L5khKXs3DIzAn9V8v+qb1TRKrgT5w==}
    engines: {node: '>=18'}
    cpu: [loong64]
    os: [linux]

  '@esbuild/linux-mips64el@0.20.2':
    resolution: {integrity: sha512-4BlTqeutE/KnOiTG5Y6Sb/Hw6hsBOZapOVF6njAESHInhlQAghVVZL1ZpIctBOoTFbQyGW+LsVYZ8lSSB3wkjA==}
    engines: {node: '>=12'}
    cpu: [mips64el]
    os: [linux]

  '@esbuild/linux-mips64el@0.23.1':
    resolution: {integrity: sha512-nrFzzMQ7W4WRLNUOU5dlWAqa6yVeI0P78WKGUo7lg2HShq/yx+UYkeNSE0SSfSure0SqgnsxPvmAUu/vu0E+3Q==}
    engines: {node: '>=18'}
    cpu: [mips64el]
    os: [linux]

  '@esbuild/linux-mips64el@0.25.2':
    resolution: {integrity: sha512-hDDRlzE6rPeoj+5fsADqdUZl1OzqDYow4TB4Y/3PlKBD0ph1e6uPHzIQcv2Z65u2K0kpeByIyAjCmjn1hJgG0Q==}
    engines: {node: '>=18'}
    cpu: [mips64el]
    os: [linux]

  '@esbuild/linux-ppc64@0.20.2':
    resolution: {integrity: sha512-rD3KsaDprDcfajSKdn25ooz5J5/fWBylaaXkuotBDGnMnDP1Uv5DLAN/45qfnf3JDYyJv/ytGHQaziHUdyzaAg==}
    engines: {node: '>=12'}
    cpu: [ppc64]
    os: [linux]

  '@esbuild/linux-ppc64@0.23.1':
    resolution: {integrity: sha512-dKN8fgVqd0vUIjxuJI6P/9SSSe/mB9rvA98CSH2sJnlZ/OCZWO1DJvxj8jvKTfYUdGfcq2dDxoKaC6bHuTlgcw==}
    engines: {node: '>=18'}
    cpu: [ppc64]
    os: [linux]

  '@esbuild/linux-ppc64@0.25.2':
    resolution: {integrity: sha512-tsHu2RRSWzipmUi9UBDEzc0nLc4HtpZEI5Ba+Omms5456x5WaNuiG3u7xh5AO6sipnJ9r4cRWQB2tUjPyIkc6g==}
    engines: {node: '>=18'}
    cpu: [ppc64]
    os: [linux]

  '@esbuild/linux-riscv64@0.20.2':
    resolution: {integrity: sha512-snwmBKacKmwTMmhLlz/3aH1Q9T8v45bKYGE3j26TsaOVtjIag4wLfWSiZykXzXuE1kbCE+zJRmwp+ZbIHinnVg==}
    engines: {node: '>=12'}
    cpu: [riscv64]
    os: [linux]

  '@esbuild/linux-riscv64@0.23.1':
    resolution: {integrity: sha512-5AV4Pzp80fhHL83JM6LoA6pTQVWgB1HovMBsLQ9OZWLDqVY8MVobBXNSmAJi//Csh6tcY7e7Lny2Hg1tElMjIA==}
    engines: {node: '>=18'}
    cpu: [riscv64]
    os: [linux]

  '@esbuild/linux-riscv64@0.25.2':
    resolution: {integrity: sha512-k4LtpgV7NJQOml/10uPU0s4SAXGnowi5qBSjaLWMojNCUICNu7TshqHLAEbkBdAszL5TabfvQ48kK84hyFzjnw==}
    engines: {node: '>=18'}
    cpu: [riscv64]
    os: [linux]

  '@esbuild/linux-s390x@0.20.2':
    resolution: {integrity: sha512-wcWISOobRWNm3cezm5HOZcYz1sKoHLd8VL1dl309DiixxVFoFe/o8HnwuIwn6sXre88Nwj+VwZUvJf4AFxkyrQ==}
    engines: {node: '>=12'}
    cpu: [s390x]
    os: [linux]

  '@esbuild/linux-s390x@0.23.1':
    resolution: {integrity: sha512-9ygs73tuFCe6f6m/Tb+9LtYxWR4c9yg7zjt2cYkjDbDpV/xVn+68cQxMXCjUpYwEkze2RcU/rMnfIXNRFmSoDw==}
    engines: {node: '>=18'}
    cpu: [s390x]
    os: [linux]

  '@esbuild/linux-s390x@0.25.2':
    resolution: {integrity: sha512-GRa4IshOdvKY7M/rDpRR3gkiTNp34M0eLTaC1a08gNrh4u488aPhuZOCpkF6+2wl3zAN7L7XIpOFBhnaE3/Q8Q==}
    engines: {node: '>=18'}
    cpu: [s390x]
    os: [linux]

  '@esbuild/linux-x64@0.20.2':
    resolution: {integrity: sha512-1MdwI6OOTsfQfek8sLwgyjOXAu+wKhLEoaOLTjbijk6E2WONYpH9ZU2mNtR+lZ2B4uwr+usqGuVfFT9tMtGvGw==}
    engines: {node: '>=12'}
    cpu: [x64]
    os: [linux]

  '@esbuild/linux-x64@0.23.1':
    resolution: {integrity: sha512-EV6+ovTsEXCPAp58g2dD68LxoP/wK5pRvgy0J/HxPGB009omFPv3Yet0HiaqvrIrgPTBuC6wCH1LTOY91EO5hQ==}
    engines: {node: '>=18'}
    cpu: [x64]
    os: [linux]

  '@esbuild/linux-x64@0.25.2':
    resolution: {integrity: sha512-QInHERlqpTTZ4FRB0fROQWXcYRD64lAoiegezDunLpalZMjcUcld3YzZmVJ2H/Cp0wJRZ8Xtjtj0cEHhYc/uUg==}
    engines: {node: '>=18'}
    cpu: [x64]
    os: [linux]

  '@esbuild/netbsd-arm64@0.25.2':
    resolution: {integrity: sha512-talAIBoY5M8vHc6EeI2WW9d/CkiO9MQJ0IOWX8hrLhxGbro/vBXJvaQXefW2cP0z0nQVTdQ/eNyGFV1GSKrxfw==}
    engines: {node: '>=18'}
    cpu: [arm64]
    os: [netbsd]

  '@esbuild/netbsd-x64@0.20.2':
    resolution: {integrity: sha512-K8/DhBxcVQkzYc43yJXDSyjlFeHQJBiowJ0uVL6Tor3jGQfSGHNNJcWxNbOI8v5k82prYqzPuwkzHt3J1T1iZQ==}
    engines: {node: '>=12'}
    cpu: [x64]
    os: [netbsd]

  '@esbuild/netbsd-x64@0.23.1':
    resolution: {integrity: sha512-aevEkCNu7KlPRpYLjwmdcuNz6bDFiE7Z8XC4CPqExjTvrHugh28QzUXVOZtiYghciKUacNktqxdpymplil1beA==}
    engines: {node: '>=18'}
    cpu: [x64]
    os: [netbsd]

  '@esbuild/netbsd-x64@0.25.2':
    resolution: {integrity: sha512-voZT9Z+tpOxrvfKFyfDYPc4DO4rk06qamv1a/fkuzHpiVBMOhpjK+vBmWM8J1eiB3OLSMFYNaOaBNLXGChf5tg==}
    engines: {node: '>=18'}
    cpu: [x64]
    os: [netbsd]

  '@esbuild/openbsd-arm64@0.23.1':
    resolution: {integrity: sha512-3x37szhLexNA4bXhLrCC/LImN/YtWis6WXr1VESlfVtVeoFJBRINPJ3f0a/6LV8zpikqoUg4hyXw0sFBt5Cr+Q==}
    engines: {node: '>=18'}
    cpu: [arm64]
    os: [openbsd]

  '@esbuild/openbsd-arm64@0.25.2':
    resolution: {integrity: sha512-dcXYOC6NXOqcykeDlwId9kB6OkPUxOEqU+rkrYVqJbK2hagWOMrsTGsMr8+rW02M+d5Op5NNlgMmjzecaRf7Tg==}
    engines: {node: '>=18'}
    cpu: [arm64]
    os: [openbsd]

  '@esbuild/openbsd-x64@0.20.2':
    resolution: {integrity: sha512-eMpKlV0SThJmmJgiVyN9jTPJ2VBPquf6Kt/nAoo6DgHAoN57K15ZghiHaMvqjCye/uU4X5u3YSMgVBI1h3vKrQ==}
    engines: {node: '>=12'}
    cpu: [x64]
    os: [openbsd]

  '@esbuild/openbsd-x64@0.23.1':
    resolution: {integrity: sha512-aY2gMmKmPhxfU+0EdnN+XNtGbjfQgwZj43k8G3fyrDM/UdZww6xrWxmDkuz2eCZchqVeABjV5BpildOrUbBTqA==}
    engines: {node: '>=18'}
    cpu: [x64]
    os: [openbsd]

  '@esbuild/openbsd-x64@0.25.2':
    resolution: {integrity: sha512-t/TkWwahkH0Tsgoq1Ju7QfgGhArkGLkF1uYz8nQS/PPFlXbP5YgRpqQR3ARRiC2iXoLTWFxc6DJMSK10dVXluw==}
    engines: {node: '>=18'}
    cpu: [x64]
    os: [openbsd]

  '@esbuild/sunos-x64@0.20.2':
    resolution: {integrity: sha512-2UyFtRC6cXLyejf/YEld4Hajo7UHILetzE1vsRcGL3earZEW77JxrFjH4Ez2qaTiEfMgAXxfAZCm1fvM/G/o8w==}
    engines: {node: '>=12'}
    cpu: [x64]
    os: [sunos]

  '@esbuild/sunos-x64@0.23.1':
    resolution: {integrity: sha512-RBRT2gqEl0IKQABT4XTj78tpk9v7ehp+mazn2HbUeZl1YMdaGAQqhapjGTCe7uw7y0frDi4gS0uHzhvpFuI1sA==}
    engines: {node: '>=18'}
    cpu: [x64]
    os: [sunos]

  '@esbuild/sunos-x64@0.25.2':
    resolution: {integrity: sha512-cfZH1co2+imVdWCjd+D1gf9NjkchVhhdpgb1q5y6Hcv9TP6Zi9ZG/beI3ig8TvwT9lH9dlxLq5MQBBgwuj4xvA==}
    engines: {node: '>=18'}
    cpu: [x64]
    os: [sunos]

  '@esbuild/win32-arm64@0.20.2':
    resolution: {integrity: sha512-GRibxoawM9ZCnDxnP3usoUDO9vUkpAxIIZ6GQI+IlVmr5kP3zUq+l17xELTHMWTWzjxa2guPNyrpq1GWmPvcGQ==}
    engines: {node: '>=12'}
    cpu: [arm64]
    os: [win32]

  '@esbuild/win32-arm64@0.23.1':
    resolution: {integrity: sha512-4O+gPR5rEBe2FpKOVyiJ7wNDPA8nGzDuJ6gN4okSA1gEOYZ67N8JPk58tkWtdtPeLz7lBnY6I5L3jdsr3S+A6A==}
    engines: {node: '>=18'}
    cpu: [arm64]
    os: [win32]

  '@esbuild/win32-arm64@0.25.2':
    resolution: {integrity: sha512-7Loyjh+D/Nx/sOTzV8vfbB3GJuHdOQyrOryFdZvPHLf42Tk9ivBU5Aedi7iyX+x6rbn2Mh68T4qq1SDqJBQO5Q==}
    engines: {node: '>=18'}
    cpu: [arm64]
    os: [win32]

  '@esbuild/win32-ia32@0.20.2':
    resolution: {integrity: sha512-HfLOfn9YWmkSKRQqovpnITazdtquEW8/SoHW7pWpuEeguaZI4QnCRW6b+oZTztdBnZOS2hqJ6im/D5cPzBTTlQ==}
    engines: {node: '>=12'}
    cpu: [ia32]
    os: [win32]

  '@esbuild/win32-ia32@0.23.1':
    resolution: {integrity: sha512-BcaL0Vn6QwCwre3Y717nVHZbAa4UBEigzFm6VdsVdT/MbZ38xoj1X9HPkZhbmaBGUD1W8vxAfffbDe8bA6AKnQ==}
    engines: {node: '>=18'}
    cpu: [ia32]
    os: [win32]

  '@esbuild/win32-ia32@0.25.2':
    resolution: {integrity: sha512-WRJgsz9un0nqZJ4MfhabxaD9Ft8KioqU3JMinOTvobbX6MOSUigSBlogP8QB3uxpJDsFS6yN+3FDBdqE5lg9kg==}
    engines: {node: '>=18'}
    cpu: [ia32]
    os: [win32]

  '@esbuild/win32-x64@0.20.2':
    resolution: {integrity: sha512-N49X4lJX27+l9jbLKSqZ6bKNjzQvHaT8IIFUy+YIqmXQdjYCToGWwOItDrfby14c78aDd5NHQl29xingXfCdLQ==}
    engines: {node: '>=12'}
    cpu: [x64]
    os: [win32]

  '@esbuild/win32-x64@0.23.1':
    resolution: {integrity: sha512-BHpFFeslkWrXWyUPnbKm+xYYVYruCinGcftSBaa8zoF9hZO4BcSCFUvHVTtzpIY6YzUnYtuEhZ+C9iEXjxnasg==}
    engines: {node: '>=18'}
    cpu: [x64]
    os: [win32]

  '@esbuild/win32-x64@0.25.2':
    resolution: {integrity: sha512-kM3HKb16VIXZyIeVrM1ygYmZBKybX8N4p754bw390wGO3Tf2j4L2/WYL+4suWujpgf6GBYs3jv7TyUivdd05JA==}
    engines: {node: '>=18'}
    cpu: [x64]
    os: [win32]

  '@eslint-community/eslint-utils@4.4.0':
    resolution: {integrity: sha512-1/sA4dwrzBAyeUoQ6oxahHKmrZvsnLCg4RfxW3ZFGGmQkSNQPFNLV9CUEFQP1x9EYXHTo5p6xdhZM1Ne9p/AfA==}
    engines: {node: ^12.22.0 || ^14.17.0 || >=16.0.0}
    peerDependencies:
      eslint: ^6.0.0 || ^7.0.0 || >=8.0.0

  '@eslint-community/regexpp@4.10.0':
    resolution: {integrity: sha512-Cu96Sd2By9mCNTx2iyKOmq10v22jUVQv0lQnlGNy16oE9589yE+QADPbrMGCkA51cKZSg3Pu/aTJVTGfL/qjUA==}
    engines: {node: ^12.0.0 || ^14.0.0 || >=16.0.0}

  '@eslint/eslintrc@2.1.4':
    resolution: {integrity: sha512-269Z39MS6wVJtsoUl10L60WdkhJVdPG24Q4eZTH3nnF6lpvSShEK3wQjDX9JRWAUPvPh7COouPpU9IrqaZFvtQ==}
    engines: {node: ^12.22.0 || ^14.17.0 || >=16.0.0}

  '@eslint/js@8.57.0':
    resolution: {integrity: sha512-Ys+3g2TaW7gADOJzPt83SJtCDhMjndcDMFVQ/Tj9iA1BfJzFKD9mAUXT3OenpuPHbI6P/myECxRJrofUsDx/5g==}
    engines: {node: ^12.22.0 || ^14.17.0 || >=16.0.0}

  '@google/genai@1.13.0':
    resolution: {integrity: sha512-BxilXzE8cJ0zt5/lXk6KwuBcIT9P2Lbi2WXhwWMbxf1RNeC68/8DmYQqMrzQP333CieRMdbDXs0eNCphLoScWg==}
    engines: {node: '>=20.0.0'}
    peerDependencies:
      '@modelcontextprotocol/sdk': ^1.11.0
    peerDependenciesMeta:
      '@modelcontextprotocol/sdk':
        optional: true

  '@huggingface/hub@2.4.1':
    resolution: {integrity: sha512-g/EJG091aIdP1whpSjhqBOL25/m60NKXhYGz3wqp7hLX57r4Fx7QVFfXRbtxI0ZMQjLQV3GYrPtldz38mvOr+w==}
    engines: {node: '>=18'}
    hasBin: true

  '@huggingface/jinja@0.5.1':
    resolution: {integrity: sha512-yUZLld4lrM9iFxHCwFQ7D1HW2MWMwSbeB7WzWqFYDWK+rEb+WldkLdAJxUPOmgICMHZLzZGVcVjFh3w/YGubng==}
    engines: {node: '>=18'}

  '@huggingface/tasks@0.19.36':
    resolution: {integrity: sha512-oBXkEndtoLScX4aljFM1mXlFvAI6kYzCjhLV+2/ekyU1vn4Ypl2csDuAI6PRLGWGW8g0q9uGtBtFHfS4uMiYPQ==}

  '@huggingface/transformers@3.7.2':
    resolution: {integrity: sha512-6SOxo6XziupnQ5Vs5vbbs74CNB6ViHLHGQJjY6zj88JeiDtJ2d/ADKxaay688Sf2KcjtdF3dyBL11C5pJS2NxQ==}

  '@humanwhocodes/config-array@0.11.14':
    resolution: {integrity: sha512-3T8LkOmg45BV5FICb15QQMsyUSWrQ8AygVfC7ZG32zOalnqrilm018ZVCw0eapXux8FtA33q8PSRSstjee3jSg==}
    engines: {node: '>=10.10.0'}
    deprecated: Use @eslint/config-array instead

  '@humanwhocodes/module-importer@1.0.1':
    resolution: {integrity: sha512-bxveV4V8v5Yb4ncFTT3rPSgZBOpCkjfK0y4oVVVJwIuDVBRMDXrPyXRL988i5ap9m9bnyEEjWfm5WkBmtffLfA==}
    engines: {node: '>=12.22'}

  '@humanwhocodes/object-schema@2.0.3':
    resolution: {integrity: sha512-93zYdMES/c1D69yZiKDBj0V24vqNzB/koF26KPaagAfd3P/4gUlh3Dys5ogAK+Exi9QyzlD8x/08Zt7wIKcDcA==}
    deprecated: Use @eslint/object-schema instead

  '@img/sharp-darwin-arm64@0.34.3':
    resolution: {integrity: sha512-ryFMfvxxpQRsgZJqBd4wsttYQbCxsJksrv9Lw/v798JcQ8+w84mBWuXwl+TT0WJ/WrYOLaYpwQXi3sA9nTIaIg==}
    engines: {node: ^18.17.0 || ^20.3.0 || >=21.0.0}
    cpu: [arm64]
    os: [darwin]

  '@img/sharp-darwin-x64@0.34.3':
    resolution: {integrity: sha512-yHpJYynROAj12TA6qil58hmPmAwxKKC7reUqtGLzsOHfP7/rniNGTL8tjWX6L3CTV4+5P4ypcS7Pp+7OB+8ihA==}
    engines: {node: ^18.17.0 || ^20.3.0 || >=21.0.0}
    cpu: [x64]
    os: [darwin]

  '@img/sharp-libvips-darwin-arm64@1.2.0':
    resolution: {integrity: sha512-sBZmpwmxqwlqG9ueWFXtockhsxefaV6O84BMOrhtg/YqbTaRdqDE7hxraVE3y6gVM4eExmfzW4a8el9ArLeEiQ==}
    cpu: [arm64]
    os: [darwin]

  '@img/sharp-libvips-darwin-x64@1.2.0':
    resolution: {integrity: sha512-M64XVuL94OgiNHa5/m2YvEQI5q2cl9d/wk0qFTDVXcYzi43lxuiFTftMR1tOnFQovVXNZJ5TURSDK2pNe9Yzqg==}
    cpu: [x64]
    os: [darwin]

  '@img/sharp-libvips-linux-arm64@1.2.0':
    resolution: {integrity: sha512-RXwd0CgG+uPRX5YYrkzKyalt2OJYRiJQ8ED/fi1tq9WQW2jsQIn0tqrlR5l5dr/rjqq6AHAxURhj2DVjyQWSOA==}
    cpu: [arm64]
    os: [linux]
    libc: [glibc]

  '@img/sharp-libvips-linux-arm@1.2.0':
    resolution: {integrity: sha512-mWd2uWvDtL/nvIzThLq3fr2nnGfyr/XMXlq8ZJ9WMR6PXijHlC3ksp0IpuhK6bougvQrchUAfzRLnbsen0Cqvw==}
    cpu: [arm]
    os: [linux]
    libc: [glibc]

  '@img/sharp-libvips-linux-ppc64@1.2.0':
    resolution: {integrity: sha512-Xod/7KaDDHkYu2phxxfeEPXfVXFKx70EAFZ0qyUdOjCcxbjqyJOEUpDe6RIyaunGxT34Anf9ue/wuWOqBW2WcQ==}
    cpu: [ppc64]
    os: [linux]
    libc: [glibc]

  '@img/sharp-libvips-linux-s390x@1.2.0':
    resolution: {integrity: sha512-eMKfzDxLGT8mnmPJTNMcjfO33fLiTDsrMlUVcp6b96ETbnJmd4uvZxVJSKPQfS+odwfVaGifhsB07J1LynFehw==}
    cpu: [s390x]
    os: [linux]
    libc: [glibc]

  '@img/sharp-libvips-linux-x64@1.2.0':
    resolution: {integrity: sha512-ZW3FPWIc7K1sH9E3nxIGB3y3dZkpJlMnkk7z5tu1nSkBoCgw2nSRTFHI5pB/3CQaJM0pdzMF3paf9ckKMSE9Tg==}
    cpu: [x64]
    os: [linux]
    libc: [glibc]

  '@img/sharp-libvips-linuxmusl-arm64@1.2.0':
    resolution: {integrity: sha512-UG+LqQJbf5VJ8NWJ5Z3tdIe/HXjuIdo4JeVNADXBFuG7z9zjoegpzzGIyV5zQKi4zaJjnAd2+g2nna8TZvuW9Q==}
    cpu: [arm64]
    os: [linux]
    libc: [musl]

  '@img/sharp-libvips-linuxmusl-x64@1.2.0':
    resolution: {integrity: sha512-SRYOLR7CXPgNze8akZwjoGBoN1ThNZoqpOgfnOxmWsklTGVfJiGJoC/Lod7aNMGA1jSsKWM1+HRX43OP6p9+6Q==}
    cpu: [x64]
    os: [linux]
    libc: [musl]

  '@img/sharp-linux-arm64@0.34.3':
    resolution: {integrity: sha512-QdrKe3EvQrqwkDrtuTIjI0bu6YEJHTgEeqdzI3uWJOH6G1O8Nl1iEeVYRGdj1h5I21CqxSvQp1Yv7xeU3ZewbA==}
    engines: {node: ^18.17.0 || ^20.3.0 || >=21.0.0}
    cpu: [arm64]
    os: [linux]
    libc: [glibc]

  '@img/sharp-linux-arm@0.34.3':
    resolution: {integrity: sha512-oBK9l+h6KBN0i3dC8rYntLiVfW8D8wH+NPNT3O/WBHeW0OQWCjfWksLUaPidsrDKpJgXp3G3/hkmhptAW0I3+A==}
    engines: {node: ^18.17.0 || ^20.3.0 || >=21.0.0}
    cpu: [arm]
    os: [linux]
    libc: [glibc]

  '@img/sharp-linux-ppc64@0.34.3':
    resolution: {integrity: sha512-GLtbLQMCNC5nxuImPR2+RgrviwKwVql28FWZIW1zWruy6zLgA5/x2ZXk3mxj58X/tszVF69KK0Is83V8YgWhLA==}
    engines: {node: ^18.17.0 || ^20.3.0 || >=21.0.0}
    cpu: [ppc64]
    os: [linux]
    libc: [glibc]

  '@img/sharp-linux-s390x@0.34.3':
    resolution: {integrity: sha512-3gahT+A6c4cdc2edhsLHmIOXMb17ltffJlxR0aC2VPZfwKoTGZec6u5GrFgdR7ciJSsHT27BD3TIuGcuRT0KmQ==}
    engines: {node: ^18.17.0 || ^20.3.0 || >=21.0.0}
    cpu: [s390x]
    os: [linux]
    libc: [glibc]

  '@img/sharp-linux-x64@0.34.3':
    resolution: {integrity: sha512-8kYso8d806ypnSq3/Ly0QEw90V5ZoHh10yH0HnrzOCr6DKAPI6QVHvwleqMkVQ0m+fc7EH8ah0BB0QPuWY6zJQ==}
    engines: {node: ^18.17.0 || ^20.3.0 || >=21.0.0}
    cpu: [x64]
    os: [linux]
    libc: [glibc]

  '@img/sharp-linuxmusl-arm64@0.34.3':
    resolution: {integrity: sha512-vAjbHDlr4izEiXM1OTggpCcPg9tn4YriK5vAjowJsHwdBIdx0fYRsURkxLG2RLm9gyBq66gwtWI8Gx0/ov+JKQ==}
    engines: {node: ^18.17.0 || ^20.3.0 || >=21.0.0}
    cpu: [arm64]
    os: [linux]
    libc: [musl]

  '@img/sharp-linuxmusl-x64@0.34.3':
    resolution: {integrity: sha512-gCWUn9547K5bwvOn9l5XGAEjVTTRji4aPTqLzGXHvIr6bIDZKNTA34seMPgM0WmSf+RYBH411VavCejp3PkOeQ==}
    engines: {node: ^18.17.0 || ^20.3.0 || >=21.0.0}
    cpu: [x64]
    os: [linux]
    libc: [musl]

  '@img/sharp-wasm32@0.34.3':
    resolution: {integrity: sha512-+CyRcpagHMGteySaWos8IbnXcHgfDn7pO2fiC2slJxvNq9gDipYBN42/RagzctVRKgxATmfqOSulgZv5e1RdMg==}
    engines: {node: ^18.17.0 || ^20.3.0 || >=21.0.0}
    cpu: [wasm32]

  '@img/sharp-win32-arm64@0.34.3':
    resolution: {integrity: sha512-MjnHPnbqMXNC2UgeLJtX4XqoVHHlZNd+nPt1kRPmj63wURegwBhZlApELdtxM2OIZDRv/DFtLcNhVbd1z8GYXQ==}
    engines: {node: ^18.17.0 || ^20.3.0 || >=21.0.0}
    cpu: [arm64]
    os: [win32]

  '@img/sharp-win32-ia32@0.34.3':
    resolution: {integrity: sha512-xuCdhH44WxuXgOM714hn4amodJMZl3OEvf0GVTm0BEyMeA2to+8HEdRPShH0SLYptJY1uBw+SCFP9WVQi1Q/cw==}
    engines: {node: ^18.17.0 || ^20.3.0 || >=21.0.0}
    cpu: [ia32]
    os: [win32]

  '@img/sharp-win32-x64@0.34.3':
    resolution: {integrity: sha512-OWwz05d++TxzLEv4VnsTz5CmZ6mI6S05sfQGEMrNrQcOEERbX46332IvE7pO/EUiw7jUrrS40z/M7kPyjfl04g==}
    engines: {node: ^18.17.0 || ^20.3.0 || >=21.0.0}
    cpu: [x64]
    os: [win32]

  '@inquirer/external-editor@1.0.1':
    resolution: {integrity: sha512-Oau4yL24d2B5IL4ma4UpbQigkVhzPDXLoqy1ggK4gnHg/stmkffJE4oOXHXF3uz0UEpywG68KcyXsyYpA1Re/Q==}
    engines: {node: '>=18'}
    peerDependencies:
      '@types/node': '>=18'
    peerDependenciesMeta:
      '@types/node':
        optional: true

  '@isaacs/cliui@8.0.2':
    resolution: {integrity: sha512-O8jcjabXaleOG9DQ0+ARXWZBTfnP4WNAqzuiJK7ll44AmxGKv/J2M4TPjxjY3znBCfvBXFzucm1twdyFybFqEA==}
    engines: {node: '>=12'}

  '@isaacs/fs-minipass@4.0.1':
    resolution: {integrity: sha512-wgm9Ehl2jpeqP3zw/7mo3kRHFp5MEDhqAdwy1fTGkHAwnkGOVsgpvQhL8B5n1qlb01jV3n/bI0ZfZp5lWA1k4w==}
    engines: {node: '>=18.0.0'}

  '@istanbuljs/schema@0.1.3':
    resolution: {integrity: sha512-ZXRY4jNvVgSVQ8DL3LTcakaAtXwTVUxE81hslsyD2AtoXW/wVob10HkOJ1X/pAlcI7D+2YoZKg5do8G/w6RYgA==}
    engines: {node: '>=8'}

  '@jest/schemas@29.6.3':
    resolution: {integrity: sha512-mo5j5X+jIZmJQveBKeS/clAueipV7KgiX1vMgCxam1RNYiqE1w62n0/tJJnHtjW8ZHcQco5gY85jA3mi0L+nSA==}
    engines: {node: ^14.15.0 || ^16.10.0 || >=18.0.0}

  '@jridgewell/gen-mapping@0.3.5':
    resolution: {integrity: sha512-IzL8ZoEDIBRWEzlCcRhOaCupYyN5gdIK+Q6fbFdPDg6HqX6jpkItn7DFIpW9LQzXG6Df9sA7+OKnq0qlz/GaQg==}
    engines: {node: '>=6.0.0'}

  '@jridgewell/resolve-uri@3.1.2':
    resolution: {integrity: sha512-bRISgCIjP20/tbWSPWMEi54QVPRZExkuD9lJL+UIxUKtwVJA8wW1Trb1jMs1RFXo1CBTNZ/5hpC9QvmKWdopKw==}
    engines: {node: '>=6.0.0'}

  '@jridgewell/set-array@1.2.1':
    resolution: {integrity: sha512-R8gLRTZeyp03ymzP/6Lil/28tGeGEzhx1q2k703KGWRAI1VdvPIXdG70VJc2pAMw3NA6JKL5hhFu1sJX0Mnn/A==}
    engines: {node: '>=6.0.0'}

  '@jridgewell/sourcemap-codec@1.4.15':
    resolution: {integrity: sha512-eF2rxCRulEKXHTRiDrDy6erMYWqNw4LPdQ8UQA4huuxaQsVeRPFl2oM8oDGxMFhJUWZf9McpLtJasDDZb/Bpeg==}

  '@jridgewell/sourcemap-codec@1.5.0':
    resolution: {integrity: sha512-gv3ZRaISU3fjPAgNsriBRqGWQL6quFx04YMPW/zD8XMLsU32mhCCbfbO6KZFLjvYpCZ8zyDEgqsgf+PwPaM7GQ==}

  '@jridgewell/trace-mapping@0.3.25':
    resolution: {integrity: sha512-vNk6aEwybGtawWmy/PzwnGDOjCkLWSD2wqvjGGAgOAwCGWySYXfYoxt00IJkTF+8Lb57DwOb3Aa0o9CApepiYQ==}

  '@livekit/changesets-changelog-github@0.0.4':
    resolution: {integrity: sha512-MXaiLYwgkYciZb8G2wkVtZ1pJJzZmVx5cM30Q+ClslrIYyAqQhRbPmZDM79/5CGxb1MTemR/tfOM25tgJgAK0g==}

  '@livekit/mutex@1.1.1':
    resolution: {integrity: sha512-EsshAucklmpuUAfkABPxJNhzj9v2sG7JuzFDL4ML1oJQSV14sqrpTYnsaOudMAw9yOaW53NU3QQTlUQoRs4czw==}

  '@livekit/noise-cancellation-darwin-arm64@0.1.9':
    resolution: {integrity: sha512-IBUY2O2FG+zZESxtgghGBxoDsGqk6IYHQyQfkvDjdM41iv0+N9zA1YdMbAbV8W+ZGIxiQ3iS5W6ZCw9JeUf9cA==}
    cpu: [arm64]
    os: [darwin]

  '@livekit/noise-cancellation-darwin-x64@0.1.9':
    resolution: {integrity: sha512-tpSWmwP1WuIqrwXcSKM+4uLRwfRJmXuOSo/jskxsRKraPZmNgvqxeZhKj9bhCWLTo/Y4PZolRayIeZAiMAltAw==}
    cpu: [x64]
    os: [darwin]

  '@livekit/noise-cancellation-linux-arm64@0.1.9':
    resolution: {integrity: sha512-lCb56HMBqjCv02BPpJXwQ3srx2103f2HhFINblZozkVxvQmeyMECaK8neGgviGVSp2noXMKet/rDrB08aw3Bvw==}
    cpu: [arm64]
    os: [linux]

  '@livekit/noise-cancellation-linux-x64@0.1.9':
    resolution: {integrity: sha512-Uzfujifj5P1rysndzsVpElCy57c81UA0ZCfUHh9Sl4cemJ/WVbwC8FsQVqs3QeDqDd8upZxVsJxLCIz3TFp4yQ==}
    cpu: [x64]
    os: [linux]

  '@livekit/noise-cancellation-node@0.1.9':
    resolution: {integrity: sha512-4dnyecpUggKi7LtwcW/oeiiNtkymk0MoXTR7WK5QoGhNZlok1ROz4vnsnh76xcEgYJt6eguMoY6DHHjG19qtgg==}

  '@livekit/noise-cancellation-win32-x64@0.1.9':
    resolution: {integrity: sha512-/CXJWZD9aRU77ggL5SyUYLKFWKIQ7g2SZYE/IPVa93G9nUQBAujX5FP0U2n9+nO9GNsfA0I0rfomEWaO20ZZ/g==}
    cpu: [x64]
    os: [win32]

  '@livekit/protocol@1.29.1':
    resolution: {integrity: sha512-OhxXTZlyM5f4ydnAq1p5azzzOtKWmIoCSVtyVj9rgE42zQI5JM1rR9pubVRZovouGSvEDSJx9yL4Js2IlIyM1Q==}

  '@livekit/protocol@1.41.0':
    resolution: {integrity: sha512-bozBB39VSbd0IjRBwShMlLskqkd9weWJNskaB1CVpcEO9UUI1gMwAtBJOKYblzZJT9kE1SJa3L4oWWwsZMzSXw==}

  '@livekit/rtc-node-darwin-arm64@0.13.13':
    resolution: {integrity: sha512-iyjWwgr7JKTHa+YX1aCiKPT91Zk/snnBWOrWIJz9qq9X3cDvKVFjxOpJF1wVKPHBWE1dwDmNpSry/tltiUilZQ==}
    engines: {node: '>= 10'}
    cpu: [arm64]
    os: [darwin]

  '@livekit/rtc-node-darwin-x64@0.13.13':
    resolution: {integrity: sha512-MmmDIUO85D4Mj1vQqVhTBXoP64kfd4HMeTGI8mPxsqlzoj4M80/N0um/dW+in5RuwvMZ6AMHgVKuWK4nKxf7CQ==}
    engines: {node: '>= 10'}
    cpu: [x64]
    os: [darwin]

  '@livekit/rtc-node-linux-arm64-gnu@0.13.13':
    resolution: {integrity: sha512-Jl3Wm0qDyiag+20BDIHbV6Gk50VgSffxyTWYxw1Ecns1UZCVlB+1V5U7O6dcnCe/Wk/n/RxR8sFtTpvbNudnbw==}
    engines: {node: '>= 10'}
    cpu: [arm64]
    os: [linux]
    libc: [glibc]

  '@livekit/rtc-node-linux-x64-gnu@0.13.13':
    resolution: {integrity: sha512-B/SgbeBRobpA5LqmDEoBJHpRXePpoF4RO4F0zJf9BdkDhOR0j77p6hD0ZiOuPTRoBzUqukpsTszp+lZnHoNmiA==}
    engines: {node: '>= 10'}
    cpu: [x64]
    os: [linux]
    libc: [glibc]

  '@livekit/rtc-node-win32-x64-msvc@0.13.13':
    resolution: {integrity: sha512-ygVYV4eHczs3QdaW/p0ADhhm7InUDhFaCYk8OzzIn056ZibZPXzvPizCThZqs8VsDniA01MraZF3qhZZb8IyRg==}
    engines: {node: '>= 10'}
    cpu: [x64]
    os: [win32]

  '@livekit/rtc-node@0.13.13':
    resolution: {integrity: sha512-aB6i46dLWX+nj7VdkirZho2XemcinlJvb0YY1RZj1EZTkNsmKVS6BUDmYk0njLqr5862jazkxGPwG6Zmh3e2kw==}
    engines: {node: '>= 18'}

  '@livekit/typed-emitter@3.0.0':
    resolution: {integrity: sha512-9bl0k4MgBPZu3Qu3R3xy12rmbW17e3bE9yf4YY85gJIQ3ezLEj/uzpKHWBsLaDoL5Mozz8QCgggwIBudYQWeQg==}

  '@manypkg/find-root@1.1.0':
    resolution: {integrity: sha512-mki5uBvhHzO8kYYix/WRy2WX8S3B5wdVSc9D6KcU5lQNglP2yt58/VfLuAK49glRXChosY8ap2oJ1qgma3GUVA==}

  '@manypkg/get-packages@1.1.3':
    resolution: {integrity: sha512-fo+QhuU3qE/2TQMQmbVMqaQ6EWbMhi4ABWP+O4AM1NqPBuy0OrApV5LO6BrrgnhtAHS2NH6RrVk9OL181tTi8A==}

  '@microsoft/api-extractor-model@7.28.17':
    resolution: {integrity: sha512-b2AfLP33oEVtWLeNavSBRdyDa8sKlXjN4pdhBnC4HLontOtjILhL1ERAmZObF4PWSyChnnC2vjb47C9WKCFRGg==}

  '@microsoft/api-extractor@7.43.7':
    resolution: {integrity: sha512-t5M8BdnS+TmroUA/Z9HJXExS9iL4pK9I3yGu9PsXVTXPmcVXlBlA1CVI7TjRa1jwm+vusG/+sbX1/t5UkJhQMg==}
    hasBin: true

  '@microsoft/tsdoc-config@0.16.2':
    resolution: {integrity: sha512-OGiIzzoBLgWWR0UdRJX98oYO+XKGf7tiK4Zk6tQ/E4IJqGCe7dvkTvgDZV5cFJUzLGDOjeAXrnZoA6QkVySuxw==}

  '@microsoft/tsdoc@0.14.2':
    resolution: {integrity: sha512-9b8mPpKrfeGRuhFH5iO1iwCLeIIsV6+H1sRfxbkoGXIyQE2BTsPd9zqSqQJ+pv5sJ/hT5M1zvOFL02MnEezFug==}

  '@next/eslint-plugin-next@14.2.3':
    resolution: {integrity: sha512-L3oDricIIjgj1AVnRdRor21gI7mShlSwU/1ZGHmqM3LzHhXXhdkrfeNY5zif25Bi5Dd7fiJHsbhoZCHfXYvlAw==}

  '@nodelib/fs.scandir@2.1.5':
    resolution: {integrity: sha512-vq24Bq3ym5HEQm2NKCr3yXDwjc7vTsEThRDnkp2DK9p1uqLR+DHurm/NOTo0KG7HYHU7eppKZj3MyqYuMBf62g==}
    engines: {node: '>= 8'}

  '@nodelib/fs.stat@2.0.5':
    resolution: {integrity: sha512-RkhPPp2zrqDAQA/2jNhnztcPAlv64XdhIp7a7454A5ovI7Bukxgt7MX7udwAu3zg1DcpPU0rz3VV1SeaqvY4+A==}
    engines: {node: '>= 8'}

  '@nodelib/fs.walk@1.2.8':
    resolution: {integrity: sha512-oGB+UxlgWcgQkgwo8GcEGwemoTFt3FIO9ababBmaGwXIoBKZ+GTy0pP185beGg7Llih/NSHSV2XAs1lnznocSg==}
    engines: {node: '>= 8'}

  '@pkgjs/parseargs@0.11.0':
    resolution: {integrity: sha512-+1VkjdD0QBLPodGrJUeqarH8VAIvQODIbwh9XpP5Syisf7YoQgsJKPNFoqqLQlu+VQ/tVSshMR6loPMn8U+dPg==}
    engines: {node: '>=14'}

  '@pkgr/core@0.1.1':
    resolution: {integrity: sha512-cq8o4cWH0ibXh9VGi5P20Tu9XF/0fFXl9EUinr9QfTM7a7p0oTA4iJRCQWppXR1Pg8dSM0UCItCkPwsk9qWWYA==}
    engines: {node: ^12.20.0 || ^14.18.0 || >=16.0.0}

  '@protobufjs/aspromise@1.1.2':
    resolution: {integrity: sha512-j+gKExEuLmKwvz3OgROXtrJ2UG2x8Ch2YZUxahh+s1F2HZ+wAceUNLkvy6zKCPVRkU++ZWQrdxsUeQXmcg4uoQ==}

  '@protobufjs/base64@1.1.2':
    resolution: {integrity: sha512-AZkcAA5vnN/v4PDqKyMR5lx7hZttPDgClv83E//FMNhR2TMcLUhfRUBHCmSl0oi9zMgDDqRUJkSxO3wm85+XLg==}

  '@protobufjs/codegen@2.0.4':
    resolution: {integrity: sha512-YyFaikqM5sH0ziFZCN3xDC7zeGaB/d0IUb9CATugHWbd1FRFwWwt4ld4OYMPWu5a3Xe01mGAULCdqhMlPl29Jg==}

  '@protobufjs/eventemitter@1.1.0':
    resolution: {integrity: sha512-j9ednRT81vYJ9OfVuXG6ERSTdEL1xVsNgqpkxMsbIabzSo3goCjDIveeGv5d03om39ML71RdmrGNjG5SReBP/Q==}

  '@protobufjs/fetch@1.1.0':
    resolution: {integrity: sha512-lljVXpqXebpsijW71PZaCYeIcE5on1w5DlQy5WH6GLbFryLUrBD4932W/E2BSpfRJWseIL4v/KPgBFxDOIdKpQ==}

  '@protobufjs/float@1.0.2':
    resolution: {integrity: sha512-Ddb+kVXlXst9d+R9PfTIxh1EdNkgoRe5tOX6t01f1lYWOvJnSPDBlG241QLzcyPdoNTsblLUdujGSE4RzrTZGQ==}

  '@protobufjs/inquire@1.1.0':
    resolution: {integrity: sha512-kdSefcPdruJiFMVSbn801t4vFK7KB/5gd2fYvrxhuJYg8ILrmn9SKSX2tZdV6V+ksulWqS7aXjBcRXl3wHoD9Q==}

  '@protobufjs/path@1.1.2':
    resolution: {integrity: sha512-6JOcJ5Tm08dOHAbdR3GrvP+yUUfkjG5ePsHYczMFLq3ZmMkAD98cDgcT2iA1lJ9NVwFd4tH/iSSoe44YWkltEA==}

  '@protobufjs/pool@1.1.0':
    resolution: {integrity: sha512-0kELaGSIDBKvcgS4zkjz1PeddatrjYcmMWOlAuAPwAeccUrPHdUqo/J6LiymHHEiJT5NrF1UVwxY14f+fy4WQw==}

  '@protobufjs/utf8@1.1.0':
    resolution: {integrity: sha512-Vvn3zZrhQZkkBE8LSuW3em98c0FwgO4nxzv6OdSxPKJIEKY2bGbHn+mhGIPerzI4twdxaP8/0+06HBpwf345Lw==}

  '@rollup/rollup-android-arm-eabi@4.17.2':
    resolution: {integrity: sha512-NM0jFxY8bB8QLkoKxIQeObCaDlJKewVlIEkuyYKm5An1tdVZ966w2+MPQ2l8LBZLjR+SgyV+nRkTIunzOYBMLQ==}
    cpu: [arm]
    os: [android]

  '@rollup/rollup-android-arm-eabi@4.40.0':
    resolution: {integrity: sha512-+Fbls/diZ0RDerhE8kyC6hjADCXA1K4yVNlH0EYfd2XjyH0UGgzaQ8MlT0pCXAThfxv3QUAczHaL+qSv1E4/Cg==}
    cpu: [arm]
    os: [android]

  '@rollup/rollup-android-arm64@4.17.2':
    resolution: {integrity: sha512-yeX/Usk7daNIVwkq2uGoq2BYJKZY1JfyLTaHO/jaiSwi/lsf8fTFoQW/n6IdAsx5tx+iotu2zCJwz8MxI6D/Bw==}
    cpu: [arm64]
    os: [android]

  '@rollup/rollup-android-arm64@4.40.0':
    resolution: {integrity: sha512-PPA6aEEsTPRz+/4xxAmaoWDqh67N7wFbgFUJGMnanCFs0TV99M0M8QhhaSCks+n6EbQoFvLQgYOGXxlMGQe/6w==}
    cpu: [arm64]
    os: [android]

  '@rollup/rollup-darwin-arm64@4.17.2':
    resolution: {integrity: sha512-kcMLpE6uCwls023+kknm71ug7MZOrtXo+y5p/tsg6jltpDtgQY1Eq5sGfHcQfb+lfuKwhBmEURDga9N0ol4YPw==}
    cpu: [arm64]
    os: [darwin]

  '@rollup/rollup-darwin-arm64@4.40.0':
    resolution: {integrity: sha512-GwYOcOakYHdfnjjKwqpTGgn5a6cUX7+Ra2HeNj/GdXvO2VJOOXCiYYlRFU4CubFM67EhbmzLOmACKEfvp3J1kQ==}
    cpu: [arm64]
    os: [darwin]

  '@rollup/rollup-darwin-x64@4.17.2':
    resolution: {integrity: sha512-AtKwD0VEx0zWkL0ZjixEkp5tbNLzX+FCqGG1SvOu993HnSz4qDI6S4kGzubrEJAljpVkhRSlg5bzpV//E6ysTQ==}
    cpu: [x64]
    os: [darwin]

  '@rollup/rollup-darwin-x64@4.40.0':
    resolution: {integrity: sha512-CoLEGJ+2eheqD9KBSxmma6ld01czS52Iw0e2qMZNpPDlf7Z9mj8xmMemxEucinev4LgHalDPczMyxzbq+Q+EtA==}
    cpu: [x64]
    os: [darwin]

  '@rollup/rollup-freebsd-arm64@4.40.0':
    resolution: {integrity: sha512-r7yGiS4HN/kibvESzmrOB/PxKMhPTlz+FcGvoUIKYoTyGd5toHp48g1uZy1o1xQvybwwpqpe010JrcGG2s5nkg==}
    cpu: [arm64]
    os: [freebsd]

  '@rollup/rollup-freebsd-x64@4.40.0':
    resolution: {integrity: sha512-mVDxzlf0oLzV3oZOr0SMJ0lSDd3xC4CmnWJ8Val8isp9jRGl5Dq//LLDSPFrasS7pSm6m5xAcKaw3sHXhBjoRw==}
    cpu: [x64]
    os: [freebsd]

  '@rollup/rollup-linux-arm-gnueabihf@4.17.2':
    resolution: {integrity: sha512-3reX2fUHqN7sffBNqmEyMQVj/CKhIHZd4y631duy0hZqI8Qoqf6lTtmAKvJFYa6bhU95B1D0WgzHkmTg33In0A==}
    cpu: [arm]
    os: [linux]
    libc: [glibc]

  '@rollup/rollup-linux-arm-gnueabihf@4.40.0':
    resolution: {integrity: sha512-y/qUMOpJxBMy8xCXD++jeu8t7kzjlOCkoxxajL58G62PJGBZVl/Gwpm7JK9+YvlB701rcQTzjUZ1JgUoPTnoQA==}
    cpu: [arm]
    os: [linux]
    libc: [glibc]

  '@rollup/rollup-linux-arm-musleabihf@4.17.2':
    resolution: {integrity: sha512-uSqpsp91mheRgw96xtyAGP9FW5ChctTFEoXP0r5FAzj/3ZRv3Uxjtc7taRQSaQM/q85KEKjKsZuiZM3GyUivRg==}
    cpu: [arm]
    os: [linux]
    libc: [musl]

  '@rollup/rollup-linux-arm-musleabihf@4.40.0':
    resolution: {integrity: sha512-GoCsPibtVdJFPv/BOIvBKO/XmwZLwaNWdyD8TKlXuqp0veo2sHE+A/vpMQ5iSArRUz/uaoj4h5S6Pn0+PdhRjg==}
    cpu: [arm]
    os: [linux]
    libc: [musl]

  '@rollup/rollup-linux-arm64-gnu@4.17.2':
    resolution: {integrity: sha512-EMMPHkiCRtE8Wdk3Qhtciq6BndLtstqZIroHiiGzB3C5LDJmIZcSzVtLRbwuXuUft1Cnv+9fxuDtDxz3k3EW2A==}
    cpu: [arm64]
    os: [linux]
    libc: [glibc]

  '@rollup/rollup-linux-arm64-gnu@4.40.0':
    resolution: {integrity: sha512-L5ZLphTjjAD9leJzSLI7rr8fNqJMlGDKlazW2tX4IUF9P7R5TMQPElpH82Q7eNIDQnQlAyiNVfRPfP2vM5Avvg==}
    cpu: [arm64]
    os: [linux]
    libc: [glibc]

  '@rollup/rollup-linux-arm64-musl@4.17.2':
    resolution: {integrity: sha512-NMPylUUZ1i0z/xJUIx6VUhISZDRT+uTWpBcjdv0/zkp7b/bQDF+NfnfdzuTiB1G6HTodgoFa93hp0O1xl+/UbA==}
    cpu: [arm64]
    os: [linux]
    libc: [musl]

  '@rollup/rollup-linux-arm64-musl@4.40.0':
    resolution: {integrity: sha512-ATZvCRGCDtv1Y4gpDIXsS+wfFeFuLwVxyUBSLawjgXK2tRE6fnsQEkE4csQQYWlBlsFztRzCnBvWVfcae/1qxQ==}
    cpu: [arm64]
    os: [linux]
    libc: [musl]

  '@rollup/rollup-linux-loongarch64-gnu@4.40.0':
    resolution: {integrity: sha512-wG9e2XtIhd++QugU5MD9i7OnpaVb08ji3P1y/hNbxrQ3sYEelKJOq1UJ5dXczeo6Hj2rfDEL5GdtkMSVLa/AOg==}
    cpu: [loong64]
    os: [linux]
    libc: [glibc]

  '@rollup/rollup-linux-powerpc64le-gnu@4.17.2':
    resolution: {integrity: sha512-T19My13y8uYXPw/L/k0JYaX1fJKFT/PWdXiHr8mTbXWxjVF1t+8Xl31DgBBvEKclw+1b00Chg0hxE2O7bTG7GQ==}
    cpu: [ppc64]
    os: [linux]
    libc: [glibc]

  '@rollup/rollup-linux-powerpc64le-gnu@4.40.0':
    resolution: {integrity: sha512-vgXfWmj0f3jAUvC7TZSU/m/cOE558ILWDzS7jBhiCAFpY2WEBn5jqgbqvmzlMjtp8KlLcBlXVD2mkTSEQE6Ixw==}
    cpu: [ppc64]
    os: [linux]
    libc: [glibc]

  '@rollup/rollup-linux-riscv64-gnu@4.17.2':
    resolution: {integrity: sha512-BOaNfthf3X3fOWAB+IJ9kxTgPmMqPPH5f5k2DcCsRrBIbWnaJCgX2ll77dV1TdSy9SaXTR5iDXRL8n7AnoP5cg==}
    cpu: [riscv64]
    os: [linux]
    libc: [glibc]

  '@rollup/rollup-linux-riscv64-gnu@4.40.0':
    resolution: {integrity: sha512-uJkYTugqtPZBS3Z136arevt/FsKTF/J9dEMTX/cwR7lsAW4bShzI2R0pJVw+hcBTWF4dxVckYh72Hk3/hWNKvA==}
    cpu: [riscv64]
    os: [linux]
    libc: [glibc]

  '@rollup/rollup-linux-riscv64-musl@4.40.0':
    resolution: {integrity: sha512-rKmSj6EXQRnhSkE22+WvrqOqRtk733x3p5sWpZilhmjnkHkpeCgWsFFo0dGnUGeA+OZjRl3+VYq+HyCOEuwcxQ==}
    cpu: [riscv64]
    os: [linux]
    libc: [musl]

  '@rollup/rollup-linux-s390x-gnu@4.17.2':
    resolution: {integrity: sha512-W0UP/x7bnn3xN2eYMql2T/+wpASLE5SjObXILTMPUBDB/Fg/FxC+gX4nvCfPBCbNhz51C+HcqQp2qQ4u25ok6g==}
    cpu: [s390x]
    os: [linux]
    libc: [glibc]

  '@rollup/rollup-linux-s390x-gnu@4.40.0':
    resolution: {integrity: sha512-SpnYlAfKPOoVsQqmTFJ0usx0z84bzGOS9anAC0AZ3rdSo3snecihbhFTlJZ8XMwzqAcodjFU4+/SM311dqE5Sw==}
    cpu: [s390x]
    os: [linux]
    libc: [glibc]

  '@rollup/rollup-linux-x64-gnu@4.17.2':
    resolution: {integrity: sha512-Hy7pLwByUOuyaFC6mAr7m+oMC+V7qyifzs/nW2OJfC8H4hbCzOX07Ov0VFk/zP3kBsELWNFi7rJtgbKYsav9QQ==}
    cpu: [x64]
    os: [linux]
    libc: [glibc]

  '@rollup/rollup-linux-x64-gnu@4.40.0':
    resolution: {integrity: sha512-RcDGMtqF9EFN8i2RYN2W+64CdHruJ5rPqrlYw+cgM3uOVPSsnAQps7cpjXe9be/yDp8UC7VLoCoKC8J3Kn2FkQ==}
    cpu: [x64]
    os: [linux]
    libc: [glibc]

  '@rollup/rollup-linux-x64-musl@4.17.2':
    resolution: {integrity: sha512-h1+yTWeYbRdAyJ/jMiVw0l6fOOm/0D1vNLui9iPuqgRGnXA0u21gAqOyB5iHjlM9MMfNOm9RHCQ7zLIzT0x11Q==}
    cpu: [x64]
    os: [linux]
    libc: [musl]

  '@rollup/rollup-linux-x64-musl@4.40.0':
    resolution: {integrity: sha512-HZvjpiUmSNx5zFgwtQAV1GaGazT2RWvqeDi0hV+AtC8unqqDSsaFjPxfsO6qPtKRRg25SisACWnJ37Yio8ttaw==}
    cpu: [x64]
    os: [linux]
    libc: [musl]

  '@rollup/rollup-win32-arm64-msvc@4.17.2':
    resolution: {integrity: sha512-tmdtXMfKAjy5+IQsVtDiCfqbynAQE/TQRpWdVataHmhMb9DCoJxp9vLcCBjEQWMiUYxO1QprH/HbY9ragCEFLA==}
    cpu: [arm64]
    os: [win32]

  '@rollup/rollup-win32-arm64-msvc@4.40.0':
    resolution: {integrity: sha512-UtZQQI5k/b8d7d3i9AZmA/t+Q4tk3hOC0tMOMSq2GlMYOfxbesxG4mJSeDp0EHs30N9bsfwUvs3zF4v/RzOeTQ==}
    cpu: [arm64]
    os: [win32]

  '@rollup/rollup-win32-ia32-msvc@4.17.2':
    resolution: {integrity: sha512-7II/QCSTAHuE5vdZaQEwJq2ZACkBpQDOmQsE6D6XUbnBHW8IAhm4eTufL6msLJorzrHDFv3CF8oCA/hSIRuZeQ==}
    cpu: [ia32]
    os: [win32]

  '@rollup/rollup-win32-ia32-msvc@4.40.0':
    resolution: {integrity: sha512-+m03kvI2f5syIqHXCZLPVYplP8pQch9JHyXKZ3AGMKlg8dCyr2PKHjwRLiW53LTrN/Nc3EqHOKxUxzoSPdKddA==}
    cpu: [ia32]
    os: [win32]

  '@rollup/rollup-win32-x64-msvc@4.17.2':
    resolution: {integrity: sha512-TGGO7v7qOq4CYmSBVEYpI1Y5xDuCEnbVC5Vth8mOsW0gDSzxNrVERPc790IGHsrT2dQSimgMr9Ub3Y1Jci5/8w==}
    cpu: [x64]
    os: [win32]

  '@rollup/rollup-win32-x64-msvc@4.40.0':
    resolution: {integrity: sha512-lpPE1cLfP5oPzVjKMx10pgBmKELQnFJXHgvtHCtuJWOv8MxqdEIMNtgHgBFf7Ea2/7EuVwa9fodWUfXAlXZLZQ==}
    cpu: [x64]
    os: [win32]

  '@rushstack/eslint-patch@1.10.3':
    resolution: {integrity: sha512-qC/xYId4NMebE6w/V33Fh9gWxLgURiNYgVNObbJl2LZv0GUUItCcCqC5axQSwRaAgaxl2mELq1rMzlswaQ0Zxg==}

  '@rushstack/heft-config-file@0.14.19':
    resolution: {integrity: sha512-XLrq3gY6M7SzY2HRtmI/frCNURdqNdH557mXoULIfUEBj61lpngMKdBhEpzyekilEowTnHSmHpi0/JCyE61kbA==}
    engines: {node: '>=10.13.0'}

  '@rushstack/heft@0.66.9':
    resolution: {integrity: sha512-nTdLS7ATkELK4dYQORQRt+TkW7+Jur4MSQIi76+sxbWxhS1nW9BN2Cz6+DFg/EWqTcxEIjqONFG0J3yHTDQZWQ==}
    engines: {node: '>=10.13.0'}
    hasBin: true

  '@rushstack/node-core-library@4.3.0':
    resolution: {integrity: sha512-JuNZ7lwaYQ4R1TugpryyWBn4lIxK+L7fF+muibFp0by5WklG22nsvH868fuBoZMLo5FqAs6WFOifNos4PJjWSA==}
    peerDependencies:
      '@types/node': '*'
    peerDependenciesMeta:
      '@types/node':
        optional: true

  '@rushstack/operation-graph@0.2.19':
    resolution: {integrity: sha512-yGxy5WfuR+uzR5AuwIYSayJsWb/Xa/mZvGlWI3A1CsJlOu9xBS2JFAGO9YAGURWY2QuUd64gGokYHKej2oa3Ew==}
    peerDependencies:
      '@types/node': '*'
    peerDependenciesMeta:
      '@types/node':
        optional: true

  '@rushstack/rig-package@0.5.2':
    resolution: {integrity: sha512-mUDecIJeH3yYGZs2a48k+pbhM6JYwWlgjs2Ca5f2n1G2/kgdgP9D/07oglEGf6mRyXEnazhEENeYTSNDRCwdqA==}

  '@rushstack/terminal@0.11.0':
    resolution: {integrity: sha512-LKz7pv0G9Py5uULahNSixK1pTqIIKd103pAGhDW51YfzPojvmO5wfITe0PEUNAJZjuufN/KgeRW83dJo1gL2rQ==}
    peerDependencies:
      '@types/node': '*'
    peerDependenciesMeta:
      '@types/node':
        optional: true

  '@rushstack/ts-command-line@4.21.0':
    resolution: {integrity: sha512-z38FLUCn8M9FQf19gJ9eltdwkvc47PxvJmVZS6aKwbBAa3Pis3r3A+ZcBCVPNb9h/Tbga+i0tHdzoSGUoji9GQ==}

  '@sinclair/typebox@0.27.8':
    resolution: {integrity: sha512-+Fj43pSMwJs4KRrH/938Uf+uAELIgVBmQzg/q1YG10djyfA3TnrU8N8XzqCh/okZdszqBQTZf96idMfE5lnwTA==}

  '@trivago/prettier-plugin-sort-imports@4.3.0':
    resolution: {integrity: sha512-r3n0onD3BTOVUNPhR4lhVK4/pABGpbA7bW3eumZnYdKaHkf1qEC+Mag6DPbGNuuh0eG8AaYj+YqmVHSiGslaTQ==}
    peerDependencies:
      '@vue/compiler-sfc': 3.x
      prettier: 2.x - 3.x
    peerDependenciesMeta:
      '@vue/compiler-sfc':
        optional: true

  '@types/argparse@1.0.38':
    resolution: {integrity: sha512-ebDJ9b0e702Yr7pWgB0jzm+CX4Srzz8RcXtLJDJB+BSccqMa36uyH/zUsSYao5+BD1ytv3k3rPYCq4mAE1hsXA==}

  '@types/chai@5.2.2':
    resolution: {integrity: sha512-8kB30R7Hwqf40JPiKhVzodJs2Qc1ZJ5zuT3uzw5Hq/dhNCl3G3l83jfpdI1e20BP348+fV7VIL/+FxaXkqBmWg==}

  '@types/deep-eql@4.0.2':
    resolution: {integrity: sha512-c9h9dVVMigMPc4bwTvC5dxqtqJZwQPePsWjPlpSOnojbor6pGqdk541lfA7AqFQr5pB1BRdq0juY9db81BwyFw==}

  '@types/estree@1.0.5':
    resolution: {integrity: sha512-/kYRxGDLWzHOB7q+wtSUQlFrtcdUccpfy+X+9iMBpHK8QLLhx2wIPYuS5DYtR9Wa/YlZAbIovy7qVdB1Aq6Lyw==}

  '@types/estree@1.0.7':
    resolution: {integrity: sha512-w28IoSUCJpidD/TGviZwwMJckNESJZXFu7NBZ5YJ4mEUnNraUn9Pm8HSZm/jDF1pDWYKspWE7oVphigUPRakIQ==}

  '@types/json-schema@7.0.15':
    resolution: {integrity: sha512-5+fP8P8MFNC+AyZCDxrB2pkZFPGzqQWUzpSeuuVLvm8VMcorNYavBqoFcxK8bQz4Qsbn4oUEEem4wDLfcysGHA==}

  '@types/json5@0.0.29':
    resolution: {integrity: sha512-dRLjCWHYg4oaA77cxO64oO+7JwCwnIzkZPdrrC71jQmQtlhM556pwKo5bUzqvZndkVbeFLIIi+9TC40JNF5hNQ==}

  '@types/node-fetch@2.6.11':
    resolution: {integrity: sha512-24xFj9R5+rfQJLRyM56qh+wnVSYhyXC2tkoBndtY0U+vubqNsYXGjufB2nn8Q6gt0LrARwL6UBtMCSVCwl4B1g==}

  '@types/node@12.20.55':
    resolution: {integrity: sha512-J8xLz7q2OFulZ2cyGTLE1TbbZcjpno7FaN6zdJNrgAdrJ+DZzh/uFR6YrTb4C+nXakvud8Q4+rbhoIWlYQbUFQ==}

  '@types/node@18.19.64':
    resolution: {integrity: sha512-955mDqvO2vFf/oL7V3WiUtiz+BugyX8uVbaT2H8oj3+8dRyH2FLiNdowe7eNqRM7IOIZvzDH76EoAT+gwm6aIQ==}

  '@types/node@22.15.30':
    resolution: {integrity: sha512-6Q7lr06bEHdlfplU6YRbgG1SFBdlsfNC4/lX+SkhiTs0cpJkOElmWls8PxDFv4yY/xKb8Y6SO0OmSX4wgqTZbA==}

  '@types/pidusage@2.0.5':
    resolution: {integrity: sha512-MIiyZI4/MK9UGUXWt0jJcCZhVw7YdhBuTOuqP/BjuLDLZ2PmmViMIQgZiWxtaMicQfAz/kMrZ5T7PKxFSkTeUA==}

  '@types/semver@7.5.8':
    resolution: {integrity: sha512-I8EUhyrgfLrcTkzV3TSsGyl1tSuPrEDzr0yd5m90UgNxQkyDXULk3b6MlQqTCpZpNtWe1K0hzclnZkTcLBe2UQ==}

  '@types/tapable@1.0.6':
    resolution: {integrity: sha512-W+bw9ds02rAQaMvaLYxAbJ6cvguW/iJXNT6lTssS1ps6QdrMKttqEAMEG/b5CR8TZl3/L7/lH0ZV5nNR1LXikA==}

  '@types/ws@8.5.10':
    resolution: {integrity: sha512-vmQSUcfalpIq0R9q7uTo2lXs6eGIpt9wtnLdMv9LVpIjCA/+ufZRozlVoVelIYixx1ugCBKDhn89vnsEGOCx9A==}

  '@typescript-eslint/eslint-plugin@6.21.0':
    resolution: {integrity: sha512-oy9+hTPCUFpngkEZUSzbf9MxI65wbKFoQYsgPdILTfbUldp5ovUuphZVe4i30emU9M/kP+T64Di0mxl7dSw3MA==}
    engines: {node: ^16.0.0 || >=18.0.0}
    peerDependencies:
      '@typescript-eslint/parser': ^6.0.0 || ^6.0.0-alpha
      eslint: ^7.0.0 || ^8.0.0
      typescript: '*'
    peerDependenciesMeta:
      typescript:
        optional: true

  '@typescript-eslint/parser@6.21.0':
    resolution: {integrity: sha512-tbsV1jPne5CkFQCgPBcDOt30ItF7aJoZL997JSF7MhGQqOeT3svWRYxiqlfA5RUdlHN6Fi+EI9bxqbdyAUZjYQ==}
    engines: {node: ^16.0.0 || >=18.0.0}
    peerDependencies:
      eslint: ^7.0.0 || ^8.0.0
      typescript: '*'
    peerDependenciesMeta:
      typescript:
        optional: true

  '@typescript-eslint/scope-manager@6.21.0':
    resolution: {integrity: sha512-OwLUIWZJry80O99zvqXVEioyniJMa+d2GrqpUTqi5/v5D5rOrppJVBPa0yKCblcigC0/aYAzxxqQ1B+DS2RYsg==}
    engines: {node: ^16.0.0 || >=18.0.0}

  '@typescript-eslint/type-utils@6.21.0':
    resolution: {integrity: sha512-rZQI7wHfao8qMX3Rd3xqeYSMCL3SoiSQLBATSiVKARdFGCYSRvmViieZjqc58jKgs8Y8i9YvVVhRbHSTA4VBag==}
    engines: {node: ^16.0.0 || >=18.0.0}
    peerDependencies:
      eslint: ^7.0.0 || ^8.0.0
      typescript: '*'
    peerDependenciesMeta:
      typescript:
        optional: true

  '@typescript-eslint/types@6.21.0':
    resolution: {integrity: sha512-1kFmZ1rOm5epu9NZEZm1kckCDGj5UJEf7P1kliH4LKu/RkwpsfqqGmY2OOcUs18lSlQBKLDYBOGxRVtrMN5lpg==}
    engines: {node: ^16.0.0 || >=18.0.0}

  '@typescript-eslint/typescript-estree@6.21.0':
    resolution: {integrity: sha512-6npJTkZcO+y2/kr+z0hc4HwNfrrP4kNYh57ek7yCNlrBjWQ1Y0OS7jiZTkgumrvkX5HkEKXFZkkdFNkaW2wmUQ==}
    engines: {node: ^16.0.0 || >=18.0.0}
    peerDependencies:
      typescript: '*'
    peerDependenciesMeta:
      typescript:
        optional: true

  '@typescript-eslint/utils@6.21.0':
    resolution: {integrity: sha512-NfWVaC8HP9T8cbKQxHcsJBY5YE1O33+jpMwN45qzWWaPDZgLIbo12toGMWnmhvCpd3sIxkpDw3Wv1B3dYrbDQQ==}
    engines: {node: ^16.0.0 || >=18.0.0}
    peerDependencies:
      eslint: ^7.0.0 || ^8.0.0

  '@typescript-eslint/visitor-keys@6.21.0':
    resolution: {integrity: sha512-JJtkDduxLi9bivAB+cYOVMtbkqdPOhZ+ZI5LC47MIRrDV4Yn2o+ZnW10Nkmr28xRpSpdJ6Sm42Hjf2+REYXm0A==}
    engines: {node: ^16.0.0 || >=18.0.0}

  '@ungap/structured-clone@1.2.0':
    resolution: {integrity: sha512-zuVdFrMJiuCDQUMCzQaD6KL28MjnqqN8XnAqiEq9PNm/hCPTSGfrXCOfwj1ow4LFb/tNymJPwsNbVePc1xFqrQ==}

  '@vitest/coverage-v8@3.2.2':
    resolution: {integrity: sha512-RVAi5xnqedSKvaoQyCTWvncMk8eYZcTTOsLK7XmnfOEvdGP/O/upA0/MA8Ss+Qs++mj0GcSRi/whR0S5iBPpTQ==}
    peerDependencies:
      '@vitest/browser': 3.2.2
      vitest: 3.2.2
    peerDependenciesMeta:
      '@vitest/browser':
        optional: true

  '@vitest/expect@1.6.0':
    resolution: {integrity: sha512-ixEvFVQjycy/oNgHjqsL6AZCDduC+tflRluaHIzKIsdbzkLn2U/iBnVeJwB6HsIjQBdfMR8Z0tRxKUsvFJEeWQ==}

  '@vitest/expect@3.2.2':
    resolution: {integrity: sha512-ipHw0z669vEMjzz3xQE8nJX1s0rQIb7oEl4jjl35qWTwm/KIHERIg/p/zORrjAaZKXfsv7IybcNGHwhOOAPMwQ==}

  '@vitest/mocker@3.2.2':
    resolution: {integrity: sha512-jKojcaRyIYpDEf+s7/dD3LJt53c0dPfp5zCPXz9H/kcGrSlovU/t1yEaNzM9oFME3dcd4ULwRI/x0Po1Zf+LTw==}
    peerDependencies:
      msw: ^2.4.9
      vite: ^5.0.0 || ^6.0.0 || ^7.0.0-0
    peerDependenciesMeta:
      msw:
        optional: true
      vite:
        optional: true

  '@vitest/pretty-format@3.2.2':
    resolution: {integrity: sha512-FY4o4U1UDhO9KMd2Wee5vumwcaHw7Vg4V7yR4Oq6uK34nhEJOmdRYrk3ClburPRUA09lXD/oXWZ8y/Sdma0aUQ==}

  '@vitest/runner@1.6.0':
    resolution: {integrity: sha512-P4xgwPjwesuBiHisAVz/LSSZtDjOTPYZVmNAnpHHSR6ONrf8eCJOFRvUwdHn30F5M1fxhqtl7QZQUk2dprIXAg==}

  '@vitest/runner@3.2.2':
    resolution: {integrity: sha512-GYcHcaS3ejGRZYed2GAkvsjBeXIEerDKdX3orQrBJqLRiea4NSS9qvn9Nxmuy1IwIB+EjFOaxXnX79l8HFaBwg==}

  '@vitest/snapshot@1.6.0':
    resolution: {integrity: sha512-+Hx43f8Chus+DCmygqqfetcAZrDJwvTj0ymqjQq4CvmpKFSTVteEOBzCusu1x2tt4OJcvBflyHUE0DZSLgEMtQ==}

  '@vitest/snapshot@3.2.2':
    resolution: {integrity: sha512-aMEI2XFlR1aNECbBs5C5IZopfi5Lb8QJZGGpzS8ZUHML5La5wCbrbhLOVSME68qwpT05ROEEOAZPRXFpxZV2wA==}

  '@vitest/spy@1.6.0':
    resolution: {integrity: sha512-leUTap6B/cqi/bQkXUu6bQV5TZPx7pmMBKBQiI0rJA8c3pB56ZsaTbREnF7CJfmvAS4V2cXIBAh/3rVwrrCYgw==}

  '@vitest/spy@3.2.2':
    resolution: {integrity: sha512-6Utxlx3o7pcTxvp0u8kUiXtRFScMrUg28KjB3R2hon7w4YqOFAEA9QwzPVVS1QNL3smo4xRNOpNZClRVfpMcYg==}

  '@vitest/utils@1.6.0':
    resolution: {integrity: sha512-21cPiuGMoMZwiOHa2i4LXkMkMkCGzA+MVFV70jRwHo95dL4x/ts5GZhML1QWuy7yfp3WzK3lRvZi3JnXTYqrBw==}

  '@vitest/utils@3.2.2':
    resolution: {integrity: sha512-qJYMllrWpF/OYfWHP32T31QCaLa3BAzT/n/8mNGhPdVcjY+JYazQFO1nsJvXU12Kp1xMpNY4AGuljPTNjQve6A==}

  abort-controller@3.0.0:
    resolution: {integrity: sha512-h8lQ8tacZYnR3vNQTgibj+tODHI5/+l06Au2Pcriv/Gmet0eaj4TwWH41sO9wnHDiQsEj19q0drzdWdeAHtweg==}
    engines: {node: '>=6.5'}

  acorn-jsx@5.3.2:
    resolution: {integrity: sha512-rq9s+JNhf0IChjtDXxllJ7g41oZk5SlXtp0LHwyA5cejwn7vKmKp4pPri6YEePv2PU65sAsegbXtIinmDFDXgQ==}
    peerDependencies:
      acorn: ^6.0.0 || ^7.0.0 || ^8.0.0

  acorn-walk@8.3.2:
    resolution: {integrity: sha512-cjkyv4OtNCIeqhHrfS81QWXoCBPExR/J62oyEqepVw8WaQeSqpW2uhuLPh1m9eWhDuOo/jUXVTlifvesOWp/4A==}
    engines: {node: '>=0.4.0'}

  acorn@8.11.3:
    resolution: {integrity: sha512-Y9rRfJG5jcKOE0CLisYbojUjIrIEE7AGMzA/Sm4BslANhbS+cDMpgBdcPT91oJ7OuJ9hYJBx59RjbhxVnrF8Xg==}
    engines: {node: '>=0.4.0'}
    hasBin: true

  agent-base@7.1.4:
    resolution: {integrity: sha512-MnA+YT8fwfJPgBx3m60MNqakm30XOkyIoH1y6huTQvC0PwZG7ki8NacLBcrPbNoo8vEZy7Jpuk7+jMO+CUovTQ==}
    engines: {node: '>= 14'}

  agentkeepalive@4.5.0:
    resolution: {integrity: sha512-5GG/5IbQQpC9FpkRGsSvZI5QYeSCzlJHdpBQntCsuTOxhKD8lqKhrleg2Yi7yvMIf82Ycmmqln9U8V9qwEiJew==}
    engines: {node: '>= 8.0.0'}

  ajv@6.12.6:
    resolution: {integrity: sha512-j3fVLgvTo527anyYyJOGTYJbG+vnnQYvE0m5mmkc1TK+nxAppkCLMIL0aZ4dblVCNoGShhm+kzE4ZUykBoMg4g==}

  ansi-colors@4.1.3:
    resolution: {integrity: sha512-/6w/C21Pm1A7aZitlI5Ni/2J6FFQN8i1Cvz3kHABAAbw93v/NlvKdVOqz7CCWz/3iv/JplRSEEZ83XION15ovw==}
    engines: {node: '>=6'}

  ansi-regex@5.0.1:
    resolution: {integrity: sha512-quJQXlTSUGL2LH9SUXo8VwsY4soanhgo6LNSm84E1LBcE8s3O0wpdiRzyR9z/ZZJMlMWv37qOOb9pdJlMUEKFQ==}
    engines: {node: '>=8'}

  ansi-regex@6.0.1:
    resolution: {integrity: sha512-n5M855fKb2SsfMIiFFoVrABHJC8QtHwVx+mHWP3QcEqBHYienj5dHSgjbxtC0WEZXYt4wcD6zrQElDPhFuZgfA==}
    engines: {node: '>=12'}

  ansi-sequence-parser@1.1.1:
    resolution: {integrity: sha512-vJXt3yiaUL4UU546s3rPXlsry/RnM730G1+HkpKE012AN0sx1eOrxSu95oKDIonskeLTijMgqWZ3uDEe3NFvyg==}

  ansi-styles@3.2.1:
    resolution: {integrity: sha512-VT0ZI6kZRdTh8YyJw3SMbYm/u+NqfsAxEpWO0Pf9sq8/e94WxxOpPKx9FR1FlyCtOVDNOQ+8ntlqFxiRc+r5qA==}
    engines: {node: '>=4'}

  ansi-styles@4.3.0:
    resolution: {integrity: sha512-zbB9rCJAT1rbjiVDb2hqKFHNYLxgtk8NURxZ3IZwD3F6NtxbXZQCnnSi1Lkx+IDohdPlFp222wVALIheZJQSEg==}
    engines: {node: '>=8'}

  ansi-styles@5.2.0:
    resolution: {integrity: sha512-Cxwpt2SfTzTtXcfOlzGEee8O+c+MmUgGrNiBcXnuWxuFJHe6a5Hz7qwhwe5OgaSYI0IJvkLqWX1ASG+cJOkEiA==}
    engines: {node: '>=10'}

  ansi-styles@6.2.1:
    resolution: {integrity: sha512-bN798gFfQX+viw3R7yrGWRqnrN2oRkEkUjjl4JNn4E8GxxbjtG3FbrEIIY3l8/hrwUwIeCZvi4QuOTP4MErVug==}
    engines: {node: '>=12'}

  any-promise@1.3.0:
    resolution: {integrity: sha512-7UvmKalWRt1wgjL1RrGxoSJW/0QZFIegpeGvZG9kjp8vrRu55XTHbwnqq2GpXm9uLbcuhxm3IqX9OB4MZR1b2A==}

  argparse@1.0.10:
    resolution: {integrity: sha512-o5Roy6tNG4SL/FOkCAN6RzjiakZS25RLYFrcMttJqbdd8BWrnA+fGz57iN5Pb06pvBGvl5gQ0B48dJlslXvoTg==}

  argparse@2.0.1:
    resolution: {integrity: sha512-8+9WqebbFzpX9OR+Wa6O29asIogeRMzcGtAINdpMHHyAg10f05aSFVBbcEqGf/PXw1EjAZ+q2/bEBg3DvurK3Q==}

  aria-query@5.3.0:
    resolution: {integrity: sha512-b0P0sZPKtyu8HkeRAfCq0IfURZK+SuwMjY1UXGBU27wpAiTwQAIlq56IbIO+ytk/JjS1fMR14ee5WBBfKi5J6A==}

  array-buffer-byte-length@1.0.1:
    resolution: {integrity: sha512-ahC5W1xgou+KTXix4sAO8Ki12Q+jf4i0+tmk3sC+zgcynshkHxzpXdImBehiUYKKKDwvfFiJl1tZt6ewscS1Mg==}
    engines: {node: '>= 0.4'}

  array-includes@3.1.8:
    resolution: {integrity: sha512-itaWrbYbqpGXkGhZPGUulwnhVf5Hpy1xiCFsGqyIGglbBxmG5vSjxQen3/WGOjPpNEv1RtBLKxbmVXm8HpJStQ==}
    engines: {node: '>= 0.4'}

  array-union@2.1.0:
    resolution: {integrity: sha512-HGyxoOTYUyCM6stUe6EJgnd4EoewAI7zMdfqO+kGjnlZmBDz/cR5pf8r/cR4Wq60sL/p0IkcjUEEPwS3GFrIyw==}
    engines: {node: '>=8'}

  array.prototype.findlast@1.2.5:
    resolution: {integrity: sha512-CVvd6FHg1Z3POpBLxO6E6zr+rSKEQ9L6rZHAaY7lLfhKsWYUBBOuMs0e9o24oopj6H+geRCX0YJ+TJLBK2eHyQ==}
    engines: {node: '>= 0.4'}

  array.prototype.findlastindex@1.2.5:
    resolution: {integrity: sha512-zfETvRFA8o7EiNn++N5f/kaCw221hrpGsDmcpndVupkPzEc1Wuf3VgC0qby1BbHs7f5DVYjgtEU2LLh5bqeGfQ==}
    engines: {node: '>= 0.4'}

  array.prototype.flat@1.3.2:
    resolution: {integrity: sha512-djYB+Zx2vLewY8RWlNCUdHjDXs2XOgm602S9E7P/UpHgfeHL00cRiIF+IN/G/aUJ7kGPb6yO/ErDI5V2s8iycA==}
    engines: {node: '>= 0.4'}

  array.prototype.flatmap@1.3.2:
    resolution: {integrity: sha512-Ewyx0c9PmpcsByhSW4r+9zDU7sGjFc86qf/kKtuSCRdhfbk0SNLLkaT5qvcHnRGgc5NP/ly/y+qkXkqONX54CQ==}
    engines: {node: '>= 0.4'}

  array.prototype.toreversed@1.1.2:
    resolution: {integrity: sha512-wwDCoT4Ck4Cz7sLtgUmzR5UV3YF5mFHUlbChCzZBQZ+0m2cl/DH3tKgvphv1nKgFsJ48oCSg6p91q2Vm0I/ZMA==}

  array.prototype.tosorted@1.1.3:
    resolution: {integrity: sha512-/DdH4TiTmOKzyQbp/eadcCVexiCb36xJg7HshYOYJnNZFDj33GEv0P7GxsynpShhq4OLYJzbGcBDkLsDt7MnNg==}

  arraybuffer.prototype.slice@1.0.3:
    resolution: {integrity: sha512-bMxMKAjg13EBSVscxTaYA4mRc5t1UAXa2kXiGTNfZ079HIWXEkKmkgFrh/nJqamaLSrXO5H4WFFkPEaLJWbs3A==}
    engines: {node: '>= 0.4'}

  assertion-error@1.1.0:
    resolution: {integrity: sha512-jgsaNduz+ndvGyFt3uSuWqvy4lCnIJiovtouQN5JZHOKCS2QuhEdbcQHFhVksz2N2U9hXJo8odG7ETyWlEeuDw==}

  assertion-error@2.0.1:
    resolution: {integrity: sha512-Izi8RQcffqCeNVgFigKli1ssklIbpHnCYc6AknXGYoB6grJqyeby7jv12JUQgmTAnIDnbck1uxksT4dzN3PWBA==}
    engines: {node: '>=12'}

  ast-types-flow@0.0.8:
    resolution: {integrity: sha512-OH/2E5Fg20h2aPrbe+QL8JZQFko0YZaF+j4mnQ7BGhfavO7OpSLa8a0y9sBwomHdSbkhTS8TQNayBfnW5DwbvQ==}

  ast-v8-to-istanbul@0.3.3:
    resolution: {integrity: sha512-MuXMrSLVVoA6sYN/6Hke18vMzrT4TZNbZIj/hvh0fnYFpO+/kFXcLIaiPwXXWaQUPg4yJD8fj+lfJ7/1EBconw==}

  asynckit@0.4.0:
    resolution: {integrity: sha512-Oei9OH4tRh0YqU3GxhX79dM/mwVgvbZJaSNaRk+bshkj0S5cfHcgYakreBjrHwatXKbz+IoIdYLxrKim2MjW0Q==}

  atomic-sleep@1.0.0:
    resolution: {integrity: sha512-kNOjDqAh7px0XWNI+4QbzoiR/nTkHAWNud2uvnJquD1/x5a7EQZMJT0AczqK0Qn67oY/TTQ1LbUKajZpp3I9tQ==}
    engines: {node: '>=8.0.0'}

  available-typed-arrays@1.0.7:
    resolution: {integrity: sha512-wvUjBtSGN7+7SjNpq/9M2Tg350UZD3q62IFZLbRAR1bSMlCo1ZaeW+BJ+D090e4hIIZLBcTDWe4Mh4jvUDajzQ==}
    engines: {node: '>= 0.4'}

  axe-core@4.7.0:
    resolution: {integrity: sha512-M0JtH+hlOL5pLQwHOLNYZaXuhqmvS8oExsqB1SBYgA4Dk7u/xx+YdGHXaK5pyUfed5mYXdlYiphWq3G8cRi5JQ==}
    engines: {node: '>=4'}

  axobject-query@3.2.1:
    resolution: {integrity: sha512-jsyHu61e6N4Vbz/v18DHwWYKK0bSWLqn47eeDSKPB7m8tqMHF9YJ+mhIk2lVteyZrY8tnSj/jHOv4YiTCuCJgg==}

  balanced-match@1.0.2:
    resolution: {integrity: sha512-3oSeUO0TMV67hN1AmbXsK4yaqU7tjiHlbxRDZOpH0KW9+CeX4bRAaX0Anxt0tx2MrpRpWwQaPwIlISEJhYU5Pw==}

  base64-js@1.5.1:
    resolution: {integrity: sha512-AKpaYlHn8t4SVbOHCy+b5+KKgvR4vrsD8vbvrbiQJps7fKDTkjkDry6ji0rUJjC0kzbNePLwzxq8iypo41qeWA==}

  better-path-resolve@1.0.0:
    resolution: {integrity: sha512-pbnl5XzGBdrFU/wT4jqmJVPn2B6UHPBOhzMQkY/SPUPB6QtUXtmBHBIwCbXJol93mOpGMnQyP/+BB19q04xj7g==}
    engines: {node: '>=4'}

  bignumber.js@9.3.1:
    resolution: {integrity: sha512-Ko0uX15oIUS7wJ3Rb30Fs6SkVbLmPBAKdlm7q9+ak9bbIeFf0MwuBsQV6z7+X768/cHsfg+WlysDWJcmthjsjQ==}

  boolean@3.2.0:
    resolution: {integrity: sha512-d0II/GO9uf9lfUHH2BQsjxzRJZBdsjgsBiW4BvhWk/3qoKwQFjIDVN19PfX8F2D/r9PCMTtLWjYVCFrpeYUzsw==}
    deprecated: Package no longer supported. Contact Support at https://www.npmjs.com/support for more info.

  brace-expansion@1.1.11:
    resolution: {integrity: sha512-iCuPHDFgrHX7H2vEI/5xpz07zSHB00TpugqhmYtVmMO6518mCuRMoOYFldEBl0g187ufozdaHgWKcYFb61qGiA==}

  brace-expansion@2.0.1:
    resolution: {integrity: sha512-XnAIvQ8eM+kC6aULx6wuQiwVsnzsi9d3WxzV3FpWTGA19F621kwdbsAcFKXgKUHZWsy+mY6iL1sHTxWEFCytDA==}

  braces@3.0.2:
    resolution: {integrity: sha512-b8um+L1RzM3WDSzvhm6gIz1yfTbBt6YTlcEKAvsmqCZZFw46z626lVj9j1yEPW33H5H+lBQpZMP1k8l+78Ha0A==}
    engines: {node: '>=8'}

  braces@3.0.3:
    resolution: {integrity: sha512-yQbXgO/OSZVD2IsiLlro+7Hf6Q18EJrKSEsdoMzKePKXct3gvD8oLcOQdIzGupr5Fj+EDe8gO/lxc1BzfMpxvA==}
    engines: {node: '>=8'}

  buffer-equal-constant-time@1.0.1:
    resolution: {integrity: sha512-zRpUiDwd/xk6ADqPMATG8vc9VPrkck7T07OIx0gnjmJAnHnTVXNQG3vfvWNuiZIkwu9KrKdA1iJKfsfTVxE6NA==}

  buffer@6.0.3:
    resolution: {integrity: sha512-FTiCpNxtwiZZHEZbcbTIcZjERVICn9yq/pDFkTl95/AxzD1naBctN7YO68riM/gLSDY7sdrMby8hofADYuuqOA==}

  builtin-modules@3.3.0:
    resolution: {integrity: sha512-zhaCDicdLuWN5UbN5IMnFqNMhNfo919sH85y2/ea+5Yg9TsTkeZxpL+JLbp6cgYFS4sRLp3YV4S6yDuqVWHYOw==}
    engines: {node: '>=6'}

  builtins@5.1.0:
    resolution: {integrity: sha512-SW9lzGTLvWTP1AY8xeAMZimqDrIaSdLQUcVr9DMef51niJ022Ri87SwRRKYm4A6iHfkPaiVUu/Duw2Wc4J7kKg==}

  bundle-require@5.1.0:
    resolution: {integrity: sha512-3WrrOuZiyaaZPWiEt4G3+IffISVC9HYlWueJEBWED4ZH4aIAC2PnkdnuRrR94M+w6yGWn4AglWtJtBI8YqvgoA==}
    engines: {node: ^12.20.0 || ^14.13.1 || >=16.0.0}
    peerDependencies:
      esbuild: '>=0.18'

  cac@6.7.14:
    resolution: {integrity: sha512-b6Ilus+c3RrdDk+JhLKUAQfzzgLEPy6wcXqS7f/xe1EETvsDP6GORG7SFuOs6cID5YkqchW/LXZbX5bc8j7ZcQ==}
    engines: {node: '>=8'}

  call-bind@1.0.7:
    resolution: {integrity: sha512-GHTSNSYICQ7scH7sZ+M2rFopRoLh8t2bLSW6BbgrtLsahOIB5iyAVJf9GjWK3cYTDaMj4XdBpM1cA6pIS0Kv2w==}
    engines: {node: '>= 0.4'}

  callsites@3.1.0:
    resolution: {integrity: sha512-P8BjAsXvZS+VIDUI11hHCQEv74YT67YUi5JJFNWIqL235sBmjX4+qx9Muvls5ivyNENctx46xQLQ3aTuE7ssaQ==}
    engines: {node: '>=6'}

  camelcase-keys@9.1.3:
    resolution: {integrity: sha512-Rircqi9ch8AnZscQcsA1C47NFdaO3wukpmIRzYcDOrmvgt78hM/sj5pZhZNec2NM12uk5vTwRHZ4anGcrC4ZTg==}
    engines: {node: '>=16'}

  camelcase@8.0.0:
    resolution: {integrity: sha512-8WB3Jcas3swSvjIeA2yvCJ+Miyz5l1ZmB6HFb9R1317dt9LCQoswg/BGrmAmkWVEszSrrg4RwmO46qIm2OEnSA==}
    engines: {node: '>=16'}

  chai@4.4.1:
    resolution: {integrity: sha512-13sOfMv2+DWduEU+/xbun3LScLoqN17nBeTLUsmDfKdoiC1fr0n9PU4guu4AhRcOVFk/sW8LyZWHuhWtQZiF+g==}
    engines: {node: '>=4'}

  chai@5.2.0:
    resolution: {integrity: sha512-mCuXncKXk5iCLhfhwTc0izo0gtEmpz5CtG2y8GiOINBlMVS6v8TMRc5TaLWKS6692m9+dVVfzgeVxR5UxWHTYw==}
    engines: {node: '>=12'}

  chalk@2.4.2:
    resolution: {integrity: sha512-Mti+f9lpJNcwF4tWV8/OrTTtF1gZi+f8FqlyAdouralcFWFQWF2+NgCHShjkCb+IFBLq9buZwE1xckQU4peSuQ==}
    engines: {node: '>=4'}

  chalk@4.1.2:
    resolution: {integrity: sha512-oKnbhFyRIXpUuez8iBMmyEa4nbj4IOQyuhc/wy9kY7/WVPcwIO9VA668Pu8RkO7+0G76SLROeyw9CpQ061i4mA==}
    engines: {node: '>=10'}

  chardet@2.1.0:
    resolution: {integrity: sha512-bNFETTG/pM5ryzQ9Ad0lJOTa6HWD/YsScAR3EnCPZRPlQh77JocYktSHOUHelyhm8IARL+o4c4F1bP5KVOjiRA==}

  check-error@1.0.3:
    resolution: {integrity: sha512-iKEoDYaRmd1mxM90a2OEfWhjsjPpYPuQ+lMYsoxB126+t8fw7ySEO48nmDg5COTjxDI65/Y2OWpeEHk3ZOe8zg==}

  check-error@2.1.1:
    resolution: {integrity: sha512-OAlb+T7V4Op9OwdkjmguYRqncdlx5JiofwOAUkmTF+jNdHwzTaTs4sRAGpzLF3oOz5xAyDGrPgeIDFQmDOTiJw==}
    engines: {node: '>= 16'}

  chokidar@4.0.3:
    resolution: {integrity: sha512-Qgzu8kfBvo+cA4962jnP1KkS6Dop5NS6g7R5LFYJr4b8Ub94PPQXUksCw9PvXoeXPRRddRNC5C1JQUR2SMGtnA==}
    engines: {node: '>= 14.16.0'}

  chownr@3.0.0:
    resolution: {integrity: sha512-+IxzY9BZOQd/XuYPRmrvEVjF/nqj5kgT4kEq7VofrDoM1MxoRjEWkrCC3EtLi59TVawxTAn+orJwFQcrqEN1+g==}
    engines: {node: '>=18'}

  ci-info@3.9.0:
    resolution: {integrity: sha512-NIxF55hv4nSqQswkAeiOi1r83xy8JldOFDTWiug55KBu9Jnblncd2U6ViHmYgHf01TPZS77NJBhBMKdWj9HQMQ==}
    engines: {node: '>=8'}

  color-convert@1.9.3:
    resolution: {integrity: sha512-QfAUtd+vFdAtFQcC8CCyYt1fYWxSqAiK2cSD6zDB8N3cpsEBAvRxp9zOGg6G/SHHJYAT88/az/IuDGALsNVbGg==}

  color-convert@2.0.1:
    resolution: {integrity: sha512-RRECPsj7iu/xb5oKYcsFHSppFNnsj/52OVTRKb4zP5onXwVF3zVmmToNcOfGC+CRDpfK/U584fMg38ZHCaElKQ==}
    engines: {node: '>=7.0.0'}

  color-name@1.1.3:
    resolution: {integrity: sha512-72fSenhMw2HZMTVHeCA9KCmpEIbzWiQsjN+BHcBbS9vr1mtt+vJjPdksIBNUmKAW8TFUDPJK5SUU3QhE9NEXDw==}

  color-name@1.1.4:
    resolution: {integrity: sha512-dOy+3AuW3a2wNbZHIuMZpTcgjGuLU/uBL/ubcZF9OXbDo8ff4O8yVp5Bf0efS8uEoYo5q4Fx7dY9OgQGXgAsQA==}

  color-string@1.9.1:
    resolution: {integrity: sha512-shrVawQFojnZv6xM40anx4CkoDP+fZsw/ZerEMsW/pyzsRbElpsL/DBVW7q3ExxwusdNXI3lXpuhEZkzs8p5Eg==}

  color@4.2.3:
    resolution: {integrity: sha512-1rXeuUUiGGrykh+CeBdu5Ie7OJwinCgQY0bc7GCRxy5xVHy+moaqkpL/jqQq0MtQOeYcrqEz4abc5f0KtU7W4A==}
    engines: {node: '>=12.5.0'}

  colorette@2.0.20:
    resolution: {integrity: sha512-IfEDxwoWIjkeXL1eXcDiow4UbKjhLdq6/EuSVR9GMN7KVH3r9gQ83e73hsz1Nd1T3ijd5xv1wcWRYO+D6kCI2w==}

  combined-stream@1.0.8:
    resolution: {integrity: sha512-FQN4MRfuJeHf7cBbBMJFXhKSDq+2kAArBlmRBvcvFE5BB1HZKXtSFASDhdlz9zOYwxh8lDdnvmMOe/+5cdoEdg==}
    engines: {node: '>= 0.8'}

  commander@12.0.0:
    resolution: {integrity: sha512-MwVNWlYjDTtOjX5PiD7o5pK0UrFU/OYgcJfjjK4RaHZETNtjJqrZa9Y9ds88+A+f+d5lv+561eZ+yCKoS3gbAA==}
    engines: {node: '>=18'}

  commander@4.1.1:
    resolution: {integrity: sha512-NOKm8xhkzAjzFx8B2v5OAHT+u5pRQc2UCa2Vq9jYL/31o2wi9mxBA7LIFs3sV5VSC49z6pEhfbMULvShKj26WA==}
    engines: {node: '>= 6'}

  commander@9.5.0:
    resolution: {integrity: sha512-KRs7WVDKg86PWiuAqhDrAQnTXZKraVcCc6vFdL14qrZ/DcWwuRo7VoiYXalXO7S5GKpqYiVEwCbgFDfxNHKJBQ==}
    engines: {node: ^12.20.0 || >=14}

  concat-map@0.0.1:
    resolution: {integrity: sha512-/Srv4dswyQNBfohGpz9o6Yb3Gz3SrUDqBH5rTuhGR7ahtlbYKnVxw2bCFMRljaA7EXHaXZ8wsHdodFvbkhKmqg==}

  confbox@0.1.7:
    resolution: {integrity: sha512-uJcB/FKZtBMCJpK8MQji6bJHgu1tixKPxRLeGkNzBoOZzpnZUJm0jm2/sBDWcuBx1dYgxV4JU+g5hmNxCyAmdA==}

  consola@3.4.2:
    resolution: {integrity: sha512-5IKcdX0nnYavi6G7TtOhwkYzyjfJlatbjMjuLSfE2kYT5pMDOilZ4OvMhi637CcDICTmz3wARPoyhqyX1Y+XvA==}
    engines: {node: ^14.18.0 || >=16.10.0}

  cross-spawn@7.0.3:
    resolution: {integrity: sha512-iRDPJKUPVEND7dHPO8rkbOnPpyDygcDFtWjpeWNCgy8WP2rXcxXL8TskReQl6OrB2G7+UJrags1q15Fudc7G6w==}
    engines: {node: '>= 8'}

  cross-spawn@7.0.6:
    resolution: {integrity: sha512-uV2QOWP2nWzsy2aMp8aRibhi9dlzF5Hgh5SHaB9OiTGEyDTiJJyx0uy51QXdyWbtAHNua4XJzUKca3OzKUd3vA==}
    engines: {node: '>= 8'}

  damerau-levenshtein@1.0.8:
    resolution: {integrity: sha512-sdQSFB7+llfUcQHUQO3+B8ERRj0Oa4w9POWMI/puGtuf7gFywGmkaLCElnudfTiKZV+NvHqL0ifzdrI8Ro7ESA==}

  data-view-buffer@1.0.1:
    resolution: {integrity: sha512-0lht7OugA5x3iJLOWFhWK/5ehONdprk0ISXqVFn/NFrDu+cuc8iADFrGQz5BnRK7LLU3JmkbXSxaqX+/mXYtUA==}
    engines: {node: '>= 0.4'}

  data-view-byte-length@1.0.1:
    resolution: {integrity: sha512-4J7wRJD3ABAzr8wP+OcIcqq2dlUKp4DVflx++hs5h5ZKydWMI6/D/fAot+yh6g2tHh8fLFTvNOaVN357NvSrOQ==}
    engines: {node: '>= 0.4'}

  data-view-byte-offset@1.0.0:
    resolution: {integrity: sha512-t/Ygsytq+R995EJ5PZlD4Cu56sWa8InXySaViRzw9apusqsOO2bQP+SbYzAhR0pFKoB+43lYy8rWban9JSuXnA==}
    engines: {node: '>= 0.4'}

  dataloader@1.4.0:
    resolution: {integrity: sha512-68s5jYdlvasItOJnCuI2Q9s4q98g0pCyL3HrcKJu8KNugUl8ahgmZYg38ysLTgQjjXX3H8CJLkAvWrclWfcalw==}

  dateformat@4.6.3:
    resolution: {integrity: sha512-2P0p0pFGzHS5EMnhdxQi7aJN+iMheud0UhG4dlE1DLAlvL8JHjJJTX/CSm4JXwV0Ka5nGk3zC5mcb5bUQUxxMA==}

  debug@3.2.7:
    resolution: {integrity: sha512-CFjzYYAi4ThfiQvizrFQevTTXHtnCqWfe7x1AhgEscTz6ZbLbfoLRLPugTQyBth6f8ZERVUSyWHFD/7Wu4t1XQ==}
    peerDependencies:
      supports-color: '*'
    peerDependenciesMeta:
      supports-color:
        optional: true

  debug@4.3.4:
    resolution: {integrity: sha512-PRWFHuSU3eDtQJPvnNY7Jcket1j0t5OuOsFzPPzsekD52Zl8qUfFIPEiswXqIvHWGVHOgX+7G/vCNNhehwxfkQ==}
    engines: {node: '>=6.0'}
    peerDependencies:
      supports-color: '*'
    peerDependenciesMeta:
      supports-color:
        optional: true

  debug@4.4.0:
    resolution: {integrity: sha512-6WTZ/IxCY/T6BALoZHaE4ctp9xm+Z5kY/pzYaCHRFeyVhojxlrm+46y68HA6hr0TcwEssoxNiDEUJQjfPZ/RYA==}
    engines: {node: '>=6.0'}
    peerDependencies:
      supports-color: '*'
    peerDependenciesMeta:
      supports-color:
        optional: true

  debug@4.4.1:
    resolution: {integrity: sha512-KcKCqiftBJcZr++7ykoDIEwSa3XWowTfNPo92BYxjXiyYEVrUQh2aLyhxBCwww+heortUFxEJYcRzosstTEBYQ==}
    engines: {node: '>=6.0'}
    peerDependencies:
      supports-color: '*'
    peerDependenciesMeta:
      supports-color:
        optional: true

  deep-eql@4.1.3:
    resolution: {integrity: sha512-WaEtAOpRA1MQ0eohqZjpGD8zdI0Ovsm8mmFhaDN8dvDZzyoUMcYDnf5Y6iu7HTXxf8JDS23qWa4a+hKCDyOPzw==}
    engines: {node: '>=6'}

  deep-eql@5.0.2:
    resolution: {integrity: sha512-h5k/5U50IJJFpzfL6nO9jaaumfjO/f2NjK/oYB2Djzm4p9L+3T9qWpZqZ2hAbLPuuYq9wrU08WQyBTL5GbPk5Q==}
    engines: {node: '>=6'}

  deep-is@0.1.4:
    resolution: {integrity: sha512-oIPzksmTg4/MriiaYGO+okXDT7ztn/w3Eptv/+gSIdMdKsJo0u4CfYNFJPy+4SKMuCqGw2wxnA+URMg3t8a/bQ==}

  define-data-property@1.1.4:
    resolution: {integrity: sha512-rBMvIzlpA8v6E+SJZoo++HAYqsLrkg7MSfIinMPFhmkorw7X+dOXVJQs+QT69zGkzMyfDnIMN2Wid1+NbL3T+A==}
    engines: {node: '>= 0.4'}

  define-properties@1.2.1:
    resolution: {integrity: sha512-8QmQKqEASLd5nx0U1B1okLElbUuuttJ/AnYmRXbbbGDWh6uS208EjD4Xqq/I9wK7u0v6O08XhTWnt5XtEbR6Dg==}
    engines: {node: '>= 0.4'}

  delayed-stream@1.0.0:
    resolution: {integrity: sha512-ZySD7Nf91aLB0RxL4KGrKHBXl7Eds1DAmEdcoVawXnLD7SDhpNgtuII2aAkg7a7QS41jxPSZ17p4VdGnMHk3MQ==}
    engines: {node: '>=0.4.0'}

  dequal@2.0.3:
    resolution: {integrity: sha512-0je+qPKHEMohvfRTCEo3CrPG6cAzAYgmzKyxRiYSSDkS6eGJdyVJm7WaYA5ECaAD9wLB2T4EEeymA5aFVcYXCA==}
    engines: {node: '>=6'}

  detect-indent@6.1.0:
    resolution: {integrity: sha512-reYkTUJAZb9gUuZ2RvVCNhVHdg62RHnJ7WJl8ftMi4diZ6NWlciOzQN88pUhSELEwflJht4oQDv0F0BMlwaYtA==}
    engines: {node: '>=8'}

  detect-libc@2.0.4:
    resolution: {integrity: sha512-3UDv+G9CsCKO1WKMGw9fwq/SWJYbI0c5Y7LU1AXYoDdbhE2AHQ6N6Nb34sG8Fj7T5APy8qXDCKuuIHd1BR0tVA==}
    engines: {node: '>=8'}

  detect-node@2.1.0:
    resolution: {integrity: sha512-T0NIuQpnTvFDATNuHN5roPwSBG83rFsuO+MXXH9/3N1eFbn4wcPjttvjMLEPWJ0RGUYgQE7cGgS3tNxbqCGM7g==}

  diff-sequences@29.6.3:
    resolution: {integrity: sha512-EjePK1srD3P08o2j4f0ExnylqRs5B9tJjcp9t1krH2qRi8CCdsYfwe9JgSLurFBWwq4uOlipzfk5fHNvwFKr8Q==}
    engines: {node: ^14.15.0 || ^16.10.0 || >=18.0.0}

  dir-glob@3.0.1:
    resolution: {integrity: sha512-WkrWp9GR4KXfKGYzOLmTuGVi1UWFfws377n9cc55/tb6DuqyF6pcQ5AbiHEshaDpY9v6oaSr2XCDidGmMwdzIA==}
    engines: {node: '>=8'}

  doctrine@2.1.0:
    resolution: {integrity: sha512-35mSku4ZXK0vfCuHEDAwt55dg2jNajHZ1odvF+8SSr82EsZY4QmXfuWso8oEd8zRhVObSN18aM0CjSdoBX7zIw==}
    engines: {node: '>=0.10.0'}

  doctrine@3.0.0:
    resolution: {integrity: sha512-yS+Q5i3hBf7GBkd4KG8a7eBNNWNGLTaEwwYWUijIYM7zrlYDM0BFXHjjPWlWZ1Rg7UaddZeIDmi9jF3HmqiQ2w==}
    engines: {node: '>=6.0.0'}

  dotenv@16.0.3:
    resolution: {integrity: sha512-7GO6HghkA5fYG9TYnNxi14/7K9f5occMlp3zXAuSxn7CKCxt9xbNWG7yF8hTCSUchlfWSe3uLmlPfigevRItzQ==}
    engines: {node: '>=12'}

  dotenv@8.6.0:
    resolution: {integrity: sha512-IrPdXQsk2BbzvCBGBOTmmSH5SodmqZNt4ERAZDmW4CT+tL8VtvinqywuANaFu4bOMWki16nqf0e4oC0QIaDr/g==}
    engines: {node: '>=10'}

  eastasianwidth@0.2.0:
    resolution: {integrity: sha512-I88TYZWc9XiYHRQ4/3c5rjjfgkjhLyW2luGIheGERbNQ6OY7yTybanSpDXZa8y7VUP9YmDcYa+eyq4ca7iLqWA==}

  ecdsa-sig-formatter@1.0.11:
    resolution: {integrity: sha512-nagl3RYrbNv6kQkeJIpt6NJZy8twLB/2vtz6yN9Z4vRKHN4/QZJIEbqohALSgwKdnksuY3k5Addp5lg8sVoVcQ==}

  emoji-regex@8.0.0:
    resolution: {integrity: sha512-MSjYzcWNOA0ewAHpz0MxpYFvwg6yjy1NG3xteoqz644VCo/RPgnr1/GGt+ic3iJTzQ8Eu3TdM14SawnVUmGE6A==}

  emoji-regex@9.2.2:
    resolution: {integrity: sha512-L18DaJsXSUk2+42pv8mLs5jJT2hqFkFE4j21wOmgbUqsZ2hL72NsUU785g9RXgo3s0ZNgVl42TiHp3ZtOv/Vyg==}

  end-of-stream@1.4.4:
    resolution: {integrity: sha512-+uw1inIHVPQoaVuHzRyXd21icM+cnt4CzD5rW+NC1wjOUSTOs+Te7FOv7AhN7vS9x/oIyhLP5PR1H+phQAHu5Q==}

  enhanced-resolve@5.16.1:
    resolution: {integrity: sha512-4U5pNsuDl0EhuZpq46M5xPslstkviJuhrdobaRDBk2Jy2KO37FDAJl4lb2KlNabxT0m4MTK2UHNrsAcphE8nyw==}
    engines: {node: '>=10.13.0'}

  enquirer@2.4.1:
    resolution: {integrity: sha512-rRqJg/6gd538VHvR3PSrdRBb/1Vy2YfzHqzvbhGIQpDRKIa4FgV/54b5Q1xYSxOOwKvjXweS26E0Q+nAMwp2pQ==}
    engines: {node: '>=8.6'}

  es-abstract@1.23.3:
    resolution: {integrity: sha512-e+HfNH61Bj1X9/jLc5v1owaLYuHdeHHSQlkhCBiTK8rBvKaULl/beGMxwrMXjpYrv4pz22BlY570vVePA2ho4A==}
    engines: {node: '>= 0.4'}

  es-define-property@1.0.0:
    resolution: {integrity: sha512-jxayLKShrEqqzJ0eumQbVhTYQM27CfT1T35+gCgDFoL82JLsXqTJ76zv6A0YLOgEnLUMvLzsDsGIrl8NFpT2gQ==}
    engines: {node: '>= 0.4'}

  es-errors@1.3.0:
    resolution: {integrity: sha512-Zf5H2Kxt2xjTvbJvP2ZWLEICxA6j+hAmMzIlypy4xcBg1vKVnx89Wy0GbS+kf5cwCVFFzdCFh2XSCFNULS6csw==}
    engines: {node: '>= 0.4'}

  es-iterator-helpers@1.0.19:
    resolution: {integrity: sha512-zoMwbCcH5hwUkKJkT8kDIBZSz9I6mVG//+lDCinLCGov4+r7NIy0ld8o03M0cJxl2spVf6ESYVS6/gpIfq1FFw==}
    engines: {node: '>= 0.4'}

  es-module-lexer@1.7.0:
    resolution: {integrity: sha512-jEQoCwk8hyb2AZziIOLhDqpm5+2ww5uIE6lkO/6jcOCusfk6LhMHpXXfBLXTZ7Ydyt0j4VoUQv6uGNYbdW+kBA==}

  es-object-atoms@1.0.0:
    resolution: {integrity: sha512-MZ4iQ6JwHOBQjahnjwaC1ZtIBH+2ohjamzAO3oaHcXYup7qxjF2fixyH+Q71voWHeOkI2q/TnJao/KfXYIZWbw==}
    engines: {node: '>= 0.4'}

  es-set-tostringtag@2.0.3:
    resolution: {integrity: sha512-3T8uNMC3OQTHkFUsFq8r/BwAXLHvU/9O9mE0fBc/MY5iq/8H7ncvO947LmYA6ldWw9Uh8Yhf25zu6n7nML5QWQ==}
    engines: {node: '>= 0.4'}

  es-shim-unscopables@1.0.2:
    resolution: {integrity: sha512-J3yBRXCzDu4ULnQwxyToo/OjdMx6akgVC7K6few0a7F/0wLtmKKN7I73AH5T2836UuXRqN7Qg+IIUw/+YJksRw==}

  es-to-primitive@1.2.1:
    resolution: {integrity: sha512-QCOllgZJtaUo9miYBcLChTUaHNjJF3PYs1VidD7AwiEj1kYxKeQTctLAezAOH5ZKRH0g2IgPn6KwB4IT8iRpvA==}
    engines: {node: '>= 0.4'}

  es6-error@4.1.1:
    resolution: {integrity: sha512-Um/+FxMr9CISWh0bi5Zv0iOD+4cFh5qLeks1qhAopKVAJw3drgKbKySikp7wGhDL0HPeaja0P5ULZrxLkniUVg==}

  esbuild@0.20.2:
    resolution: {integrity: sha512-WdOOppmUNU+IbZ0PaDiTst80zjnrOkyJNHoKupIcVyU8Lvla3Ugx94VzkQ32Ijqd7UhHJy75gNWDMUekcrSJ6g==}
    engines: {node: '>=12'}
    hasBin: true

  esbuild@0.23.1:
    resolution: {integrity: sha512-VVNz/9Sa0bs5SELtn3f7qhJCDPCF5oMEl5cO9/SSinpE9hbPVvxbd572HH5AKiP7WD8INO53GgfDDhRjkylHEg==}
    engines: {node: '>=18'}
    hasBin: true

  esbuild@0.25.2:
    resolution: {integrity: sha512-16854zccKPnC+toMywC+uKNeYSv+/eXkevRAfwRD/G9Cleq66m8XFIrigkbvauLLlCfDL45Q2cWegSg53gGBnQ==}
    engines: {node: '>=18'}
    hasBin: true

  escape-string-regexp@1.0.5:
    resolution: {integrity: sha512-vbRorB5FUQWvla16U8R/qgaFIya2qGzwDrNmCZuYKrbdSUMG6I1ZCGQRefkRVhuOkIGVne7BQ35DSfo1qvJqFg==}
    engines: {node: '>=0.8.0'}

  escape-string-regexp@4.0.0:
    resolution: {integrity: sha512-TtpcNJ3XAzx3Gq8sWRzJaVajRs0uVxA2YAkdb1jm2YkPz4G6egUFAyA3n5vtEIZefPk5Wa4UXbKuS5fKkJWdgA==}
    engines: {node: '>=10'}

  eslint-compat-utils@0.5.0:
    resolution: {integrity: sha512-dc6Y8tzEcSYZMHa+CMPLi/hyo1FzNeonbhJL7Ol0ccuKQkwopJcJBA9YL/xmMTLU1eKigXo9vj9nALElWYSowg==}
    engines: {node: '>=12'}
    peerDependencies:
      eslint: '>=6.0.0'

  eslint-config-next@14.2.3:
    resolution: {integrity: sha512-ZkNztm3Q7hjqvB1rRlOX8P9E/cXRL9ajRcs8jufEtwMfTVYRqnmtnaSu57QqHyBlovMuiB8LEzfLBkh5RYV6Fg==}
    peerDependencies:
      eslint: ^7.23.0 || ^8.0.0
      typescript: '>=3.3.1'
    peerDependenciesMeta:
      typescript:
        optional: true

  eslint-config-prettier@8.10.0:
    resolution: {integrity: sha512-SM8AMJdeQqRYT9O9zguiruQZaN7+z+E4eAP9oiLNGKMtomwaB1E9dcgUD6ZAn/eQAb52USbvezbiljfZUhbJcg==}
    hasBin: true
    peerDependencies:
      eslint: '>=7.0.0'

  eslint-config-standard@17.1.0:
    resolution: {integrity: sha512-IwHwmaBNtDK4zDHQukFDW5u/aTb8+meQWZvNFWkiGmbWjD6bqyuSSBxxXKkCftCUzc1zwCH2m/baCNDLGmuO5Q==}
    engines: {node: '>=12.0.0'}
    peerDependencies:
      eslint: ^8.0.1
      eslint-plugin-import: ^2.25.2
      eslint-plugin-n: '^15.0.0 || ^16.0.0 '
      eslint-plugin-promise: ^6.0.0

  eslint-config-turbo@1.13.3:
    resolution: {integrity: sha512-if/QtwEiWZ5b7Bg8yZBPSvS0TeCG2Zvfa/+XBYANS7uSYucjmW+BBC8enJB0PqpB/YLGGOumeo3x7h1Nuba9iw==}
    peerDependencies:
      eslint: '>6.6.0'

  eslint-import-resolver-node@0.3.9:
    resolution: {integrity: sha512-WFj2isz22JahUv+B788TlO3N6zL3nNJGU8CcZbPZvVEkBPaJdCV4vy5wyghty5ROFbCRnm132v8BScu5/1BQ8g==}

  eslint-import-resolver-typescript@3.6.1:
    resolution: {integrity: sha512-xgdptdoi5W3niYeuQxKmzVDTATvLYqhpwmykwsh7f6HIOStGWEIL9iqZgQDF9u9OEzrRwR8no5q2VT+bjAujTg==}
    engines: {node: ^14.18.0 || >=16.0.0}
    peerDependencies:
      eslint: '*'
      eslint-plugin-import: '*'

  eslint-module-utils@2.8.1:
    resolution: {integrity: sha512-rXDXR3h7cs7dy9RNpUlQf80nX31XWJEyGq1tRMo+6GsO5VmTe4UTwtmonAD4ZkAsrfMVDA2wlGJ3790Ys+D49Q==}
    engines: {node: '>=4'}
    peerDependencies:
      '@typescript-eslint/parser': '*'
      eslint: '*'
      eslint-import-resolver-node: '*'
      eslint-import-resolver-typescript: '*'
      eslint-import-resolver-webpack: '*'
    peerDependenciesMeta:
      '@typescript-eslint/parser':
        optional: true
      eslint:
        optional: true
      eslint-import-resolver-node:
        optional: true
      eslint-import-resolver-typescript:
        optional: true
      eslint-import-resolver-webpack:
        optional: true

  eslint-plugin-es-x@7.6.0:
    resolution: {integrity: sha512-I0AmeNgevgaTR7y2lrVCJmGYF0rjoznpDvqV/kIkZSZbZ8Rw3eu4cGlvBBULScfkSOCzqKbff5LR4CNrV7mZHA==}
    engines: {node: ^14.18.0 || >=16.0.0}
    peerDependencies:
      eslint: '>=8'

  eslint-plugin-import@2.29.1:
    resolution: {integrity: sha512-BbPC0cuExzhiMo4Ff1BTVwHpjjv28C5R+btTOGaCRC7UEz801up0JadwkeSk5Ued6TG34uaczuVuH6qyy5YUxw==}
    engines: {node: '>=4'}
    peerDependencies:
      '@typescript-eslint/parser': '*'
      eslint: ^2 || ^3 || ^4 || ^5 || ^6 || ^7.2.0 || ^8
    peerDependenciesMeta:
      '@typescript-eslint/parser':
        optional: true

  eslint-plugin-jsx-a11y@6.8.0:
    resolution: {integrity: sha512-Hdh937BS3KdwwbBaKd5+PLCOmYY6U4f2h9Z2ktwtNKvIdIEu137rjYbcb9ApSbVJfWxANNuiKTD/9tOKjK9qOA==}
    engines: {node: '>=4.0'}
    peerDependencies:
      eslint: ^3 || ^4 || ^5 || ^6 || ^7 || ^8

  eslint-plugin-n@16.6.2:
    resolution: {integrity: sha512-6TyDmZ1HXoFQXnhCTUjVFULReoBPOAjpuiKELMkeP40yffI/1ZRO+d9ug/VC6fqISo2WkuIBk3cvuRPALaWlOQ==}
    engines: {node: '>=16.0.0'}
    peerDependencies:
      eslint: '>=7.0.0'

  eslint-plugin-prettier@5.1.3:
    resolution: {integrity: sha512-C9GCVAs4Eq7ZC/XFQHITLiHJxQngdtraXaM+LoUFoFp/lHNl2Zn8f3WQbe9HvTBBQ9YnKFB0/2Ajdqwo5D1EAw==}
    engines: {node: ^14.18.0 || >=16.0.0}
    peerDependencies:
      '@types/eslint': '>=8.0.0'
      eslint: '>=8.0.0'
      eslint-config-prettier: '*'
      prettier: '>=3.0.0'
    peerDependenciesMeta:
      '@types/eslint':
        optional: true
      eslint-config-prettier:
        optional: true

  eslint-plugin-promise@6.1.1:
    resolution: {integrity: sha512-tjqWDwVZQo7UIPMeDReOpUgHCmCiH+ePnVT+5zVapL0uuHnegBUs2smM13CzOs2Xb5+MHMRFTs9v24yjba4Oig==}
    engines: {node: ^12.22.0 || ^14.17.0 || >=16.0.0}
    peerDependencies:
      eslint: ^7.0.0 || ^8.0.0

  eslint-plugin-react-hooks@4.6.2:
    resolution: {integrity: sha512-QzliNJq4GinDBcD8gPB5v0wh6g8q3SUi6EFF0x8N/BL9PoVs0atuGc47ozMRyOWAKdwaZ5OnbOEa3WR+dSGKuQ==}
    engines: {node: '>=10'}
    peerDependencies:
      eslint: ^3.0.0 || ^4.0.0 || ^5.0.0 || ^6.0.0 || ^7.0.0 || ^8.0.0-0

  eslint-plugin-react@7.34.1:
    resolution: {integrity: sha512-N97CxlouPT1AHt8Jn0mhhN2RrADlUAsk1/atcT2KyA/l9Q/E6ll7OIGwNumFmWfZ9skV3XXccYS19h80rHtgkw==}
    engines: {node: '>=4'}
    peerDependencies:
      eslint: ^3 || ^4 || ^5 || ^6 || ^7 || ^8

  eslint-plugin-standard@5.0.0:
    resolution: {integrity: sha512-eSIXPc9wBM4BrniMzJRBm2uoVuXz2EPa+NXPk2+itrVt+r5SbKFERx/IgrK/HmfjddyKVz2f+j+7gBRvu19xLg==}
    deprecated: 'standard 16.0.0 and eslint-config-standard 16.0.0 no longer require the eslint-plugin-standard package. You can remove it from your dependencies with ''npm rm eslint-plugin-standard''. More info here: https://github.com/standard/standard/issues/1316'
    peerDependencies:
      eslint: '>=5.0.0'

  eslint-plugin-tsdoc@0.2.17:
    resolution: {integrity: sha512-xRmVi7Zx44lOBuYqG8vzTXuL6IdGOeF9nHX17bjJ8+VE6fsxpdGem0/SBTmAwgYMKYB1WBkqRJVQ+n8GK041pA==}

  eslint-plugin-turbo@1.13.3:
    resolution: {integrity: sha512-RjmlnqYsEqnJ+U3M3IS5jLJDjWv5NsvReCpsC61n5pJ4JMHTZ/lU0EIoL1ccuL1L5wP0APzdXdByBxERcPQ+Nw==}
    peerDependencies:
      eslint: '>6.6.0'

  eslint-scope@7.2.2:
    resolution: {integrity: sha512-dOt21O7lTMhDM+X9mB4GX+DZrZtCUJPL/wlcTqxyrx5IvO0IYtILdtrQGQp+8n5S0gwSVmOf9NQrjMOgfQZlIg==}
    engines: {node: ^12.22.0 || ^14.17.0 || >=16.0.0}

  eslint-visitor-keys@3.4.3:
    resolution: {integrity: sha512-wpc+LXeiyiisxPlEkUzU6svyS1frIO3Mgxj1fdy7Pm8Ygzguax2N3Fa/D/ag1WqbOprdI+uY6wMUl8/a2G+iag==}
    engines: {node: ^12.22.0 || ^14.17.0 || >=16.0.0}

  eslint@8.57.0:
    resolution: {integrity: sha512-dZ6+mexnaTIbSBZWgou51U6OmzIhYM2VcNdtiTtI7qPNZm35Akpr0f6vtw3w1Kmn5PYo+tZVfh13WrhpS6oLqQ==}
    engines: {node: ^12.22.0 || ^14.17.0 || >=16.0.0}
    deprecated: This version is no longer supported. Please see https://eslint.org/version-support for other options.
    hasBin: true

  espree@9.6.1:
    resolution: {integrity: sha512-oruZaFkjorTpF32kDSI5/75ViwGeZginGGy2NoOSg3Q9bnwlnmDm4HLnkl0RE3n+njDXR037aY1+x58Z/zFdwQ==}
    engines: {node: ^12.22.0 || ^14.17.0 || >=16.0.0}

  esprima@4.0.1:
    resolution: {integrity: sha512-eGuFFw7Upda+g4p+QHvnW0RyTX/SVeJBDM/gCtMARO0cLuT2HcEKnTPvhjV6aGeqrCB/sbNop0Kszm0jsaWU4A==}
    engines: {node: '>=4'}
    hasBin: true

  esquery@1.5.0:
    resolution: {integrity: sha512-YQLXUplAwJgCydQ78IMJywZCceoqk1oH01OERdSAJc/7U2AylwjhSCLDEtqwg811idIS/9fIU5GjG73IgjKMVg==}
    engines: {node: '>=0.10'}

  esrecurse@4.3.0:
    resolution: {integrity: sha512-KmfKL3b6G+RXvP8N1vr3Tq1kL/oCFgn2NYXEtqP8/L3pKapUA4G8cFVaoF3SU323CD4XypR/ffioHmkti6/Tag==}
    engines: {node: '>=4.0'}

  estraverse@5.3.0:
    resolution: {integrity: sha512-MMdARuVEQziNTeJD8DgMqmhwR11BRQ/cBP+pLtYdSTnf3MIO8fFeiINEbX36ZdNlfU/7A9f3gUw49B3oQsvwBA==}
    engines: {node: '>=4.0'}

  estree-walker@3.0.3:
    resolution: {integrity: sha512-7RUKfXgSMMkzt6ZuXmqapOurLGPPfgj6l9uRZ7lRGolvk0y2yocc35LdcxKC5PQZdn2DMqioAQ2NoWcrTKmm6g==}

  esutils@2.0.3:
    resolution: {integrity: sha512-kVscqXk4OCp68SZ0dkgEKVi6/8ij300KBWTJq32P/dYeWTSwK41WyTxalN1eRmA5Z9UU/LX9D7FWSmV9SAYx6g==}
    engines: {node: '>=0.10.0'}

  event-target-shim@5.0.1:
    resolution: {integrity: sha512-i/2XbnSz/uxRCU6+NdVJgKWDTM427+MqYbkQzD321DuCQJUqOuJKIA0IM2+W2xtYHdKOmZ4dR6fExsd4SXL+WQ==}
    engines: {node: '>=6'}

  events@3.3.0:
    resolution: {integrity: sha512-mQw+2fkQbALzQ7V0MY0IqdnXNOeTtP4r0lN9z7AAawCXgqea7bDii20AYrIBrFd/Hx0M2Ocz6S111CaFkUcb0Q==}
    engines: {node: '>=0.8.x'}

  execa@8.0.1:
    resolution: {integrity: sha512-VyhnebXciFV2DESc+p6B+y0LjSm0krU4OgJN44qFAhBY0TJ+1V61tYD2+wHusZ6F9n5K+vl8k0sTy7PEfV4qpg==}
    engines: {node: '>=16.17'}

  expect-type@1.2.1:
    resolution: {integrity: sha512-/kP8CAwxzLVEeFrMm4kMmy4CCDlpipyA7MYLVrdJIkV0fYF0UaigQHRsxHiuY/GEea+bh4KSv3TIlgr+2UL6bw==}
    engines: {node: '>=12.0.0'}

  extend@3.0.2:
    resolution: {integrity: sha512-fjquC59cD7CyW6urNXK0FBufkZcoiGG80wTuPujX590cB5Ttln20E2UB4S/WARVqhXffZl2LNgS+gQdPIIim/g==}

  extendable-error@0.1.7:
    resolution: {integrity: sha512-UOiS2in6/Q0FK0R0q6UY9vYpQ21mr/Qn1KOnte7vsACuNJf514WvCCUHSRCPcgjPT2bAhNIJdlE6bVap1GKmeg==}

  fast-copy@3.0.2:
    resolution: {integrity: sha512-dl0O9Vhju8IrcLndv2eU4ldt1ftXMqqfgN4H1cpmGV7P6jeB9FwpN9a2c8DPGE1Ys88rNUJVYDHq73CGAGOPfQ==}

  fast-deep-equal@3.1.3:
    resolution: {integrity: sha512-f3qQ9oQy9j2AhBe/H9VC91wLmKBCCU/gDOnKNAYG5hswO7BLKj09Hc5HYNz9cGI++xlpDCIgDaitVs03ATR84Q==}

  fast-diff@1.3.0:
    resolution: {integrity: sha512-VxPP4NqbUjj6MaAOafWeUn2cXWLcCtljklUtZf0Ind4XQ+QPtmA0b18zZy0jIQx+ExRVCR/ZQpBmik5lXshNsw==}

  fast-glob@3.3.2:
    resolution: {integrity: sha512-oX2ruAFQwf/Orj8m737Y5adxDQO0LAB7/S5MnxCdTNDd4p6BsyIVsv9JQsATbTSq8KHRpLwIHbVlUNatxd+1Ow==}
    engines: {node: '>=8.6.0'}

  fast-json-stable-stringify@2.1.0:
    resolution: {integrity: sha512-lhd/wF+Lk98HZoTCtlVraHtfh5XYijIjalXck7saUtuanSDyLMxnHhSXEDJqHxD7msR8D0uCmqlkwjCV8xvwHw==}

  fast-levenshtein@2.0.6:
    resolution: {integrity: sha512-DCXu6Ifhqcks7TZKY3Hxp3y6qphY5SJZmrWMDrKcERSOXWQdMhU9Ig/PYrzyw/ul9jOIyh0N4M0tbC5hodg8dw==}

  fast-redact@3.5.0:
    resolution: {integrity: sha512-dwsoQlS7h9hMeYUq1W++23NDcBLV4KqONnITDV9DjfS3q1SgDGVrBdvvTLUotWtPSD7asWDV9/CmsZPy8Hf70A==}
    engines: {node: '>=6'}

  fast-safe-stringify@2.1.1:
    resolution: {integrity: sha512-W+KJc2dmILlPplD/H4K9l9LcAHAfPtP6BY84uVLXQ6Evcz9Lcg33Y2z1IVblT6xdY54PXYVHEv+0Wpq8Io6zkA==}

  fastest-levenshtein@1.0.16:
    resolution: {integrity: sha512-eRnCtTTtGZFpQCwhJiUOuxPQWRXVKYDn0b2PeHfXL6/Zi53SLAzAHfVhVWK2AryC/WH05kGfxhFIPvTF0SXQzg==}
    engines: {node: '>= 4.9.1'}

  fastq@1.17.1:
    resolution: {integrity: sha512-sRVD3lWVIXWg6By68ZN7vho9a1pQcN/WBFaAAsDDFzlJjvoGx0P8z7V1t72grFJfJhu3YPZBuu25f7Kaw2jN1w==}

  fdir@6.4.3:
    resolution: {integrity: sha512-PMXmW2y1hDDfTSRc9gaXIuCCRpuoz3Kaz8cUelp3smouvfT632ozg2vrT6lJsHKKOF59YLbOGfAWGUcKEfRMQw==}
    peerDependencies:
      picomatch: ^3 || ^4
    peerDependenciesMeta:
      picomatch:
        optional: true

  fdir@6.4.5:
    resolution: {integrity: sha512-4BG7puHpVsIYxZUbiUE3RqGloLaSSwzYie5jvasC4LWuBWzZawynvYouhjbQKw2JuIGYdm0DzIxl8iVidKlUEw==}
    peerDependencies:
      picomatch: ^3 || ^4
    peerDependenciesMeta:
      picomatch:
        optional: true

  file-entry-cache@6.0.1:
    resolution: {integrity: sha512-7Gps/XWymbLk2QLYK4NzpMOrYjMhdIxXuIvy2QBsLE6ljuodKvdkWs/cpyJJ3CVIVpH0Oi1Hvg1ovbMzLdFBBg==}
    engines: {node: ^10.12.0 || >=12.0.0}

  fill-range@7.0.1:
    resolution: {integrity: sha512-qOo9F+dMUmC2Lcb4BbVvnKJxTPjCm+RRpe4gDuGrzkL7mEVl/djYSu2OdQ2Pa302N4oqkSg9ir6jaLWJ2USVpQ==}
    engines: {node: '>=8'}

  fill-range@7.1.1:
    resolution: {integrity: sha512-YsGpe3WHLK8ZYi4tWDg2Jy3ebRz2rXowDxnld4bkQB00cc/1Zw9AWnC0i9ztDJitivtQvaI9KaLyKrc+hBW0yg==}
    engines: {node: '>=8'}

  find-up@4.1.0:
    resolution: {integrity: sha512-PpOwAdQ/YlXQ2vj8a3h8IipDuYRi3wceVQQGYWxNINccq40Anw7BlsEXCMbt1Zt+OLA6Fq9suIpIWD0OsnISlw==}
    engines: {node: '>=8'}

  find-up@5.0.0:
    resolution: {integrity: sha512-78/PXT1wlLLDgTzDs7sjq9hzz0vXD+zn+7wypEe4fXQxCmdmqfGsEPQxmiCSQI3ajFV91bVSsvNtrJRiW6nGng==}
    engines: {node: '>=10'}

  flat-cache@3.2.0:
    resolution: {integrity: sha512-CYcENa+FtcUKLmhhqyctpclsq7QF38pKjZHsGNiSQF5r4FtoKDWabFDl3hzaEQMvT1LHEysw5twgLvpYYb4vbw==}
    engines: {node: ^10.12.0 || >=12.0.0}

  flatbuffers@25.2.10:
    resolution: {integrity: sha512-7JlN9ZvLDG1McO3kbX0k4v+SUAg48L1rIwEvN6ZQl/eCtgJz9UylTMzE9wrmYrcorgxm3CX/3T/w5VAub99UUw==}

  flatted@3.3.1:
    resolution: {integrity: sha512-X8cqMLLie7KsNUDSdzeN8FYK9rEt4Dt67OsG/DNGnYTSDBG4uFAJFBnUeiV+zCVAvwFy56IjM9sH51jVaEhNxw==}

  for-each@0.3.3:
    resolution: {integrity: sha512-jqYfLp7mo9vIyQf8ykW2v7A+2N4QjeCeI5+Dz9XraiO1ign81wjiH7Fb9vSOWvQfNtmSa4H2RoQTrrXivdUZmw==}

  foreground-child@3.1.1:
    resolution: {integrity: sha512-TMKDUnIte6bfb5nWv7V/caI169OHgvwjb7V4WkeUvbQQdjr5rWKqHFiKWb/fcOwB+CzBT+qbWjvj+DVwRskpIg==}
    engines: {node: '>=14'}

  form-data-encoder@1.7.2:
    resolution: {integrity: sha512-qfqtYan3rxrnCk1VYaA4H+Ms9xdpPqvLZa6xmMgFvhO32x7/3J/ExcTd6qpxM0vH2GdMI+poehyBZvqfMTto8A==}

  form-data@4.0.1:
    resolution: {integrity: sha512-tzN8e4TX8+kkxGPK8D5u0FNmjPUjw3lwC9lSLxxoB/+GtsJG91CO8bSWy73APlgAZzZbXEYZJuxjkHH2w+Ezhw==}
    engines: {node: '>= 6'}

  formdata-node@4.4.1:
    resolution: {integrity: sha512-0iirZp3uVDjVGt9p49aTaqjk84TrglENEDuqfdlZQ1roC9CWlPk6Avf8EEnZNcAqPonwkG35x4n3ww/1THYAeQ==}
    engines: {node: '>= 12.20'}

  fs-extra@7.0.1:
    resolution: {integrity: sha512-YJDaCJZEnBmcbw13fvdAM9AwNOJwOzrE4pqMqBq5nFiEqXUqHwlK4B+3pUw6JNvfSPtX05xFHtYy/1ni01eGCw==}
    engines: {node: '>=6 <7 || >=8'}

  fs-extra@8.1.0:
    resolution: {integrity: sha512-yhlQgA6mnOJUKOsRUFsgJdQCvkKhcz8tlZG5HBQfReYZy46OwLcY+Zia0mtdHsOo9y/hP+CxMN0TU9QxoOtG4g==}
    engines: {node: '>=6 <7 || >=8'}

  fs.realpath@1.0.0:
    resolution: {integrity: sha512-OO0pH2lK6a0hZnAdau5ItzHPI6pUlvI7jMVnxUQRtw4owF2wk8lOSabtGDCTP4Ggrg2MbGnWO9X8K1t4+fGMDw==}

  fsevents@2.3.3:
    resolution: {integrity: sha512-5xoDfX+fL7faATnagmWPpbFtwh/R77WmMMqqHGS65C3vvB0YHrgF+B1YmZ3441tMj5n63k0212XNoJwzlhffQw==}
    engines: {node: ^8.16.0 || ^10.6.0 || >=11.0.0}
    os: [darwin]

  function-bind@1.1.2:
    resolution: {integrity: sha512-7XHNxH7qX9xG5mIwxkhumTox/MIRNcOgDrxWsMt2pAr23WHp6MrRlN7FBSFpCpr+oVO0F744iUgR82nJMfG2SA==}

  function.prototype.name@1.1.6:
    resolution: {integrity: sha512-Z5kx79swU5P27WEayXM1tBi5Ze/lbIyiNgU3qyXUOf9b2rgXYyF9Dy9Cx+IQv/Lc8WCG6L82zwUPpSS9hGehIg==}
    engines: {node: '>= 0.4'}

  functions-have-names@1.2.3:
    resolution: {integrity: sha512-xckBUXyTIqT97tq2x2AMb+g163b5JFysYk0x4qxNFwbfQkmNZoiRHb6sPzI9/QV33WeuvVYBUIiD4NzNIyqaRQ==}

  gaxios@6.7.1:
    resolution: {integrity: sha512-LDODD4TMYx7XXdpwxAVRAIAuB0bzv0s+ywFonY46k126qzQHT9ygyoa9tncmOiQmmDrik65UYsEkv3lbfqQ3yQ==}
    engines: {node: '>=14'}

  gcp-metadata@6.1.1:
    resolution: {integrity: sha512-a4tiq7E0/5fTjxPAaH4jpjkSv/uCaU2p5KC6HVGrvl0cDjA8iBZv4vv1gyzlmK0ZUKqwpOyQMKzZQe3lTit77A==}
    engines: {node: '>=14'}

  get-func-name@2.0.2:
    resolution: {integrity: sha512-8vXOvuE167CtIc3OyItco7N/dpRtBbYOsPsXCz7X/PMnlGjYjSGuZJgM1Y7mmew7BKf9BqvLX2tnOVy1BBUsxQ==}

  get-intrinsic@1.2.4:
    resolution: {integrity: sha512-5uYhsJH8VJBTv7oslg4BznJYhDoRI6waYCxMmCdnTrcCrHA/fCFKoTFz2JKKE0HdDFUF7/oQuhzumXJK7paBRQ==}
    engines: {node: '>= 0.4'}

  get-stream@8.0.1:
    resolution: {integrity: sha512-VaUJspBffn/LMCJVoMvSAdmscJyS1auj5Zulnn5UoYcY531UWmdwhRWkcGKnGU93m5HSXP9LP2usOryrBtQowA==}
    engines: {node: '>=16'}

  get-symbol-description@1.0.2:
    resolution: {integrity: sha512-g0QYk1dZBxGwk+Ngc+ltRH2IBp2f7zBkBMBJZCDerh6EhlhSR6+9irMCuT/09zD6qkarHUSn529sK/yL4S27mg==}
    engines: {node: '>= 0.4'}

  get-tsconfig@4.7.5:
    resolution: {integrity: sha512-ZCuZCnlqNzjb4QprAzXKdpp/gh6KTxSJuw3IBsPnV/7fV4NxC9ckB+vPTt8w7fJA0TaSD7c55BR47JD6MEDyDw==}

  git-repo-info@2.1.1:
    resolution: {integrity: sha512-8aCohiDo4jwjOwma4FmYFd3i97urZulL8XL24nIPxuE+GZnfsAyy/g2Shqx6OjUiFKUXZM+Yy+KHnOmmA3FVcg==}
    engines: {node: '>= 4.0'}

  glob-parent@5.1.2:
    resolution: {integrity: sha512-AOIgSQCepiJYwP3ARnGx+5VnTu2HBYdzbGP45eLw1vr3zB3vZLeyed1sC9hnbcOc9/SrMyM5RPQrkGz4aS9Zow==}
    engines: {node: '>= 6'}

  glob-parent@6.0.2:
    resolution: {integrity: sha512-XxwI8EOhVQgWp6iDL+3b0r86f4d6AX6zSU55HfB4ydCEuXLXc5FcYeOu+nnGftS4TEju/11rt4KJPTMgbfmv4A==}
    engines: {node: '>=10.13.0'}

  glob-to-regexp@0.4.1:
    resolution: {integrity: sha512-lkX1HJXwyMcprw/5YUZc2s7DrpAiHB21/V+E1rHUrVNokkvB6bqMzT0VfV6/86ZNabt1k14YOIaT7nDvOX3Iiw==}

  glob@10.3.10:
    resolution: {integrity: sha512-fa46+tv1Ak0UPK1TOy/pZrIybNNt4HCv7SDzwyfiOZkvZLEbjsZkJBPtDHVshZjbecAoAGSC20MjLDG/qr679g==}
    engines: {node: '>=16 || 14 >=14.17'}
    hasBin: true

  glob@10.4.5:
    resolution: {integrity: sha512-7Bv8RF0k6xjo7d4A/PxYLbUCfb6c+Vpd2/mB2yRDlew7Jb5hEXiCD9ibfO7wpk8i4sevK6DFny9h7EYbM3/sHg==}
    hasBin: true

  glob@7.2.3:
    resolution: {integrity: sha512-nFR0zLpU2YCaRxwoCJvL6UvCH2JFyFVIvwTLsIf21AuHlMskA1hhTdk+LlYJtOlYt9v6dvszD2BGRqBL+iQK9Q==}
    deprecated: Glob versions prior to v9 are no longer supported

  global-agent@3.0.0:
    resolution: {integrity: sha512-PT6XReJ+D07JvGoxQMkT6qji/jVNfX/h364XHZOWeRzy64sSFr+xJ5OX7LI3b4MPQzdL4H8Y8M0xzPpsVMwA8Q==}
    engines: {node: '>=10.0'}

  globals@11.12.0:
    resolution: {integrity: sha512-WOBp/EEGUiIsJSp7wcv/y6MO+lV9UoncWqxuFfm8eBwzWNgyfBd6Gz+IeKQ9jCmyhoH99g15M3T+QaVHFjizVA==}
    engines: {node: '>=4'}

  globals@13.24.0:
    resolution: {integrity: sha512-AhO5QUcj8llrbG09iWhPU2B204J1xnPeL8kQmVorSsy+Sjj1sk8gIyh6cUocGmH4L0UuhAJy+hJMRA4mgA4mFQ==}
    engines: {node: '>=8'}

  globalthis@1.0.4:
    resolution: {integrity: sha512-DpLKbNU4WylpxJykQujfCcwYWiV/Jhm50Goo0wrVILAv5jOr9d+H+UR3PhSCD2rCCEIg0uc+G+muBTwD54JhDQ==}
    engines: {node: '>= 0.4'}

  globby@11.1.0:
    resolution: {integrity: sha512-jhIXaOzy1sb8IyocaruWSn1TjmnBVs8Ayhcy83rmxNJ8q2uWKCAj3CnJY+KpGSXCueAPc0i05kVvVKtP1t9S3g==}
    engines: {node: '>=10'}

  google-auth-library@9.15.1:
    resolution: {integrity: sha512-Jb6Z0+nvECVz+2lzSMt9u98UsoakXxA2HGHMCxh+so3n90XgYWkq5dur19JAJV7ONiJY22yBTyJB1TSkvPq9Ng==}
    engines: {node: '>=14'}

  google-logging-utils@0.0.2:
    resolution: {integrity: sha512-NEgUnEcBiP5HrPzufUkBzJOD/Sxsco3rLNo1F1TNf7ieU8ryUzBhqba8r756CjLX7rn3fHl6iLEwPYuqpoKgQQ==}
    engines: {node: '>=14'}

  gopd@1.0.1:
    resolution: {integrity: sha512-d65bNlIadxvpb/A2abVdlqKqV563juRnZ1Wtk6s1sIR8uNsXR70xqIzVqxVf1eTqDunwT2MkczEeaezCKTZhwA==}

  graceful-fs@4.2.11:
    resolution: {integrity: sha512-RbJ5/jmFcNNCcDV5o9eTnBLJ/HszWV0P73bc+Ff4nS/rJj+YaS6IGyiOL0VoBYX+l1Wrl3k63h/KrH+nhJ0XvQ==}

  graphemer@1.4.0:
    resolution: {integrity: sha512-EtKwoO6kxCL9WO5xipiHTZlSzBm7WLT627TqC/uVRd0HKmq8NXyebnNYxDoBi7wt8eTWrUrKXCOVaFq9x1kgag==}

  gtoken@7.1.0:
    resolution: {integrity: sha512-pCcEwRi+TKpMlxAQObHDQ56KawURgyAf6jtIY046fJ5tIv3zDe/LEIubckAO8fj6JnAxLdmWkUfNyulQ2iKdEw==}
    engines: {node: '>=14.0.0'}

  guid-typescript@1.0.9:
    resolution: {integrity: sha512-Y8T4vYhEfwJOTbouREvG+3XDsjr8E3kIr7uf+JZ0BYloFsttiHU0WfvANVsR7TxNUJa/WpCnw/Ino/p+DeBhBQ==}

  has-bigints@1.0.2:
    resolution: {integrity: sha512-tSvCKtBr9lkF0Ex0aQiP9N+OpV4zi2r/Nee5VkRDbaqv35RLYMzbwQfFSZZH0kR+Rd6302UJZ2p/bJCEoR3VoQ==}

  has-flag@3.0.0:
    resolution: {integrity: sha512-sKJf1+ceQBr4SMkvQnBDNDtf4TXpVhVGateu0t918bl30FnbE2m4vNLX+VWe/dpjlb+HugGYzW7uQXH98HPEYw==}
    engines: {node: '>=4'}

  has-flag@4.0.0:
    resolution: {integrity: sha512-EykJT/Q1KjTWctppgIAgfSO0tKVuZUjhgMr17kqTumMl6Afv3EISleU7qZUzoXDFTAHTDC4NOoG/ZxU3EvlMPQ==}
    engines: {node: '>=8'}

  has-property-descriptors@1.0.2:
    resolution: {integrity: sha512-55JNKuIW+vq4Ke1BjOTjM2YctQIvCT7GFzHwmfZPGo5wnrgkid0YQtnAleFSqumZm4az3n2BS+erby5ipJdgrg==}

  has-proto@1.0.3:
    resolution: {integrity: sha512-SJ1amZAJUiZS+PhsVLf5tGydlaVB8EdFpaSO4gmiUKUOxk8qzn5AIy4ZeJUmh22znIdk/uMAUT2pl3FxzVUH+Q==}
    engines: {node: '>= 0.4'}

  has-symbols@1.0.3:
    resolution: {integrity: sha512-l3LCuF6MgDNwTDKkdYGEihYjt5pRPbEg46rtlmnSPlUbgmB8LOIrKJbYYFBSbnPaJexMKtiPO8hmeRjRz2Td+A==}
    engines: {node: '>= 0.4'}

  has-tostringtag@1.0.2:
    resolution: {integrity: sha512-NqADB8VjPFLM2V0VvHUewwwsw0ZWBaIdgo+ieHtK3hasLz4qeCRjYcqfB6AQrBggRKppKF8L52/VqdVsO47Dlw==}
    engines: {node: '>= 0.4'}

  hasown@2.0.2:
    resolution: {integrity: sha512-0hJU9SCPvmMzIBdZFqNPXWa6dqh7WdH0cII9y+CyS8rG3nL48Bclra9HmKhVVUHyPWNH5Y7xDwAB7bfgSjkUMQ==}
    engines: {node: '>= 0.4'}

  heap-js@2.6.0:
    resolution: {integrity: sha512-trFMIq3PATiFRiQmNNeHtsrkwYRByIXUbYNbotiY9RLVfMkdwZdd2eQ38mGt7BRiCKBaj1DyBAIHmm7mmXPuuw==}
    engines: {node: '>=10.0.0'}

  help-me@5.0.0:
    resolution: {integrity: sha512-7xgomUX6ADmcYzFik0HzAxh/73YlKR9bmFzf51CZwR+b6YtzU2m0u49hQCqV6SvlqIqsaxovfwdvbnsw3b/zpg==}

  html-escaper@2.0.2:
    resolution: {integrity: sha512-H2iMtd0I4Mt5eYiapRdIDjp+XzelXQ0tFE4JS7YFwFevXXMmOp9myNrUvCg0D6ws8iqkRPBfKHgbwig1SmlLfg==}

  https-proxy-agent@7.0.6:
    resolution: {integrity: sha512-vK9P5/iUfdl95AI+JVyUuIcVtd4ofvtrOr3HNtM2yxC9bnMbEdp3x01OhQNnjb8IJYi38VlTE3mBXwcfvywuSw==}
    engines: {node: '>= 14'}

  human-id@4.1.1:
    resolution: {integrity: sha512-3gKm/gCSUipeLsRYZbbdA1BD83lBoWUkZ7G9VFrhWPAU76KwYo5KR8V28bpoPm/ygy0x5/GCbpRQdY7VLYCoIg==}
    hasBin: true

  human-signals@5.0.0:
    resolution: {integrity: sha512-AXcZb6vzzrFAUE61HnN4mpLqd/cSIwNQjtNWR0euPm6y0iqx3G4gOXaIDdtdDwZmhwe82LA6+zinmW4UBWVePQ==}
    engines: {node: '>=16.17.0'}

  humanize-ms@1.2.1:
    resolution: {integrity: sha512-Fl70vYtsAFb/C06PTS9dZBo7ihau+Tu/DNCk/OyHhea07S+aeMWpFFkUaXRa8fI+ScZbEI8dfSxwY7gxZ9SAVQ==}

  iconv-lite@0.6.3:
    resolution: {integrity: sha512-4fCk79wshMdzMp2rH06qWrJE4iolqLhCUH+OiuIgU++RB0+94NlDL81atO7GX55uUKueo0txHNtvEyI6D7WdMw==}
    engines: {node: '>=0.10.0'}

  ieee754@1.2.1:
    resolution: {integrity: sha512-dcyqhDvX1C46lXZcVqCpK+FtMRQVdIMN6/Df5js2zouUsqG7I6sFxitIC+7KYK29KdXOLHdu9zL4sFnoVQnqaA==}

  ignore@5.1.9:
    resolution: {integrity: sha512-2zeMQpbKz5dhZ9IwL0gbxSW5w0NK/MSAMtNuhgIHEPmaU3vPdKPL0UdvUCXs5SS4JAwsBxysK5sFMW8ocFiVjQ==}
    engines: {node: '>= 4'}

  ignore@5.3.1:
    resolution: {integrity: sha512-5Fytz/IraMjqpwfd34ke28PTVMjZjJG2MPn5t7OE4eUCUNf8BAa7b5WUS9/Qvr6mwOQS7Mk6vdsMno5he+T8Xw==}
    engines: {node: '>= 4'}

  import-fresh@3.3.0:
    resolution: {integrity: sha512-veYYhQa+D1QBKznvhUHxb8faxlrwUnxseDAbAp457E0wLNio2bOSKnjYDhMj+YiAq61xrMGhQk9iXVk5FzgQMw==}
    engines: {node: '>=6'}

  import-lazy@4.0.0:
    resolution: {integrity: sha512-rKtvo6a868b5Hu3heneU+L4yEQ4jYKLtjpnPeUdK7h0yzXGmyBTypknlkCvHFBqfX9YlorEiMM6Dnq/5atfHkw==}
    engines: {node: '>=8'}

  imurmurhash@0.1.4:
    resolution: {integrity: sha512-JmXMZ6wuvDmLiHEml9ykzqO6lwFbof0GG4IkcGaENdCRDDmMVnny7s5HsIgHCbaq0w2MyPhDqkhTUgS2LU2PHA==}
    engines: {node: '>=0.8.19'}

  inflight@1.0.6:
    resolution: {integrity: sha512-k92I/b08q4wvFscXCLvqfsHCrjrF7yiXsQuIVvVE7N82W3+aqpzuUdBbfhWcy/FZR3/4IgflMgKLOsvPDrGCJA==}
    deprecated: This module is not supported, and leaks memory. Do not use it. Check out lru-cache if you want a good and tested way to coalesce async requests by a key value, which is much more comprehensive and powerful.

  inherits@2.0.4:
    resolution: {integrity: sha512-k/vGaX4/Yla3WzyMCvTQOXYeIHvqOKtnqBduzTHpzpQZzAskKMhZ2K+EnBiSM9zGSoIFeMpXKxa4dYeZIQqewQ==}

  internal-slot@1.0.7:
    resolution: {integrity: sha512-NGnrKwXzSms2qUUih/ILZ5JBqNTSa1+ZmP6flaIp6KmSElgE9qdndzS3cqjrDovwFdmwsGsLdeFgB6suw+1e9g==}
    engines: {node: '>= 0.4'}

  is-array-buffer@3.0.4:
    resolution: {integrity: sha512-wcjaerHw0ydZwfhiKbXJWLDY8A7yV7KhjQOpb83hGgGfId/aQa4TOvwyzn2PuswW2gPCYEL/nEAiSVpdOj1lXw==}
    engines: {node: '>= 0.4'}

  is-arrayish@0.3.2:
    resolution: {integrity: sha512-eVRqCvVlZbuw3GrM63ovNSNAeA1K16kaR/LRY/92w0zxQ5/1YzwblUX652i4Xs9RwAGjW9d9y6X88t8OaAJfWQ==}

  is-async-function@2.0.0:
    resolution: {integrity: sha512-Y1JXKrfykRJGdlDwdKlLpLyMIiWqWvuSd17TvZk68PLAOGOoF4Xyav1z0Xhoi+gCYjZVeC5SI+hYFOfvXmGRCA==}
    engines: {node: '>= 0.4'}

  is-bigint@1.0.4:
    resolution: {integrity: sha512-zB9CruMamjym81i2JZ3UMn54PKGsQzsJeo6xvN3HJJ4CAsQNB6iRutp2To77OfCNuoxspsIhzaPoO1zyCEhFOg==}

  is-boolean-object@1.1.2:
    resolution: {integrity: sha512-gDYaKHJmnj4aWxyj6YHyXVpdQawtVLHU5cb+eztPGczf6cjuTdwve5ZIEfgXqH4e57An1D1AKf8CZ3kYrQRqYA==}
    engines: {node: '>= 0.4'}

  is-builtin-module@3.2.1:
    resolution: {integrity: sha512-BSLE3HnV2syZ0FK0iMA/yUGplUeMmNz4AW5fnTunbCIqZi4vG3WjJT9FHMy5D69xmAYBHXQhJdALdpwVxV501A==}
    engines: {node: '>=6'}

  is-callable@1.2.7:
    resolution: {integrity: sha512-1BC0BVFhS/p0qtw6enp8e+8OD0UrK0oFLztSjNzhcKA3WDuJxxAPXzPuPtKkjEY9UUoEWlX/8fgKeu2S8i9JTA==}
    engines: {node: '>= 0.4'}

  is-core-module@2.13.1:
    resolution: {integrity: sha512-hHrIjvZsftOsvKSn2TRYl63zvxsgE0K+0mYMoH6gD4omR5IWB2KynivBQczo3+wF1cCkjzvptnI9Q0sPU66ilw==}

  is-data-view@1.0.1:
    resolution: {integrity: sha512-AHkaJrsUVW6wq6JS8y3JnM/GJF/9cf+k20+iDzlSaJrinEo5+7vRiteOSwBhHRiAyQATN1AmY4hwzxJKPmYf+w==}
    engines: {node: '>= 0.4'}

  is-date-object@1.0.5:
    resolution: {integrity: sha512-9YQaSxsAiSwcvS33MBk3wTCVnWK+HhF8VZR2jRxehM16QcVOdHqPn4VPHmRK4lSr38n9JriurInLcP90xsYNfQ==}
    engines: {node: '>= 0.4'}

  is-extglob@2.1.1:
    resolution: {integrity: sha512-SbKbANkN603Vi4jEZv49LeVJMn4yGwsbzZworEoyEiutsN3nJYdbO36zfhGJ6QEDpOZIFkDtnq5JRxmvl3jsoQ==}
    engines: {node: '>=0.10.0'}

  is-finalizationregistry@1.0.2:
    resolution: {integrity: sha512-0by5vtUJs8iFQb5TYUHHPudOR+qXYIMKtiUzvLIZITZUjknFmziyBJuLhVRc+Ds0dREFlskDNJKYIdIzu/9pfw==}

  is-fullwidth-code-point@3.0.0:
    resolution: {integrity: sha512-zymm5+u+sCsSWyD9qNaejV3DFvhCKclKdizYaJUuHA83RLjb7nSuGnddCHGv0hk+KY7BMAlsWeK4Ueg6EV6XQg==}
    engines: {node: '>=8'}

  is-generator-function@1.0.10:
    resolution: {integrity: sha512-jsEjy9l3yiXEQ+PsXdmBwEPcOxaXWLspKdplFUVI9vq1iZgIekeC0L167qeu86czQaxed3q/Uzuw0swL0irL8A==}
    engines: {node: '>= 0.4'}

  is-glob@4.0.3:
    resolution: {integrity: sha512-xelSayHH36ZgE7ZWhli7pW34hNbNl8Ojv5KVmkJD4hBdD3th8Tfk9vYasLM+mXWOZhFkgZfxhLSnrwRr4elSSg==}
    engines: {node: '>=0.10.0'}

  is-map@2.0.3:
    resolution: {integrity: sha512-1Qed0/Hr2m+YqxnM09CjA2d/i6YZNfF6R2oRAOj36eUdS6qIV/huPJNSEpKbupewFs+ZsJlxsjjPbc0/afW6Lw==}
    engines: {node: '>= 0.4'}

  is-negative-zero@2.0.3:
    resolution: {integrity: sha512-5KoIu2Ngpyek75jXodFvnafB6DJgr3u8uuK0LEZJjrU19DrMD3EVERaR8sjz8CCGgpZvxPl9SuE1GMVPFHx1mw==}
    engines: {node: '>= 0.4'}

  is-number-object@1.0.7:
    resolution: {integrity: sha512-k1U0IRzLMo7ZlYIfzRu23Oh6MiIFasgpb9X76eqfFZAqwH44UI4KTBvBYIZ1dSL9ZzChTB9ShHfLkR4pdW5krQ==}
    engines: {node: '>= 0.4'}

  is-number@7.0.0:
    resolution: {integrity: sha512-41Cifkg6e8TylSpdtTpeLVMqvSBEVzTttHvERD741+pnZ8ANv0004MRL43QKPDlK9cGvNp6NZWZUBlbGXYxxng==}
    engines: {node: '>=0.12.0'}

  is-path-inside@3.0.3:
    resolution: {integrity: sha512-Fd4gABb+ycGAmKou8eMftCupSir5lRxqf4aD/vd0cD2qc4HL07OjCeuHMr8Ro4CoMaeCKDB0/ECBOVWjTwUvPQ==}
    engines: {node: '>=8'}

  is-regex@1.1.4:
    resolution: {integrity: sha512-kvRdxDsxZjhzUX07ZnLydzS1TU/TJlTUHHY4YLL87e37oUA49DfkLqgy+VjFocowy29cKvcSiu+kIv728jTTVg==}
    engines: {node: '>= 0.4'}

  is-set@2.0.3:
    resolution: {integrity: sha512-iPAjerrse27/ygGLxw+EBR9agv9Y6uLeYVJMu+QNCoouJ1/1ri0mGrcWpfCqFZuzzx3WjtwxG098X+n4OuRkPg==}
    engines: {node: '>= 0.4'}

  is-shared-array-buffer@1.0.3:
    resolution: {integrity: sha512-nA2hv5XIhLR3uVzDDfCIknerhx8XUKnstuOERPNNIinXG7v9u+ohXF67vxm4TPTEPU6lm61ZkwP3c9PCB97rhg==}
    engines: {node: '>= 0.4'}

  is-stream@2.0.1:
    resolution: {integrity: sha512-hFoiJiTl63nn+kstHGBtewWSKnQLpyb155KHheA1l39uvtO9nWIop1p3udqPcUd/xbF1VLMO4n7OI6p7RbngDg==}
    engines: {node: '>=8'}

  is-stream@3.0.0:
    resolution: {integrity: sha512-LnQR4bZ9IADDRSkvpqMGvt/tEJWclzklNgSw48V5EAaAeDd6qGvN8ei6k5p0tvxSR171VmGyHuTiAOfxAbr8kA==}
    engines: {node: ^12.20.0 || ^14.13.1 || >=16.0.0}

  is-string@1.0.7:
    resolution: {integrity: sha512-tE2UXzivje6ofPW7l23cjDOMa09gb7xlAqG6jG5ej6uPV32TlWP3NKPigtaGeHNu9fohccRYvIiZMfOOnOYUtg==}
    engines: {node: '>= 0.4'}

  is-subdir@1.2.0:
    resolution: {integrity: sha512-2AT6j+gXe/1ueqbW6fLZJiIw3F8iXGJtt0yDrZaBhAZEG1raiTxKWU+IPqMCzQAXOUCKdA4UDMgacKH25XG2Cw==}
    engines: {node: '>=4'}

  is-symbol@1.0.4:
    resolution: {integrity: sha512-C/CPBqKWnvdcxqIARxyOh4v1UUEOCHpgDa0WYgpKDFMszcrPcffg5uhwSgPCLD2WWxmq6isisz87tzT01tuGhg==}
    engines: {node: '>= 0.4'}

  is-typed-array@1.1.13:
    resolution: {integrity: sha512-uZ25/bUAlUY5fR4OKT4rZQEBrzQWYV9ZJYGGsUmEJ6thodVJ1HX64ePQ6Z0qPWP+m+Uq6e9UugrE38jeYsDSMw==}
    engines: {node: '>= 0.4'}

  is-weakmap@2.0.2:
    resolution: {integrity: sha512-K5pXYOm9wqY1RgjpL3YTkF39tni1XajUIkawTLUo9EZEVUFga5gSQJF8nNS7ZwJQ02y+1YCNYcMh+HIf1ZqE+w==}
    engines: {node: '>= 0.4'}

  is-weakref@1.0.2:
    resolution: {integrity: sha512-qctsuLZmIQ0+vSSMfoVvyFe2+GSEvnmZ2ezTup1SBse9+twCCeial6EEi3Nc2KFcf6+qz2FBPnjXsk8xhKSaPQ==}

  is-weakset@2.0.3:
    resolution: {integrity: sha512-LvIm3/KWzS9oRFHugab7d+M/GcBXuXX5xZkzPmN+NxihdQlZUQ4dWuSV1xR/sq6upL1TJEDrfBgRepHFdBtSNQ==}
    engines: {node: '>= 0.4'}

  is-windows@1.0.2:
    resolution: {integrity: sha512-eXK1UInq2bPmjyX6e3VHIzMLobc4J94i4AWn+Hpq3OU5KkrRC96OAcR3PRJ/pGu6m8TRnBHP9dkXQVsT/COVIA==}
    engines: {node: '>=0.10.0'}

  isarray@2.0.5:
    resolution: {integrity: sha512-xHjhDr3cNBK0BzdUJSPXZntQUx/mwMS5Rw4A7lPJ90XGAO6ISP/ePDNuo0vhqOZU+UD5JoodwCAAoZQd3FeAKw==}

  isexe@2.0.0:
    resolution: {integrity: sha512-RHxMLp9lnKHGHRng9QFhRCMbYAcVpn69smSGcq3f36xjgVVWThj4qqLbTLlq7Ssj8B+fIQ1EuCEGI2lKsyQeIw==}

  istanbul-lib-coverage@3.2.2:
    resolution: {integrity: sha512-O8dpsF+r0WV/8MNRKfnmrtCWhuKjxrq2w+jpzBL5UZKTi2LeVWnWOmWRxFlesJONmc+wLAGvKQZEOanko0LFTg==}
    engines: {node: '>=8'}

  istanbul-lib-report@3.0.1:
    resolution: {integrity: sha512-GCfE1mtsHGOELCU8e/Z7YWzpmybrx/+dSTfLrvY8qRmaY6zXTKWn6WQIjaAFw069icm6GVMNkgu0NzI4iPZUNw==}
    engines: {node: '>=10'}

  istanbul-lib-source-maps@5.0.6:
    resolution: {integrity: sha512-yg2d+Em4KizZC5niWhQaIomgf5WlL4vOOjZ5xGCmF8SnPE/mDWWXgvRExdcpCgh9lLRRa1/fSYp2ymmbJ1pI+A==}
    engines: {node: '>=10'}

  istanbul-reports@3.1.7:
    resolution: {integrity: sha512-BewmUXImeuRk2YY0PVbxgKAysvhRPUQE0h5QRM++nVWyubKGV0l8qQ5op8+B2DOmwSe63Jivj0BjkPQVf8fP5g==}
    engines: {node: '>=8'}

  iterator.prototype@1.1.2:
    resolution: {integrity: sha512-DR33HMMr8EzwuRL8Y9D3u2BMj8+RqSE850jfGu59kS7tbmPLzGkZmVSfyCFSDxuZiEY6Rzt3T2NA/qU+NwVj1w==}

  jackspeak@2.3.6:
    resolution: {integrity: sha512-N3yCS/NegsOBokc8GAdM8UcmfsKiSS8cipheD/nivzr700H+nsMOxJjQnvwOcRYVuFkdH0wGUvW2WbXGmrZGbQ==}
    engines: {node: '>=14'}

  jackspeak@3.4.3:
    resolution: {integrity: sha512-OGlZQpz2yfahA/Rd1Y8Cd9SIEsqvXkLVoSw/cgwhnhFMDbsQFeZYoJJ7bIZBS9BcamUW96asq/npPWugM+RQBw==}

  javascript-natural-sort@0.7.1:
    resolution: {integrity: sha512-nO6jcEfZWQXDhOiBtG2KvKyEptz7RVbpGP4vTD2hLBdmNQSsCiicO2Ioinv6UI4y9ukqnBpy+XZ9H6uLNgJTlw==}

  jju@1.4.0:
    resolution: {integrity: sha512-8wb9Yw966OSxApiCt0K3yNJL8pnNeIv+OEq2YMidz4FKP6nonSRoOXc80iXY4JaN2FC11B9qsNmDsm+ZOfMROA==}

  jose@5.2.4:
    resolution: {integrity: sha512-6ScbIk2WWCeXkmzF6bRPmEuaqy1m8SbsRFMa/FLrSCkGIhj8OLVG/IH+XHVmNMx/KUo8cVWEE6oKR4dJ+S0Rkg==}

  joycon@3.1.1:
    resolution: {integrity: sha512-34wB/Y7MW7bzjKRjUKTa46I2Z7eV62Rkhva+KkopW7Qvv/OSWBqvkSY7vusOPrNuZcUG3tApvdVgNB8POj3SPw==}
    engines: {node: '>=10'}

  js-tokens@4.0.0:
    resolution: {integrity: sha512-RdJUflcE3cUzKiMqQgsCu06FPu9UdIJO0beYbPhHN4k6apgJtifcoCtT9bcxOpYBtpD2kCM6Sbzg4CausW/PKQ==}

  js-tokens@9.0.0:
    resolution: {integrity: sha512-WriZw1luRMlmV3LGJaR6QOJjWwgLUTf89OwT2lUOyjX2dJGBwgmIkbcz+7WFZjrZM635JOIR517++e/67CP9dQ==}

  js-tokens@9.0.1:
    resolution: {integrity: sha512-mxa9E9ITFOt0ban3j6L5MpjwegGz6lBQmM1IJkWeBZGcMxto50+eWdjC/52xDbS2vy0k7vIMK0Fe2wfL9OQSpQ==}

  js-yaml@3.14.1:
    resolution: {integrity: sha512-okMH7OXXJ7YrN9Ok3/SXrnu4iX9yOk+25nqX4imS2npuvTYDmo/QEZoqwZkYaIDk3jVvBOTOIEgEhaLOynBS9g==}
    hasBin: true

  js-yaml@4.1.0:
    resolution: {integrity: sha512-wpxZs9NoxZaJESJGIZTyDEaYpl0FKSA+FB9aJiyemKhMwkxQg63h4T1KJgUGHpTqPDNRcmmYLugrRjJlBtWvRA==}
    hasBin: true

  jsesc@2.5.2:
    resolution: {integrity: sha512-OYu7XEzjkCQ3C5Ps3QIZsQfNpqoJyZZA99wd9aWd05NCtC5pWOkShK2mkL6HXQR6/Cy2lbNdPlZBpuQHXE63gA==}
    engines: {node: '>=4'}
    hasBin: true

  json-bigint@1.0.0:
    resolution: {integrity: sha512-SiPv/8VpZuWbvLSMtTDU8hEfrZWg/mH/nV/b4o0CYbSxu1UIQPLdwKOCIyLQX+VIPO5vrLX3i8qtqFyhdPSUSQ==}

  json-buffer@3.0.1:
    resolution: {integrity: sha512-4bV5BfR2mqfQTJm+V5tPPdf+ZpuhiIvTuAB5g8kcrXOZpTT/QwwVRWBywX1ozr6lEuPdbHxwaJlm9G6mI2sfSQ==}

  json-schema-traverse@0.4.1:
    resolution: {integrity: sha512-xbbCH5dCYU5T8LcEhhuh7HJ88HXuW3qsI3Y0zOZFKfZEHcpWiHU/Jxzk629Brsab/mMiHQti9wMP+845RPe3Vg==}

  json-schema@0.4.0:
    resolution: {integrity: sha512-es94M3nTIfsEPisRafak+HDLfHXnKBhV3vU5eqPcS3flIWqcxJWgXHXiey3YrpaNsanY5ei1VoYEbOzijuq9BA==}

  json-stable-stringify-without-jsonify@1.0.1:
    resolution: {integrity: sha512-Bdboy+l7tA3OGW6FjyFHWkP5LuByj1Tk33Ljyq0axyzdk9//JSi2u3fP1QSmd1KNwq6VOKYGlAu87CisVir6Pw==}

  json-stringify-safe@5.0.1:
    resolution: {integrity: sha512-ZClg6AaYvamvYEE82d3Iyd3vSSIjQ+odgjaTzRuO3s7toCdFKczob2i0zCh7JE8kWn17yvAWhUVxvqGwUalsRA==}

  json5@1.0.2:
    resolution: {integrity: sha512-g1MWMLBiz8FKi1e4w0UyVL3w+iJceWAFBAaBnnGKOpNa5f8TLktkbre1+s6oICydWAm+HRUGTmI+//xv2hvXYA==}
    hasBin: true

  jsonc-parser@3.2.1:
    resolution: {integrity: sha512-AilxAyFOAcK5wA1+LeaySVBrHsGQvUFCDWXKpZjzaL0PqW+xfBOttn8GNtWKFWqneyMZj41MWF9Kl6iPWLwgOA==}

  jsonfile@4.0.0:
    resolution: {integrity: sha512-m6F1R3z8jjlf2imQHS2Qez5sjKWQzbuuhuJ/FKYFRZvPE3PuHcSMVZzfsLhGVOkfd20obL5SWEBew5ShlquNxg==}

  jsonpath-plus@4.0.0:
    resolution: {integrity: sha512-e0Jtg4KAzDJKKwzbLaUtinCn0RZseWBVRTRGihSpvFlM3wTR7ExSp+PTdeTsDrLNJUe7L7JYJe8mblHX5SCT6A==}
    engines: {node: '>=10.0'}

  jsx-ast-utils@3.3.5:
    resolution: {integrity: sha512-ZZow9HBI5O6EPgSJLUb8n2NKgmVWTwCvHGwFuJlMjvLFqlGG6pjirPhtdsseaLZjSibD8eegzmYpUZwoIlj2cQ==}
    engines: {node: '>=4.0'}

  jwa@2.0.1:
    resolution: {integrity: sha512-hRF04fqJIP8Abbkq5NKGN0Bbr3JxlQ+qhZufXVr0DvujKy93ZCbXZMHDL4EOtodSbCWxOqR8MS1tXA5hwqCXDg==}

  jws@4.0.0:
    resolution: {integrity: sha512-KDncfTmOZoOMTFG4mBlG0qUIOlc03fmzH+ru6RgYVZhPkyiy/92Owlt/8UEN+a4TXR1FQetfIpJE8ApdvdVxTg==}

  keyv@4.5.4:
    resolution: {integrity: sha512-oxVHkHR/EJf2CNXnWxRLW6mg7JyCCUcG0DtEGmL2ctUo1PNTin1PUil+r/+4r5MpVgC/fn1kjsx7mjSujKqIpw==}

  language-subtag-registry@0.3.22:
    resolution: {integrity: sha512-tN0MCzyWnoz/4nHS6uxdlFWoUZT7ABptwKPQ52Ea7URk6vll88bWBVhodtnlfEuCcKWNGoc+uGbw1cwa9IKh/w==}

  language-tags@1.0.9:
    resolution: {integrity: sha512-MbjN408fEndfiQXbFQ1vnd+1NoLDsnQW41410oQBXiyXDMYH5z505juWa4KUE1LqxRC7DgOgZDbKLxHIwm27hA==}
    engines: {node: '>=0.10'}

  levn@0.4.1:
    resolution: {integrity: sha512-+bT2uH4E5LGE7h/n3evcS/sQlJXCpIp6ym8OWJ5eV6+67Dsql/LaaT7qJBAt2rzfoa/5QBGBhxDix1dMt2kQKQ==}
    engines: {node: '>= 0.8.0'}

  lilconfig@3.1.2:
    resolution: {integrity: sha512-eop+wDAvpItUys0FWkHIKeC9ybYrTGbU41U5K7+bttZZeohvnY7M9dZ5kB21GNWiFT2q1OoPTvncPCgSOVO5ow==}
    engines: {node: '>=14'}

  lines-and-columns@1.2.4:
    resolution: {integrity: sha512-7ylylesZQ/PV29jhEDl3Ufjo6ZX7gCqJr5F7PKrqc93v7fzSymt1BpwEU8nAUXs8qzzvqhbjhK5QZg6Mt/HkBg==}

  livekit-server-sdk@2.13.3:
    resolution: {integrity: sha512-ItSQ2gE1oz/Ev9mfBRdAw+P05rt/BaYRkldggKz0+3rh/Yt0ag0BLID3VrgCVFVRAQ2YEJKcJJyj5p4epIJ8QA==}
    engines: {node: '>=18'}

  load-tsconfig@0.2.5:
    resolution: {integrity: sha512-IXO6OCs9yg8tMKzfPZ1YmheJbZCiEsnBdcB03l0OcfK9prKnJb96siuHCr5Fl37/yo9DnKU+TLpxzTUspw9shg==}
    engines: {node: ^12.20.0 || ^14.13.1 || >=16.0.0}

  local-pkg@0.5.0:
    resolution: {integrity: sha512-ok6z3qlYyCDS4ZEU27HaU6x/xZa9Whf8jD4ptH5UZTQYZVYeb9bnZ3ojVhiJNLiXK1Hfc0GNbLXcmZ5plLDDBg==}
    engines: {node: '>=14'}

  locate-path@5.0.0:
    resolution: {integrity: sha512-t7hw9pI+WvuwNJXwk5zVHpyhIqzg2qTlklJOf0mVxGSbe3Fp2VieZcduNYjaLDoy6p9uGpQEGWG87WpMKlNq8g==}
    engines: {node: '>=8'}

  locate-path@6.0.0:
    resolution: {integrity: sha512-iPZK6eYjbxRu3uB4/WZ3EsEIMJFMqAoopl3R+zuq0UjcAm/MO6KCweDgPfP3elTztoKP3KtnVHxTn2NHBSDVUw==}
    engines: {node: '>=10'}

  lodash.get@4.4.2:
    resolution: {integrity: sha512-z+Uw/vLuy6gQe8cfaFWD7p0wVv8fJl3mbzXh33RS+0oW2wvUqiRXiQ69gLWSLpgB5/6sU+r6BlQR0MBILadqTQ==}
    deprecated: This package is deprecated. Use the optional chaining (?.) operator instead.

  lodash.isequal@4.5.0:
    resolution: {integrity: sha512-pDo3lu8Jhfjqls6GkMgpahsF9kCyayhgykjyLMNFTKWrpVdAQtYyB4muAMWozBB4ig/dtWAmsMxLEI8wuz+DYQ==}
    deprecated: This package is deprecated. Use require('node:util').isDeepStrictEqual instead.

  lodash.merge@4.6.2:
    resolution: {integrity: sha512-0KpjqXRVvrYyCsX1swR/XTK0va6VQkQM6MNo7PqW77ByjAhoARA8EfrP1N4+KlKj8YS0ZUCtRT/YUuhyYDujIQ==}

  lodash.sortby@4.7.0:
    resolution: {integrity: sha512-HDWXG8isMntAyRF5vZ7xKuEvOhT4AhlRt/3czTSjvGUxjYCBVRQY48ViDHyfYz9VIoBkW4TMGQNapx+l3RUwdA==}

  lodash.startcase@4.4.0:
    resolution: {integrity: sha512-+WKqsK294HMSc2jEbNgpHpd0JfIBhp7rEV4aqXWqFr6AlXov+SlcgB1Fv01y2kGe3Gc8nMW7VA0SrGuSkRfIEg==}

  lodash@4.17.21:
    resolution: {integrity: sha512-v2kDEe57lecTulaDIuNTPy3Ry4gLGJ6Z1O3vE1krgXZNrsQ+LFTGHVxVjcXPs17LhbZVGedAJv8XZ1tvj5FvSg==}

  long@5.2.3:
    resolution: {integrity: sha512-lcHwpNoggQTObv5apGNCTdJrO69eHOZMi4BNC+rTLER8iHAqGrUVeLh/irVIM7zTw2bOXA8T6uNPeujwOLg/2Q==}

  loose-envify@1.4.0:
    resolution: {integrity: sha512-lyuxPGr/Wfhrlem2CL/UcnUc1zcqKAImBDzukY7Y5F/yQiNdko6+fRLevlw1HgMySw7f611UIY408EtxRSoK3Q==}
    hasBin: true

  loupe@2.3.7:
    resolution: {integrity: sha512-zSMINGVYkdpYSOBmLi0D1Uo7JU9nVdQKrHxC8eYlV+9YKK9WePqAlL7lSlorG/U2Fw1w0hTBmaa/jrQ3UbPHtA==}

  loupe@3.1.3:
    resolution: {integrity: sha512-kkIp7XSkP78ZxJEsSxW3712C6teJVoeHHwgo9zJ380de7IYyJ2ISlxojcH2pC5OFLewESmnRi/+XCDIEEVyoug==}

  lru-cache@10.2.2:
    resolution: {integrity: sha512-9hp3Vp2/hFQUiIwKo8XCeFVnrg8Pk3TYNPIR7tJADKi5YfcF7vEaK7avFHTlSy3kOKYaJQaalfEo6YuXdceBOQ==}
    engines: {node: 14 || >=16.14}

  lru-cache@6.0.0:
    resolution: {integrity: sha512-Jo6dJ04CmSjuznwJSS3pUeWmd/H0ffTlkXXgwZi+eq1UCmqQwCh+eLsYOYCwY991i2Fah4h1BEMCx4qThGbsiA==}
    engines: {node: '>=10'}

  lunr@2.3.9:
    resolution: {integrity: sha512-zTU3DaZaF3Rt9rhN3uBMGQD3dD2/vFQqnvZCDv4dl5iOzq2IZQqTxu90r4E5J+nP70J3ilqVCrbho2eWaeW8Ow==}

  magic-string@0.30.10:
    resolution: {integrity: sha512-iIRwTIf0QKV3UAnYK4PU8uiEc4SRh5jX0mwpIwETPpHdhVM4f53RSwS/vXvN1JhGX+Cs7B8qIq3d6AH49O5fAQ==}

  magic-string@0.30.17:
    resolution: {integrity: sha512-sNPKHvyjVf7gyjwS4xGTaW/mCnF8wnjtifKBEhxfZ7E/S8tQ0rssrwGNn6q8JH/ohItJfSQp9mBtQYuTlH5QnA==}

  magicast@0.3.5:
    resolution: {integrity: sha512-L0WhttDl+2BOsybvEOLK7fW3UA0OQ0IQ2d6Zl2x/a6vVRs3bAY0ECOSHHeL5jD+SbOpOCUEi0y1DgHEn9Qn1AQ==}

  make-dir@4.0.0:
    resolution: {integrity: sha512-hXdUTZYIVOt1Ex//jAQi+wTZZpUpwBj/0QsOzqegb3rGMMeJiSEu5xLHnYfBrRV4RH2+OCSOO95Is/7x1WJ4bw==}
    engines: {node: '>=10'}

  map-obj@5.0.0:
    resolution: {integrity: sha512-2L3MIgJynYrZ3TYMriLDLWocz15okFakV6J12HXvMXDHui2x/zgChzg1u9mFFGbbGWE+GsLpQByt4POb9Or+uA==}
    engines: {node: ^12.20.0 || ^14.13.1 || >=16.0.0}

  marked@4.3.0:
    resolution: {integrity: sha512-PRsaiG84bK+AMvxziE/lCFss8juXjNaWzVbN5tXAm4XjeaS9NAHhop+PjQxz2A9h8Q4M/xGmzP8vqNwy6JeK0A==}
    engines: {node: '>= 12'}
    hasBin: true

  matcher@3.0.0:
    resolution: {integrity: sha512-OkeDaAZ/bQCxeFAozM55PKcKU0yJMPGifLwV4Qgjitu+5MoAfSQN4lsLJeXZ1b8w0x+/Emda6MZgXS1jvsapng==}
    engines: {node: '>=10'}

  merge-stream@2.0.0:
    resolution: {integrity: sha512-abv/qOcuPfk3URPfDzmZU1LKmuw8kT+0nIHvKrKgFrwifol/doWcdA4ZqsWQ8ENrFKkd67Mfpo/LovbIUsbt3w==}

  merge2@1.4.1:
    resolution: {integrity: sha512-8q7VEgMJW4J8tcfVPy8g09NcQwZdbwFEqhe/WZkoIzjn/3TGDwtOCYtXGxA3O8tPzpczCCDgv+P2P5y00ZJOOg==}
    engines: {node: '>= 8'}

  micromatch@4.0.5:
    resolution: {integrity: sha512-DMy+ERcEW2q8Z2Po+WNXuw3c5YaUSFjAO5GsJqfEl7UjvtIuFKO6ZrKvcItdy98dwFI2N1tg3zNIdKaQT+aNdA==}
    engines: {node: '>=8.6'}

  micromatch@4.0.8:
    resolution: {integrity: sha512-PXwfBhYu0hBCPw8Dn0E+WDYb7af3dSLVWKi3HGv84IdF4TyFoC0ysxFd0Goxw7nSv4T/PzEJQxsYsEiFCKo2BA==}
    engines: {node: '>=8.6'}

  mime-db@1.52.0:
    resolution: {integrity: sha512-sPU4uV7dYlvtWJxwwxHD0PuihVNiE7TyAbQ5SWxDCB9mUYvOgroQOwYQQOKPJ8CIbE+1ETVlOoK1UC2nU3gYvg==}
    engines: {node: '>= 0.6'}

  mime-types@2.1.35:
    resolution: {integrity: sha512-ZDY+bPm5zTTF+YpCrAU9nK0UgICYPT0QtT1NZWFv4s++TNkcgVaT0g6+4R2uI4MjQjzysHB1zxuWL50hzaeXiw==}
    engines: {node: '>= 0.6'}

  mimic-fn@4.0.0:
    resolution: {integrity: sha512-vqiC06CuhBTUdZH+RYl8sFrL096vA45Ok5ISO6sE/Mr1jRbGH4Csnhi8f3wKVl7x8mO4Au7Ir9D3Oyv1VYMFJw==}
    engines: {node: '>=12'}

  minimatch@3.0.8:
    resolution: {integrity: sha512-6FsRAQsxQ61mw+qP1ZzbL9Bc78x2p5OqNgNpnoAFLTrX8n5Kxph0CsnhmKKNXTWjXqU5L0pGPR7hYk+XWZr60Q==}

  minimatch@3.1.2:
    resolution: {integrity: sha512-J7p63hRiAjw1NDEww1W7i37+ByIrOWO5XQQAzZ3VOcL0PNybwpfmV/N05zFAzwQ9USyEcX6t3UO+K5aqBQOIHw==}

  minimatch@9.0.3:
    resolution: {integrity: sha512-RHiac9mvaRw0x3AYRgDC1CxAP7HTcNrrECeA8YYJeWnpo+2Q5CegtZjaotWTWxDG3UeGA1coE05iH1mPjT/2mg==}
    engines: {node: '>=16 || 14 >=14.17'}

  minimatch@9.0.4:
    resolution: {integrity: sha512-KqWh+VchfxcMNRAJjj2tnsSJdNbHsVgnkBhTNrW7AjVo6OvLtxw8zfT9oLw1JSohlFzJ8jCoTgaoXvJ+kHt6fw==}
    engines: {node: '>=16 || 14 >=14.17'}

  minimist@1.2.8:
    resolution: {integrity: sha512-2yyAR8qBkN3YuheJanUpWC5U3bb5osDywNB8RzDVlDwDHbocAJveqqj1u8+SVD7jkWT4yvsHCpWqqWqAxb0zCA==}

  minipass@7.1.1:
    resolution: {integrity: sha512-UZ7eQ+h8ywIRAW1hIEl2AqdwzJucU/Kp59+8kkZeSvafXhZjul247BvIJjEVFVeON6d7lM46XX1HXCduKAS8VA==}
    engines: {node: '>=16 || 14 >=14.17'}

  minipass@7.1.2:
    resolution: {integrity: sha512-qOOzS1cBTWYF4BH8fVePDBOO9iptMnGUEZwNc/cMWnTV2nVLZ7VoNWEPHkYczZA0pdoA7dl6e7FL659nX9S2aw==}
    engines: {node: '>=16 || 14 >=14.17'}

  minizlib@3.0.1:
    resolution: {integrity: sha512-umcy022ILvb5/3Djuu8LWeqUa8D68JaBzlttKeMWen48SjabqS3iY5w/vzeMzMUNhLDifyhbOwKDSznB1vvrwg==}
    engines: {node: '>= 18'}

  mkdirp@3.0.1:
    resolution: {integrity: sha512-+NsyUUAZDmo6YVHzL/stxSu3t9YS1iljliy3BSDrXJ/dkn1KYdmtZODGGjLcc9XLgVVpH4KshHB8XmZgMhaBXg==}
    engines: {node: '>=10'}
    hasBin: true

  mlly@1.7.0:
    resolution: {integrity: sha512-U9SDaXGEREBYQgfejV97coK0UL1r+qnF2SyO9A3qcI8MzKnsIFKHNVEkrDyNncQTKQQumsasmeq84eNMdBfsNQ==}

  mri@1.2.0:
    resolution: {integrity: sha512-tzzskb3bG8LvYGFF/mDTpq3jpI6Q9wc3LEmBaghu+DdCssd1FakN7Bc0hVNmEyGq1bq3RgfkCb3cmQLpNPOroA==}
    engines: {node: '>=4'}

  ms@2.1.2:
    resolution: {integrity: sha512-sGkPx+VjMtmA6MX27oA4FBFELFCZZ4S4XqeGOXCv68tT+jb3vk/RyaKWP0PTKyWtmLSM0b+adUTEvbs1PEaH2w==}

  ms@2.1.3:
    resolution: {integrity: sha512-6FlzubTLZG3J2a/NVCAleEhjzq5oxgHyaCU9yYXvcLsvoVaHJq/s5xXI6/XXP6tz7R9xAOtHnSO/tXtF3WRTlA==}

  mz@2.7.0:
    resolution: {integrity: sha512-z81GNO7nnYMEhrGh9LeymoE4+Yr0Wn5McHIZMK5cfQCl+NDX08sCZgUc9/6MHni9IWuFLm1Z3HTCXu2z9fN62Q==}

  nanoid@3.3.7:
    resolution: {integrity: sha512-eSRppjcPIatRIMC1U6UngP8XFcz8MQWGQdt1MTBQ7NaAmvXDfvNxbvWV3x2y6CdEUciCSsDHDQZbhYaB8QEo2g==}
    engines: {node: ^10 || ^12 || ^13.7 || ^14 || >=15.0.1}
    hasBin: true

  natural-compare@1.4.0:
    resolution: {integrity: sha512-OWND8ei3VtNC9h7V60qff3SVobHr996CTwgxubgyQYEpg290h9J0buyECNNJexkFm5sOajh5G116RYA1c8ZMSw==}

  node-domexception@1.0.0:
    resolution: {integrity: sha512-/jKZoMpw0F8GRwl4/eLROPA3cfcXtLApP0QzLmUT/HuPCZWyB7IY9ZrMeKw2O/nFIqPQB3PVM9aYm0F312AXDQ==}
    engines: {node: '>=10.5.0'}
    deprecated: Use your platform's native DOMException instead

  node-fetch@2.7.0:
    resolution: {integrity: sha512-c4FRfUm/dbcWZ7U+1Wq0AwCyFL+3nt2bEw05wfxSz+DWpWsitgmSgYmy2dQdWyKC1694ELPqMs/YzUSNozLt8A==}
    engines: {node: 4.x || >=6.0.0}
    peerDependencies:
      encoding: ^0.1.0
    peerDependenciesMeta:
      encoding:
        optional: true

  npm-run-path@5.3.0:
    resolution: {integrity: sha512-ppwTtiJZq0O/ai0z7yfudtBpWIoxM8yE6nHi1X47eFR2EWORqfbu6CnPlNsjeN683eT0qG6H/Pyf9fCcvjnnnQ==}
    engines: {node: ^12.20.0 || ^14.13.1 || >=16.0.0}

  object-assign@4.1.1:
    resolution: {integrity: sha512-rJgTQnkUnH1sFw8yT6VSU3zD3sWmu6sZhIseY8VX+GRu3P6F7Fu+JNDoXfklElbLJSnc3FUQHVe4cU5hj+BcUg==}
    engines: {node: '>=0.10.0'}

  object-inspect@1.13.1:
    resolution: {integrity: sha512-5qoj1RUiKOMsCCNLV1CBiPYE10sziTsnmNxkAI/rZhiD63CF7IqdFGC/XzjWjpSgLf0LxXX3bDFIh0E18f6UhQ==}

  object-keys@1.1.1:
    resolution: {integrity: sha512-NuAESUOUMrlIXOfHKzD6bpPu3tYt3xvjNdRIQ+FeT0lNb4K8WR70CaDxhuNguS2XG+GjkyMwOzsN5ZktImfhLA==}
    engines: {node: '>= 0.4'}

  object.assign@4.1.5:
    resolution: {integrity: sha512-byy+U7gp+FVwmyzKPYhW2h5l3crpmGsxl7X2s8y43IgxvG4g3QZ6CffDtsNQy1WsmZpQbO+ybo0AlW7TY6DcBQ==}
    engines: {node: '>= 0.4'}

  object.entries@1.1.8:
    resolution: {integrity: sha512-cmopxi8VwRIAw/fkijJohSfpef5PdN0pMQJN6VC/ZKvn0LIknWD8KtgY6KlQdEc4tIjcQ3HxSMmnvtzIscdaYQ==}
    engines: {node: '>= 0.4'}

  object.fromentries@2.0.8:
    resolution: {integrity: sha512-k6E21FzySsSK5a21KRADBd/NGneRegFO5pLHfdQLpRDETUNJueLXs3WCzyQ3tFRDYgbq3KHGXfTbi2bs8WQ6rQ==}
    engines: {node: '>= 0.4'}

  object.groupby@1.0.3:
    resolution: {integrity: sha512-+Lhy3TQTuzXI5hevh8sBGqbmurHbbIjAi0Z4S63nthVLmLxfbj4T54a4CfZrXIrt9iP4mVAPYMo/v99taj3wjQ==}
    engines: {node: '>= 0.4'}

  object.hasown@1.1.4:
    resolution: {integrity: sha512-FZ9LZt9/RHzGySlBARE3VF+gE26TxR38SdmqOqliuTnl9wrKulaQs+4dee1V+Io8VfxqzAfHu6YuRgUy8OHoTg==}
    engines: {node: '>= 0.4'}

  object.values@1.2.0:
    resolution: {integrity: sha512-yBYjY9QX2hnRmZHAjG/f13MzmBzxzYgQhFrke06TTyKY5zSTEqkOeukBzIdVA3j3ulu8Qa3MbVFShV7T2RmGtQ==}
    engines: {node: '>= 0.4'}

  on-exit-leak-free@2.1.2:
    resolution: {integrity: sha512-0eJJY6hXLGf1udHwfNftBqH+g73EU4B504nZeKpz1sYRKafAghwxEJunB2O7rDZkL4PGfsMVnTXZ2EjibbqcsA==}
    engines: {node: '>=14.0.0'}

  once@1.4.0:
    resolution: {integrity: sha512-lNaJgI+2Q5URQBkccEKHTQOPaXdUxnZZElQTZY0MFUAuaEqe1E+Nyvgdz/aIyNi6Z9MzO5dv1H8n58/GELp3+w==}

  onetime@6.0.0:
    resolution: {integrity: sha512-1FlR+gjXK7X+AsAHso35MnyN5KqGwJRi/31ft6x0M194ht7S+rWAvd7PHss9xSKMzE0asv1pyIHaJYq+BbacAQ==}
    engines: {node: '>=12'}

  onnxruntime-common@1.21.0:
    resolution: {integrity: sha512-Q632iLLrtCAVOTO65dh2+mNbQir/QNTVBG3h/QdZBpns7mZ0RYbLRBgGABPbpU9351AgYy7SJf1WaeVwMrBFPQ==}

  onnxruntime-common@1.22.0-dev.20250409-89f8206ba4:
    resolution: {integrity: sha512-vDJMkfCfb0b1A836rgHj+ORuZf4B4+cc2bASQtpeoJLueuFc5DuYwjIZUBrSvx/fO5IrLjLz+oTrB3pcGlhovQ==}

  onnxruntime-node@1.21.0:
    resolution: {integrity: sha512-NeaCX6WW2L8cRCSqy3bInlo5ojjQqu2fD3D+9W5qb5irwxhEyWKXeH2vZ8W9r6VxaMPUan+4/7NDwZMtouZxEw==}
    os: [win32, darwin, linux]

  onnxruntime-web@1.22.0-dev.20250409-89f8206ba4:
    resolution: {integrity: sha512-0uS76OPgH0hWCPrFKlL8kYVV7ckM7t/36HfbgoFw6Nd0CZVVbQC4PkrR8mBX8LtNUFZO25IQBqV2Hx2ho3FlbQ==}

  openai@4.91.1:
    resolution: {integrity: sha512-DbjrR0hIMQFbxz8+3qBsfPJnh3+I/skPgoSlT7f9eiZuhGBUissPQULNgx6gHNkLoZ3uS0uYS6eXPUdtg4nHzw==}
    hasBin: true
    peerDependencies:
      ws: ^8.18.0
      zod: ^3.23.8
    peerDependenciesMeta:
      ws:
        optional: true
      zod:
        optional: true

  optionator@0.9.4:
    resolution: {integrity: sha512-6IpQ7mKUxRcZNLIObR0hz7lxsapSSIYNZJwXPGeF0mTVqGKFIXj1DQcMoT22S3ROcLyY/rz0PWaWZ9ayWmad9g==}
    engines: {node: '>= 0.8.0'}

  outdent@0.5.0:
    resolution: {integrity: sha512-/jHxFIzoMXdqPzTaCpFzAAWhpkSjZPF4Vsn6jAfNpmbH/ymsmd7Qc6VE9BGn0L6YMj6uwpQLxCECpus4ukKS9Q==}

  p-filter@2.1.0:
    resolution: {integrity: sha512-ZBxxZ5sL2HghephhpGAQdoskxplTwr7ICaehZwLIlfL6acuVgZPm8yBNuRAFBGEqtD/hmUeq9eqLg2ys9Xr/yw==}
    engines: {node: '>=8'}

  p-limit@2.3.0:
    resolution: {integrity: sha512-//88mFWSJx8lxCzwdAABTJL2MyWB12+eIY7MDL2SqLmAkeKU9qxRvWuSyTjm3FUmpBEMuFfckAIqEaVGUDxb6w==}
    engines: {node: '>=6'}

  p-limit@3.1.0:
    resolution: {integrity: sha512-TYOanM3wGwNGsZN2cVTYPArw454xnXj5qmWF1bEoAc4+cU/ol7GVh7odevjp1FNHduHc3KZMcFduxU5Xc6uJRQ==}
    engines: {node: '>=10'}

  p-limit@5.0.0:
    resolution: {integrity: sha512-/Eaoq+QyLSiXQ4lyYV23f14mZRQcXnxfHrN0vCai+ak9G0pp9iEQukIIZq5NccEvwRB8PUnZT0KsOoDCINS1qQ==}
    engines: {node: '>=18'}

  p-locate@4.1.0:
    resolution: {integrity: sha512-R79ZZ/0wAxKGu3oYMlz8jy/kbhsNrS7SKZ7PxEHBgJ5+F2mtFW2fK2cOtBh1cHYkQsbzFV7I+EoRKe6Yt0oK7A==}
    engines: {node: '>=8'}

  p-locate@5.0.0:
    resolution: {integrity: sha512-LaNjtRWUBY++zB5nE/NwcaoMylSPk+S+ZHNB1TzdbMJMny6dynpAGt7X/tl/QYq3TIeE6nxHppbo2LGymrG5Pw==}
    engines: {node: '>=10'}

  p-map@2.1.0:
    resolution: {integrity: sha512-y3b8Kpd8OAN444hxfBbFfj1FY/RjtTd8tzYwhUqNYXx0fXx2iX4maP4Qr6qhIKbQXI02wTLAda4fYUbDagTUFw==}
    engines: {node: '>=6'}

  p-try@2.2.0:
    resolution: {integrity: sha512-R4nPAVTAU0B9D35/Gk3uJf/7XYbQcyohSKdvAxIRSNghFl4e71hVoGnBNQz9cWaXxO2I10KTC+3jMdvvoKw6dQ==}
    engines: {node: '>=6'}

  package-json-from-dist@1.0.1:
    resolution: {integrity: sha512-UEZIS3/by4OC8vL3P2dTXRETpebLI2NiI5vIrjaD/5UtrkFX/tNbwjTSRAGC/+7CAo2pIcBaRgWmcBBHcsaCIw==}

  package-manager-detector@0.2.11:
    resolution: {integrity: sha512-BEnLolu+yuz22S56CU1SUKq3XC3PkwD5wv4ikR4MfGvnRVcmzXR9DwSlW2fEamyTPyXHomBJRzgapeuBvRNzJQ==}

  parent-module@1.0.1:
    resolution: {integrity: sha512-GQ2EWRpQV8/o+Aw8YqtfZZPfNRWZYkbidE9k5rpl/hC3vtHHBfGm2Ifi6qWV+coDGkrUKZAxE3Lot5kcsRlh+g==}
    engines: {node: '>=6'}

  path-exists@4.0.0:
    resolution: {integrity: sha512-ak9Qy5Q7jYb2Wwcey5Fpvg2KoAc/ZIhLSLOSBmRmygPsGwkVVt0fZa0qrtMz+m6tJTAHfZQ8FnmB4MG4LWy7/w==}
    engines: {node: '>=8'}

  path-is-absolute@1.0.1:
    resolution: {integrity: sha512-AVbw3UJ2e9bq64vSaS9Am0fje1Pa8pbGqTTsmXfaIiMpnr5DlDhfJOuLj9Sf95ZPVDAUerDfEk88MPmPe7UCQg==}
    engines: {node: '>=0.10.0'}

  path-key@3.1.1:
    resolution: {integrity: sha512-ojmeN0qd+y0jszEtoY48r0Peq5dwMEkIlCOu6Q5f41lfkswXuKtYrhgoTpLnyIcHm24Uhqx+5Tqm2InSwLhE6Q==}
    engines: {node: '>=8'}

  path-key@4.0.0:
    resolution: {integrity: sha512-haREypq7xkM7ErfgIyA0z+Bj4AGKlMSdlQE2jvJo6huWD1EdkKYV+G/T4nq0YEF2vgTT8kqMFKo1uHn950r4SQ==}
    engines: {node: '>=12'}

  path-parse@1.0.7:
    resolution: {integrity: sha512-LDJzPVEEEPR+y48z93A0Ed0yXb8pAByGWo/k5YYdYgpY2/2EsOsksJrq7lOHxryrVOn1ejG6oAp8ahvOIQD8sw==}

  path-scurry@1.11.1:
    resolution: {integrity: sha512-Xa4Nw17FS9ApQFJ9umLiJS4orGjm7ZzwUrwamcGQuHSzDyth9boKDaycYdDcZDuqYATXw4HFXgaqWTctW/v1HA==}
    engines: {node: '>=16 || 14 >=14.18'}

  path-type@4.0.0:
    resolution: {integrity: sha512-gDKb8aZMDeD/tZWs9P6+q0J9Mwkdl6xMV8TjnGP3qJVJ06bdMgkbBlLU8IdfOsIsFz2BW1rNVT3XuNEl8zPAvw==}
    engines: {node: '>=8'}

  pathe@1.1.2:
    resolution: {integrity: sha512-whLdWMYL2TwI08hn8/ZqAbrVemu0LNaNNJZX73O6qaIdCTfXutsLhMkjdENX0qhsQ9uIimo4/aQOmXkoon2nDQ==}

  pathe@2.0.3:
    resolution: {integrity: sha512-WUjGcAqP1gQacoQe+OBJsFA7Ld4DyXuUIjZ5cc75cLHvJ7dtNsTugphxIADwspS+AraAUePCKrSVtPLFj/F88w==}

  pathval@1.1.1:
    resolution: {integrity: sha512-Dp6zGqpTdETdR63lehJYPeIOqpiNBNtc7BpWSLrOje7UaIsE5aY92r/AunQA7rsXvet3lrJ3JnZX29UPTKXyKQ==}

  pathval@2.0.0:
    resolution: {integrity: sha512-vE7JKRyES09KiunauX7nd2Q9/L7lhok4smP9RZTDeD4MVs72Dp2qNFVz39Nz5a0FVEW0BJR6C0DYrq6unoziZA==}
    engines: {node: '>= 14.16'}

  picocolors@1.0.1:
    resolution: {integrity: sha512-anP1Z8qwhkbmu7MFP5iTt+wQKXgwzf7zTyGlcdzabySa9vd0Xt392U0rVmz9poOaBj0uHJKyyo9/upk0HrEQew==}

  picocolors@1.1.1:
    resolution: {integrity: sha512-xceH2snhtb5M9liqDsmEw56le376mTZkEX/jEb/RxNFyegNul7eNslCXP9FDj/Lcu0X8KEyMceP2ntpaHrDEVA==}

  picomatch@2.3.1:
    resolution: {integrity: sha512-JU3teHTNjmE2VCGFzuY8EXzCDVwEqB2a8fsIvwaStHhAWJEeVd1o1QD80CU6+ZdEXXSLbSsuLwJjkCBWqRQUVA==}
    engines: {node: '>=8.6'}

  picomatch@4.0.2:
    resolution: {integrity: sha512-M7BAV6Rlcy5u+m6oPhAPFgJTzAioX/6B0DxyvDlo9l8+T3nLKbrczg2WLUyzd45L8RqfUMyGPzekbMvX2Ldkwg==}
    engines: {node: '>=12'}

  pidusage@4.0.1:
    resolution: {integrity: sha512-yCH2dtLHfEBnzlHUJymR/Z1nN2ePG3m392Mv8TFlTP1B0xkpMQNHAnfkY0n2tAi6ceKO6YWhxYfZ96V4vVkh/g==}
    engines: {node: '>=18'}

  pify@4.0.1:
    resolution: {integrity: sha512-uB80kBFb/tfd68bVleG9T5GGsGPjJrLAUpR5PZIrhBnIaRTQRjqdJSsIKkOP6OAIFbj7GOrcudc5pNjZ+geV2g==}
    engines: {node: '>=6'}

  pino-abstract-transport@1.2.0:
    resolution: {integrity: sha512-Guhh8EZfPCfH+PMXAb6rKOjGQEoy0xlAIn+irODG5kgfYV+BQ0rGYYWTIel3P5mmyXqkYkPmdIkywsn6QKUR1Q==}

  pino-abstract-transport@2.0.0:
    resolution: {integrity: sha512-F63x5tizV6WCh4R6RHyi2Ml+M70DNRXt/+HANowMflpgGFMAym/VKm6G7ZOQRjqN7XbGxK1Lg9t6ZrtzOaivMw==}

  pino-pretty@11.0.0:
    resolution: {integrity: sha512-YFJZqw59mHIY72wBnBs7XhLGG6qpJMa4pEQTRgEPEbjIYbng2LXEZZF1DoyDg9CfejEy8uZCyzpcBXXG0oOCwQ==}
    hasBin: true

  pino-pretty@13.0.0:
    resolution: {integrity: sha512-cQBBIVG3YajgoUjo1FdKVRX6t9XPxwB9lcNJVD5GCnNM4Y6T12YYx8c6zEejxQsU0wrg9TwmDulcE9LR7qcJqA==}
    hasBin: true

  pino-std-serializers@6.2.2:
    resolution: {integrity: sha512-cHjPPsE+vhj/tnhCy/wiMh3M3z3h/j15zHQX+S9GkTBgqJuTuJzYJ4gUyACLhDaJ7kk9ba9iRDmbH2tJU03OiA==}

  pino-std-serializers@7.0.0:
    resolution: {integrity: sha512-e906FRY0+tV27iq4juKzSYPbUj2do2X2JX4EzSca1631EB2QJQUqGbDuERal7LCtOpxl6x3+nvo9NPZcmjkiFA==}

  pino@8.21.0:
    resolution: {integrity: sha512-ip4qdzjkAyDDZklUaZkcRFb2iA118H9SgRh8yzTkSQK8HilsOJF7rSY8HoW5+I0M46AZgX/pxbprf2vvzQCE0Q==}
    hasBin: true

  pino@9.6.0:
    resolution: {integrity: sha512-i85pKRCt4qMjZ1+L7sy2Ag4t1atFcdbEt76+7iRJn1g2BvsnRMGu9p8pivl9fs63M2kF/A0OacFZhTub+m/qMg==}
    hasBin: true

  pirates@4.0.6:
    resolution: {integrity: sha512-saLsH7WeYYPiD25LDuLRRY/i+6HaPYr6G1OUlN39otzkSTxKnubR9RTxS3/Kk50s1g2JTgFwWQDQyplC5/SHZg==}
    engines: {node: '>= 6'}

  pkg-types@1.1.1:
    resolution: {integrity: sha512-ko14TjmDuQJ14zsotODv7dBlwxKhUKQEhuhmbqo1uCi9BB0Z2alo/wAXg6q1dTR5TyuqYyWhjtfe/Tsh+X28jQ==}

  platform@1.3.6:
    resolution: {integrity: sha512-fnWVljUchTro6RiCFvCXBbNhJc2NijN7oIQxbwsyL0buWJPG85v81ehlHI9fXrJsMNgTofEoWIQeClKpgxFLrg==}

  possible-typed-array-names@1.0.0:
    resolution: {integrity: sha512-d7Uw+eZoloe0EHDIYoe+bQ5WXnGMOpmiZFTuMWCwpjzzkL2nTjcKiAk4hh8TjnGye2TwWOk3UXucZ+3rbmBa8Q==}
    engines: {node: '>= 0.4'}

  postcss-load-config@6.0.1:
    resolution: {integrity: sha512-oPtTM4oerL+UXmx+93ytZVN82RrlY/wPUV8IeDxFrzIjXOLF1pN+EmKPLbubvKHT2HC20xXsCAH2Z+CKV6Oz/g==}
    engines: {node: '>= 18'}
    peerDependencies:
      jiti: '>=1.21.0'
      postcss: '>=8.0.9'
      tsx: ^4.8.1
      yaml: ^2.4.2
    peerDependenciesMeta:
      jiti:
        optional: true
      postcss:
        optional: true
      tsx:
        optional: true
      yaml:
        optional: true

  postcss@8.4.38:
    resolution: {integrity: sha512-Wglpdk03BSfXkHoQa3b/oulrotAkwrlLDRSOb9D0bN86FdRyE9lppSp33aHNPgBa0JKCoB+drFLZkQoRRYae5A==}
    engines: {node: ^10 || ^12 || >=14}

  prelude-ls@1.2.1:
    resolution: {integrity: sha512-vkcDPrRZo1QZLbn5RLGPpg/WmIQ65qoWWhcGKf/b5eplkkarX0m9z8ppCat4mlOqUsWpyNuYgO3VRyrYHSzX5g==}
    engines: {node: '>= 0.8.0'}

  prettier-linter-helpers@1.0.0:
    resolution: {integrity: sha512-GbK2cP9nraSSUF9N2XwUwqfzlAFlMNYYl+ShE/V+H8a9uNl/oUqB1w2EL54Jh0OlyRSd8RfWYJ3coVS4TROP2w==}
    engines: {node: '>=6.0.0'}

  prettier@2.8.8:
    resolution: {integrity: sha512-tdN8qQGvNjw4CHbY+XXk0JgCXn9QiF21a55rBe5LJAU+kDyC4WQn4+awm2Xfk2lQMk5fKup9XgzTZtGkjBdP9Q==}
    engines: {node: '>=10.13.0'}
    hasBin: true

  prettier@3.2.5:
    resolution: {integrity: sha512-3/GWa9aOC0YeD7LUfvOG2NiDyhOWRvt1k+rcKhOuYnMY24iiCphgneUfJDyFXd6rZCAnuLBv6UeAULtrhT/F4A==}
    engines: {node: '>=14'}
    hasBin: true

  pretty-format@29.7.0:
    resolution: {integrity: sha512-Pdlw/oPxN+aXdmM9R00JVC9WVFoCLTKJvDVLgmJ+qAffBMxsV85l/Lu7sNx4zSzPyoL2euImuEwHhOXdEgNFZQ==}
    engines: {node: ^14.15.0 || ^16.10.0 || >=18.0.0}

  process-warning@3.0.0:
    resolution: {integrity: sha512-mqn0kFRl0EoqhnL0GQ0veqFHyIN1yig9RHh/InzORTUiZHFRAur+aMtRkELNwGs9aNwKS6tg/An4NYBPGwvtzQ==}

  process-warning@4.0.1:
    resolution: {integrity: sha512-3c2LzQ3rY9d0hc1emcsHhfT9Jwz0cChib/QN89oME2R451w5fy3f0afAhERFZAwrbDU43wk12d0ORBpDVME50Q==}

  process@0.11.10:
    resolution: {integrity: sha512-cdGef/drWFoydD1JsMzuFf8100nZl+GT+yacc2bEced5f9Rjk4z+WtFUTBu9PhOi9j/jfmBPu0mMEY4wIdAF8A==}
    engines: {node: '>= 0.6.0'}

  prop-types@15.8.1:
    resolution: {integrity: sha512-oj87CgZICdulUohogVAR7AjlC0327U4el4L6eAvOqCeudMDVU0NThNaV+b9Df4dXgSP1gXMTnPdhfe/2qDH5cg==}

  protobufjs@7.4.0:
    resolution: {integrity: sha512-mRUWCc3KUU4w1jU8sGxICXH/gNS94DvI1gxqDvBzhj1JpcsimQkYiOJfwsPUykUI5ZaspFbSgmBLER8IrQ3tqw==}
    engines: {node: '>=12.0.0'}

  pump@3.0.0:
    resolution: {integrity: sha512-LwZy+p3SFs1Pytd/jYct4wpv49HiYCqd9Rlc5ZVdk0V+8Yzv6jR5Blk3TRmPL1ft69TxP0IMZGJ+WPFU2BFhww==}

  punycode@2.3.1:
    resolution: {integrity: sha512-vYt7UD1U9Wg6138shLtLOvdAu+8DsC/ilFtEVHcH+wydcSpNE20AfSOduf6MkRFahL5FY7X1oU7nKVZFtfq8Fg==}
    engines: {node: '>=6'}

  quansync@0.2.11:
    resolution: {integrity: sha512-AifT7QEbW9Nri4tAwR5M/uzpBuqfZf+zwaEM/QkzEjj7NBuFD2rBuy0K3dE+8wltbezDV7JMA0WfnCPYRSYbXA==}

  queue-microtask@1.2.3:
    resolution: {integrity: sha512-NuaNSa6flKT5JaSYQzJok04JzTL1CA6aGhv5rfLW3PgqA+M2ChpZQnAC8h8i4ZFkBS8X5RqkDBHA7r4hej3K9A==}

  quick-format-unescaped@4.0.4:
    resolution: {integrity: sha512-tYC1Q1hgyRuHgloV/YXs2w15unPVh8qfu/qCTfhTYamaw7fyhumKa2yGpdSo87vY32rIclj+4fWYQXUMs9EHvg==}

  quick-lru@6.1.2:
    resolution: {integrity: sha512-AAFUA5O1d83pIHEhJwWCq/RQcRukCkn/NSm2QsTEMle5f2hP0ChI2+3Xb051PZCkLryI/Ir1MVKviT2FIloaTQ==}
    engines: {node: '>=12'}

  react-is@16.13.1:
    resolution: {integrity: sha512-24e6ynE2H+OKt4kqsOvNd8kBpV65zoxbA4BVsEOB3ARVWQki/DHzaUoC5KuON/BiccDaCCTZBuOcfZs70kR8bQ==}

  react-is@18.3.1:
    resolution: {integrity: sha512-/LLMVyas0ljjAtoYiPqYiL8VWXzUUdThrmU5+n20DZv+a+ClRoevUzw5JxU+Ieh5/c87ytoTBV9G1FiKfNJdmg==}

  read-yaml-file@1.1.0:
    resolution: {integrity: sha512-VIMnQi/Z4HT2Fxuwg5KrY174U1VdUIASQVWXXyqtNRtxSr9IYkn1rsI6Tb6HsrHCmB7gVpNwX6JxPTHcH6IoTA==}
    engines: {node: '>=6'}

  readable-stream@4.5.2:
    resolution: {integrity: sha512-yjavECdqeZ3GLXNgRXgeQEdz9fvDDkNKyHnbHRFtOr7/LcfgBcmct7t/ET+HaCTqfh06OzoAxrkN/IfjJBVe+g==}
    engines: {node: ^12.22.0 || ^14.17.0 || >=16.0.0}

  readdirp@4.0.2:
    resolution: {integrity: sha512-yDMz9g+VaZkqBYS/ozoBJwaBhTbZo3UNYQHNRw1D3UFQB8oHB4uS/tAODO+ZLjGWmUbKnIlOWO+aaIiAxrUWHA==}
    engines: {node: '>= 14.16.0'}

  real-require@0.2.0:
    resolution: {integrity: sha512-57frrGM/OCTLqLOAh0mhVA9VBMHd+9U7Zb2THMGdBUoZVOtGbJzjxsYGDJ3A9AYYCP4hn6y1TVbaOfzWtm5GFg==}
    engines: {node: '>= 12.13.0'}

  reflect.getprototypeof@1.0.6:
    resolution: {integrity: sha512-fmfw4XgoDke3kdI6h4xcUz1dG8uaiv5q9gcEwLS4Pnth2kxT+GZ7YehS1JTMGBQmtV7Y4GFGbs2re2NqhdozUg==}
    engines: {node: '>= 0.4'}

  regenerator-runtime@0.14.1:
    resolution: {integrity: sha512-dYnhHh0nJoMfnkZs6GmmhFknAGRrLznOu5nc9ML+EJxGvrx6H7teuevqVqCuPcPK//3eDrrjQhehXVx9cnkGdw==}

  regexp.prototype.flags@1.5.2:
    resolution: {integrity: sha512-NcDiDkTLuPR+++OCKB0nWafEmhg/Da8aUPLPMQbK+bxKKCm1/S5he+AqYa4PlMCVBalb4/yxIRub6qkEx5yJbw==}
    engines: {node: '>= 0.4'}

  resolve-from@4.0.0:
    resolution: {integrity: sha512-pb/MYmXstAkysRFx8piNI1tGFNQIFA3vkE3Gq4EuA1dF6gHp/+vgZqsCGJapvy8N3Q+4o7FwvquPJcnZ7RYy4g==}
    engines: {node: '>=4'}

  resolve-from@5.0.0:
    resolution: {integrity: sha512-qYg9KP24dD5qka9J47d0aVky0N+b4fTU89LN9iDnjB5waksiC49rvMB0PrUJQGoTmH50XPiqOvAjDfaijGxYZw==}
    engines: {node: '>=8'}

  resolve-pkg-maps@1.0.0:
    resolution: {integrity: sha512-seS2Tj26TBVOC2NIc2rOe2y2ZO7efxITtLZcGSOnHHNOQ7CkiUBfw0Iw2ck6xkIhPwLhKNLS8BO+hEpngQlqzw==}

  resolve@1.19.0:
    resolution: {integrity: sha512-rArEXAgsBG4UgRGcynxWIWKFvh/XZCcS8UJdHhwy91zwAvCZIbcs+vAbflgBnNjYMs/i/i+/Ux6IZhML1yPvxg==}

  resolve@1.22.8:
    resolution: {integrity: sha512-oKWePCxqpd6FlLvGV1VU0x7bkPmmCNolxzjMf4NczoDnQcIWrAF+cPtZn5i6n+RfD2d9i0tzpKnG6Yk168yIyw==}
    hasBin: true

  resolve@2.0.0-next.5:
    resolution: {integrity: sha512-U7WjGVG9sH8tvjW5SmGbQuui75FiyjAX72HX15DwBBwF9dNiQZRQAg9nnPhYy+TUnE0+VcrttuvNI8oSxZcocA==}
    hasBin: true

  reusify@1.0.4:
    resolution: {integrity: sha512-U9nH88a3fc/ekCF1l0/UP1IosiuIjyTh7hBvXVMHYgVcfGvt897Xguj2UOLDeI5BG2m7/uwyaLVT6fbtCwTyzw==}
    engines: {iojs: '>=1.0.0', node: '>=0.10.0'}

  rimraf@3.0.2:
    resolution: {integrity: sha512-JZkJMZkAGFFPP2YqXZXPbMlMBgsxzE8ILs4lMIX/2o0L9UBw9O/Y3o6wFw/i9YLapcUJWwqbi3kdxIPdC62TIA==}
    deprecated: Rimraf versions prior to v4 are no longer supported
    hasBin: true

  rimraf@5.0.10:
    resolution: {integrity: sha512-l0OE8wL34P4nJH/H2ffoaniAokM2qSmrtXHmlpvYr5AVVX8msAyW0l8NVJFDxlSK4u3Uh/f41cQheDVdnYijwQ==}
    hasBin: true

  roarr@2.15.4:
    resolution: {integrity: sha512-CHhPh+UNHD2GTXNYhPWLnU8ONHdI+5DI+4EYIAOaiD63rHeYlZvyh8P+in5999TTSFgUYuKUAjzRI4mdh/p+2A==}
    engines: {node: '>=8.0'}

  rollup@4.17.2:
    resolution: {integrity: sha512-/9ClTJPByC0U4zNLowV1tMBe8yMEAxewtR3cUNX5BoEpGH3dQEWpJLr6CLp0fPdYRF/fzVOgvDb1zXuakwF5kQ==}
    engines: {node: '>=18.0.0', npm: '>=8.0.0'}
    hasBin: true

  rollup@4.40.0:
    resolution: {integrity: sha512-Noe455xmA96nnqH5piFtLobsGbCij7Tu+tb3c1vYjNbTkfzGqXqQXG3wJaYXkRZuQ0vEYN4bhwg7QnIrqB5B+w==}
    engines: {node: '>=18.0.0', npm: '>=8.0.0'}
    hasBin: true

  run-parallel@1.2.0:
    resolution: {integrity: sha512-5l4VyZR86LZ/lDxZTR6jqL8AFE2S0IFLMP26AbjsLVADxHdhB/c0GUsH+y39UfCi3dzz8OlQuPmnaJOMoDHQBA==}

  safe-array-concat@1.1.2:
    resolution: {integrity: sha512-vj6RsCsWBCf19jIeHEfkRMw8DPiBb+DMXklQ/1SGDHOMlHdPUkZXFQ2YdplS23zESTijAcurb1aSgJA3AgMu1Q==}
    engines: {node: '>=0.4'}

  safe-buffer@5.2.1:
    resolution: {integrity: sha512-rp3So07KcdmmKbGvgaNxQSJr7bGVSVk5S9Eq1F+ppbRo70+YeaDxkw5Dd8NPN+GD6bjnYm2VuPuCXmpuYvmCXQ==}

  safe-regex-test@1.0.3:
    resolution: {integrity: sha512-CdASjNJPvRa7roO6Ra/gLYBTzYzzPyyBXxIMdGW3USQLyjWEls2RgW5UBTXaQVp+OrpeCK3bLem8smtmheoRuw==}
    engines: {node: '>= 0.4'}

  safe-stable-stringify@2.4.3:
    resolution: {integrity: sha512-e2bDA2WJT0wxseVd4lsDP4+3ONX6HpMXQa1ZhFQ7SU+GjvORCmShbCMltrtIDfkYhVHrOcPtj+KhmDBdPdZD1g==}
    engines: {node: '>=10'}

  safer-buffer@2.1.2:
    resolution: {integrity: sha512-YZo3K82SD7Riyi0E1EQPojLz7kpepnSQI9IyPbHHg1XXXevb5dJI7tpyN2ADxGcQbHG7vcyRHk0cbwqcQriUtg==}

  secure-json-parse@2.7.0:
    resolution: {integrity: sha512-6aU+Rwsezw7VR8/nyvKTx8QpWH9FrcYiXXlqC4z5d5XQBDRqtbfsRjnwGyqbi3gddNtWHuEk9OANUotL26qKUw==}

  semver-compare@1.0.0:
    resolution: {integrity: sha512-YM3/ITh2MJ5MtzaM429anh+x2jiLVjqILF4m4oyQB18W7Ggea7BfqdH/wGMK7dDiMghv/6WG7znWMwUDzJiXow==}

  semver@6.3.1:
    resolution: {integrity: sha512-BR7VvDCVHO+q2xBEWskxS6DJE1qRnb7DxzUrogb71CWoSficBxYsiAGd+Kl0mmq/MprG9yArRkyrQxTO6XjMzA==}
    hasBin: true

  semver@7.5.4:
    resolution: {integrity: sha512-1bCSESV6Pv+i21Hvpxp3Dx+pSD8lIPt8uVjRrxAUt/nbswYc+tK6Y2btiULjd4+fnq15PX+nqQDC7Oft7WkwcA==}
    engines: {node: '>=10'}
    hasBin: true

  semver@7.6.0:
    resolution: {integrity: sha512-EnwXhrlwXMk9gKu5/flx5sv/an57AkRplG3hTK68W7FRDN+k+OWBj65M7719OkA82XLBxrcX0KSHj+X5COhOVg==}
    engines: {node: '>=10'}
    hasBin: true

  semver@7.6.3:
    resolution: {integrity: sha512-oVekP1cKtI+CTDvHWYFUcMtsK/00wmAEfyqKfNdARm8u1wNVhSgaX7A8d4UuIlUI5e84iEwOhs7ZPYRmzU9U6A==}
    engines: {node: '>=10'}
    hasBin: true

  semver@7.7.2:
    resolution: {integrity: sha512-RF0Fw+rO5AMf9MAyaRXI4AV0Ulj5lMHqVxxdSgiVbixSCXoEmmX/jk0CuJw4+3SqroYO9VoUh+HcuJivvtJemA==}
    engines: {node: '>=10'}
    hasBin: true

  serialize-error@7.0.1:
    resolution: {integrity: sha512-8I8TjW5KMOKsZQTvoxjuSIa7foAwPWGOts+6o7sgjz41/qMD9VQHEDxi6PBvK2l0MXUmqZyNpUK+T2tQaaElvw==}
    engines: {node: '>=10'}

  set-function-length@1.2.2:
    resolution: {integrity: sha512-pgRc4hJ4/sNjWCSS9AmnS40x3bNMDTknHgL5UaMBTMyJnU90EgWh1Rz+MC9eFu4BuN/UwZjKQuY/1v3rM7HMfg==}
    engines: {node: '>= 0.4'}

  set-function-name@2.0.2:
    resolution: {integrity: sha512-7PGFlmtwsEADb0WYyvCMa1t+yke6daIG4Wirafur5kcf+MhUnPms1UeR0CKQdTZD81yESwMHbtn+TR+dMviakQ==}
    engines: {node: '>= 0.4'}

  sharp@0.34.3:
    resolution: {integrity: sha512-eX2IQ6nFohW4DbvHIOLRB3MHFpYqaqvXd3Tp5e/T/dSH83fxaNJQRvDMhASmkNTsNTVF2/OOopzRCt7xokgPfg==}
    engines: {node: ^18.17.0 || ^20.3.0 || >=21.0.0}

  shebang-command@2.0.0:
    resolution: {integrity: sha512-kHxr2zZpYtdmrN1qDjrrX/Z1rR1kG8Dx+gkpK1G4eXmvXswmcE1hTWBWYUzlraYw1/yZp6YuDY77YtvbN0dmDA==}
    engines: {node: '>=8'}

  shebang-regex@3.0.0:
    resolution: {integrity: sha512-7++dFhtcx3353uBaq8DDR4NuxBetBzC7ZQOhmTQInHEd6bSrXdiEyzCvG07Z44UYdLShWUyXt5M/yhz8ekcb1A==}
    engines: {node: '>=8'}

  shiki@0.14.7:
    resolution: {integrity: sha512-dNPAPrxSc87ua2sKJ3H5dQ/6ZaY8RNnaAqK+t0eG7p0Soi2ydiqbGOTaZCqaYvA/uZYfS1LJnemt3Q+mSfcPCg==}

  side-channel@1.0.6:
    resolution: {integrity: sha512-fDW/EZ6Q9RiO8eFG8Hj+7u/oW+XrPTIChwCOM2+th2A6OblDtYYIpve9m+KvI9Z4C9qSEXlaGR6bTEYHReuglA==}
    engines: {node: '>= 0.4'}

  siginfo@2.0.0:
    resolution: {integrity: sha512-ybx0WO1/8bSBLEWXZvEd7gMW3Sn3JFlW3TvX1nREbDLRNQNaeNN8WK0meBwPdAaOI7TtRRRJn/Es1zhrrCHu7g==}

  signal-exit@4.1.0:
    resolution: {integrity: sha512-bzyZ1e88w9O1iNJbKnOlvYTrWPDl46O1bG0D3XInv+9tkPrxrN8jUUTiFlDkkmKWgn1M6CfIA13SuGqOa9Korw==}
    engines: {node: '>=14'}

  simple-swizzle@0.2.2:
    resolution: {integrity: sha512-JA//kQgZtbuY83m+xT+tXJkmJncGMTFT+C+g2h2R9uxkYIrE2yy9sgmcLhCnw57/WSD+Eh3J97FPEDFnbXnDUg==}

  slash@3.0.0:
    resolution: {integrity: sha512-g9Q1haeby36OSStwb4ntCGGGaKsaVSjQ68fBxoQcutl5fS1vuY18H3wSt3jFyFtrkx+Kz0V1G85A4MyAdDMi2Q==}
    engines: {node: '>=8'}

  sonic-boom@3.8.1:
    resolution: {integrity: sha512-y4Z8LCDBuum+PBP3lSV7RHrXscqksve/bi0as7mhwVnBW+/wUqKT/2Kb7um8yqcFy0duYbbPxzt89Zy2nOCaxg==}

  sonic-boom@4.2.0:
    resolution: {integrity: sha512-INb7TM37/mAcsGmc9hyyI6+QR3rR1zVRu36B0NeGXKnOOLiZOfER5SA+N7X7k3yUYRzLWafduTDvJAfDswwEww==}

  source-map-js@1.2.0:
    resolution: {integrity: sha512-itJW8lvSA0TXEphiRoawsCksnlf8SyvmFzIhltqAHluXd88pkCd+cXJVHTDwdCr0IzwptSm035IHQktUu1QUMg==}
    engines: {node: '>=0.10.0'}

  source-map@0.5.7:
    resolution: {integrity: sha512-LbrmJOMUSdEVxIKvdcJzQC+nQhe8FUZQTXQy6+I75skNgn3OoQ0DZA8YnFa7gp8tqtL3KPf1kmo0R5DoApeSGQ==}
    engines: {node: '>=0.10.0'}

  source-map@0.6.1:
    resolution: {integrity: sha512-UjgapumWlbMhkBgzT7Ykc5YXUT46F0iKu8SGXq0bcwP5dz/h0Plj6enJqjz1Zbq2l5WaqYnrVbwWOWMyF3F47g==}
    engines: {node: '>=0.10.0'}

  source-map@0.8.0-beta.0:
    resolution: {integrity: sha512-2ymg6oRBpebeZi9UUNsgQ89bhx01TcTkmNTGnNO88imTmbSgy4nfujrgVEFKWpMTEGA11EDkTt7mqObTPdigIA==}
    engines: {node: '>= 8'}
    deprecated: The work that was done in this beta branch won't be included in future versions

  spawndamnit@3.0.1:
    resolution: {integrity: sha512-MmnduQUuHCoFckZoWnXsTg7JaiLBJrKFj9UI2MbRPGaJeVpsLcVBu6P/IGZovziM/YBsellCmsprgNA+w0CzVg==}

  split2@4.2.0:
    resolution: {integrity: sha512-UcjcJOWknrNkF6PLX83qcHM6KHgVKNkV62Y8a5uYDVv9ydGQVwAHMKqHdJje1VTWpljG0WYpCDhrCdAOYH4TWg==}
    engines: {node: '>= 10.x'}

  sprintf-js@1.0.3:
    resolution: {integrity: sha512-D9cPgkvLlV3t3IzL0D0YLvGA9Ahk4PcvVwUbN0dSGr1aP0Nrt4AEnTUbuGvquEC0mA64Gqt1fzirlRs5ibXx8g==}

  sprintf-js@1.1.3:
    resolution: {integrity: sha512-Oo+0REFV59/rz3gfJNKQiBlwfHaSESl1pcGyABQsnnIfWOFt6JNj5gCog2U6MLZ//IGYD+nA8nI+mTShREReaA==}

  stackback@0.0.2:
    resolution: {integrity: sha512-1XMJE5fQo1jGH6Y/7ebnwPOBEkIEnT4QF32d5R1+VXdXveM0IBMJt8zfaxX1P3QhVwrYe+576+jkANtSS2mBbw==}

  std-env@3.7.0:
    resolution: {integrity: sha512-JPbdCEQLj1w5GilpiHAx3qJvFndqybBysA3qUOnznweH4QbNYUsW/ea8QzSrnh0vNsezMMw5bcVool8lM0gwzg==}

  std-env@3.9.0:
    resolution: {integrity: sha512-UGvjygr6F6tpH7o2qyqR6QYpwraIjKSdtzyBdyytFOHmPZY917kwdwLG0RbOjWOnKmnm3PeHjaoLLMie7kPLQw==}

  string-argv@0.3.2:
    resolution: {integrity: sha512-aqD2Q0144Z+/RqG52NeHEkZauTAUWJO8c6yTftGJKO3Tja5tUgIfmIl6kExvhtxSDP7fXB6DvzkfMpCd/F3G+Q==}
    engines: {node: '>=0.6.19'}

  string-width@4.2.3:
    resolution: {integrity: sha512-wKyQRQpjJ0sIp62ErSZdGsjMJWsap5oRNihHhu6G7JVO/9jIB6UyevL+tXuOqrng8j/cxKTWyWUwvSTriiZz/g==}
    engines: {node: '>=8'}

  string-width@5.1.2:
    resolution: {integrity: sha512-HnLOCR3vjcY8beoNLtcjZ5/nxn2afmME6lhrDrebokqMap+XbeW8n9TXpPDOqdGK5qcI3oT0GKTW6wC7EMiVqA==}
    engines: {node: '>=12'}

  string.prototype.matchall@4.0.11:
    resolution: {integrity: sha512-NUdh0aDavY2og7IbBPenWqR9exH+E26Sv8e0/eTe1tltDGZL+GtBkDAnnyBtmekfK6/Dq3MkcGtzXFEd1LQrtg==}
    engines: {node: '>= 0.4'}

  string.prototype.trim@1.2.9:
    resolution: {integrity: sha512-klHuCNxiMZ8MlsOihJhJEBJAiMVqU3Z2nEXWfWnIqjN0gEFS9J9+IxKozWWtQGcgoa1WUZzLjKPTr4ZHNFTFxw==}
    engines: {node: '>= 0.4'}

  string.prototype.trimend@1.0.8:
    resolution: {integrity: sha512-p73uL5VCHCO2BZZ6krwwQE3kCzM7NKmis8S//xEC6fQonchbum4eP6kR4DLEjQFO3Wnj3Fuo8NM0kOSjVdHjZQ==}

  string.prototype.trimstart@1.0.8:
    resolution: {integrity: sha512-UXSH262CSZY1tfu3G3Secr6uGLCFVPMhIqHjlgCUtCCcgihYc/xKs9djMTMUOb2j1mVSeU8EU6NWc/iQKU6Gfg==}
    engines: {node: '>= 0.4'}

  string_decoder@1.3.0:
    resolution: {integrity: sha512-hkRX8U1WjJFd8LsDJ2yQ/wWWxaopEsABU1XfkM8A+j0+85JAGppt16cr1Whg6KIbb4okU6Mql6BOj+uup/wKeA==}

  strip-ansi@6.0.1:
    resolution: {integrity: sha512-Y38VPSHcqkFrCpFnQ9vuSXmquuv5oXOKpGeT6aGrr3o3Gc9AlVa6JBfUSOCnbxGGZF+/0ooI7KrPuUSztUdU5A==}
    engines: {node: '>=8'}

  strip-ansi@7.1.0:
    resolution: {integrity: sha512-iq6eVVI64nQQTRYq2KtEg2d2uU7LElhTJwsH4YzIHZshxlgZms/wIc4VoDQTlG/IvVIrBKG06CrZnp0qv7hkcQ==}
    engines: {node: '>=12'}

  strip-bom@3.0.0:
    resolution: {integrity: sha512-vavAMRXOgBVNF6nyEEmL3DBK19iRpDcoIwW+swQ+CbGiu7lju6t+JklA1MHweoWtadgt4ISVUsXLyDq34ddcwA==}
    engines: {node: '>=4'}

  strip-final-newline@3.0.0:
    resolution: {integrity: sha512-dOESqjYr96iWYylGObzd39EuNTa5VJxyvVAEm5Jnh7KGo75V43Hk1odPQkNDyXNmUR6k+gEiDVXnjB8HJ3crXw==}
    engines: {node: '>=12'}

  strip-json-comments@3.1.1:
    resolution: {integrity: sha512-6fPc+R4ihwqP6N/aIv2f1gMH8lOVtWQHoqC4yK6oSDVVocumAsfCqjkXnqiYMhmMwS/mEHLp7Vehlt3ql6lEig==}
    engines: {node: '>=8'}

  strip-literal@2.1.0:
    resolution: {integrity: sha512-Op+UycaUt/8FbN/Z2TWPBLge3jWrP3xj10f3fnYxf052bKuS3EKs1ZQcVGjnEMdsNVAM+plXRdmjrZ/KgG3Skw==}

  sucrase@3.35.0:
    resolution: {integrity: sha512-8EbVDiu9iN/nESwxeSxDKe0dunta1GOlHufmSSXxMD2z2/tMZpDMpvXQGsc+ajGo8y2uYUmixaSRUc/QPoQ0GA==}
    engines: {node: '>=16 || 14 >=14.17'}
    hasBin: true

  supports-color@5.5.0:
    resolution: {integrity: sha512-QjVjwdXIt408MIiAqCX4oUKsgU2EqAGzs2Ppkm4aQYbjm+ZEWEcW4SfFNTr4uMNZma0ey4f5lgLrkB0aX0QMow==}
    engines: {node: '>=4'}

  supports-color@7.2.0:
    resolution: {integrity: sha512-qpCAvRl9stuOHveKsn7HncJRvv501qIacKzQlO/+Lwxc9+0q2wLyv4Dfvt80/DPn2pqOBsJdDiogXGR9+OvwRw==}
    engines: {node: '>=8'}

  supports-color@8.1.1:
    resolution: {integrity: sha512-MpUEN2OodtUzxvKQl72cUF7RQ5EiHsGvSsVG0ia9c5RbWGL2CI4C7EpPS8UTBIplnlzZiNuV56w+FuNxy3ty2Q==}
    engines: {node: '>=10'}

  supports-preserve-symlinks-flag@1.0.0:
    resolution: {integrity: sha512-ot0WnXS9fgdkgIcePe6RHNk1WA8+muPa6cSjeR3V8K27q9BB1rTE3R1p7Hv0z1ZyAc8s6Vvv8DIyWf681MAt0w==}
    engines: {node: '>= 0.4'}

  synckit@0.8.8:
    resolution: {integrity: sha512-HwOKAP7Wc5aRGYdKH+dw0PRRpbO841v2DENBtjnR5HFWoiNByAl7vrx3p0G/rCyYXQsrxqtX48TImFtPcIHSpQ==}
    engines: {node: ^14.18.0 || >=16.0.0}

  tapable@1.1.3:
    resolution: {integrity: sha512-4WK/bYZmj8xLr+HUCODHGF1ZFzsYffasLUgEiMBY4fgtltdO6B4WJtlSbPaDTLpYTcGVwM2qLnFTICEcNxs3kA==}
    engines: {node: '>=6'}

  tapable@2.2.1:
    resolution: {integrity: sha512-GNzQvQTOIP6RyTfE2Qxb8ZVlNmw0n88vp1szwWRimP02mnTsx3Wtn5qRdqY9w2XduFNUgvOwhNnQsjwCp+kqaQ==}
    engines: {node: '>=6'}

  tar@7.4.3:
    resolution: {integrity: sha512-5S7Va8hKfV7W5U6g3aYxXmlPoZVAwUMy9AOKyF2fVuZa2UD3qZjg578OrLRt8PcNN1PleVaL/5/yYATNL0ICUw==}
    engines: {node: '>=18'}

  term-size@2.2.1:
    resolution: {integrity: sha512-wK0Ri4fOGjv/XPy8SBHZChl8CM7uMc5VML7SqiQ0zG7+J5Vr+RMQDoHa2CNT6KHUnTGIXH34UDMkPzAUyapBZg==}
    engines: {node: '>=8'}

  test-exclude@7.0.1:
    resolution: {integrity: sha512-pFYqmTw68LXVjeWJMST4+borgQP2AyMNbg1BpZh9LbyhUeNkeaPF9gzfPGUAnSMV3qPYdWUwDIjjCLiSDOl7vg==}
    engines: {node: '>=18'}

  text-table@0.2.0:
    resolution: {integrity: sha512-N+8UisAXDGk8PFXP4HAzVR9nbfmVJ3zYLAWiTIoqC5v5isinhr+r5uaO8+7r3BMfuNIufIsA7RdpVgacC2cSpw==}

  thenify-all@1.6.0:
    resolution: {integrity: sha512-RNxQH/qI8/t3thXJDwcstUO4zeqo64+Uy/+sNVRBx4Xn2OX+OZ9oP+iJnNFqplFra2ZUVeKCSa2oVWi3T4uVmA==}
    engines: {node: '>=0.8'}

  thenify@3.3.1:
    resolution: {integrity: sha512-RVZSIV5IG10Hk3enotrhvz0T9em6cyHBLkH/YAZuKqd8hRkKhSfCGIcP2KUY0EPxndzANBmNllzWPwak+bheSw==}

  thread-stream@2.7.0:
    resolution: {integrity: sha512-qQiRWsU/wvNolI6tbbCKd9iKaTnCXsTwVxhhKM6nctPdujTyztjlbUkUTUymidWcMnZ5pWR0ej4a0tjsW021vw==}

  thread-stream@3.1.0:
    resolution: {integrity: sha512-OqyPZ9u96VohAyMfJykzmivOrY2wfMSf3C5TtFJVgN+Hm6aj+voFhlK+kZEIv2FBh1X6Xp3DlnCOfEQ3B2J86A==}

  tinybench@2.8.0:
    resolution: {integrity: sha512-1/eK7zUnIklz4JUUlL+658n58XO2hHLQfSk1Zf2LKieUjxidN16eKFEoDEfjHc3ohofSSqK3X5yO6VGb6iW8Lw==}

  tinybench@2.9.0:
    resolution: {integrity: sha512-0+DUvqWMValLmha6lr4kD8iAMK1HzV0/aKnCtWb9v9641TnP/MFb7Pc2bxoxQjTXAErryXVgUOfv2YqNllqGeg==}

  tinyexec@0.3.2:
    resolution: {integrity: sha512-KQQR9yN7R5+OSwaK0XQoj22pwHoTlgYqmUscPYoknOoWCWfj/5/ABTMRi69FrKU5ffPVh5QcFikpWJI/P1ocHA==}

  tinyglobby@0.2.12:
    resolution: {integrity: sha512-qkf4trmKSIiMTs/E63cxH+ojC2unam7rJ0WrauAzpT3ECNTxGRMlaXxVbfxMUC/w0LaYk6jQ4y/nGR9uBO3tww==}
    engines: {node: '>=12.0.0'}

  tinyglobby@0.2.14:
    resolution: {integrity: sha512-tX5e7OM1HnYr2+a2C/4V0htOcSQcoSTH9KgJnVvNm5zm/cyEWKJ7j7YutsH9CxMdtOkkLFy2AHrMci9IM8IPZQ==}
    engines: {node: '>=12.0.0'}

  tinypool@0.8.4:
    resolution: {integrity: sha512-i11VH5gS6IFeLY3gMBQ00/MmLncVP7JLXOw1vlgkytLmJK7QnEr7NXf0LBdxfmNPAeyetukOk0bOYrJrFGjYJQ==}
    engines: {node: '>=14.0.0'}

  tinypool@1.1.0:
    resolution: {integrity: sha512-7CotroY9a8DKsKprEy/a14aCCm8jYVmR7aFy4fpkZM8sdpNJbKkixuNjgM50yCmip2ezc8z4N7k3oe2+rfRJCQ==}
    engines: {node: ^18.0.0 || >=20.0.0}

  tinyrainbow@2.0.0:
    resolution: {integrity: sha512-op4nsTR47R6p0vMUUoYl/a+ljLFVtlfaXkLQmqfLR1qHma1h/ysYk4hEXZ880bf2CYgTskvTa/e196Vd5dDQXw==}
    engines: {node: '>=14.0.0'}

  tinyspy@2.2.1:
    resolution: {integrity: sha512-KYad6Vy5VDWV4GH3fjpseMQ/XU2BhIYP7Vzd0LG44qRWm/Yt2WCOTicFdvmgo6gWaqooMQCawTtILVQJupKu7A==}
    engines: {node: '>=14.0.0'}

  tinyspy@4.0.3:
    resolution: {integrity: sha512-t2T/WLB2WRgZ9EpE4jgPJ9w+i66UZfDc8wHh0xrwiRNN+UwH98GIJkTeZqX9rg0i0ptwzqW+uYeIF0T4F8LR7A==}
    engines: {node: '>=14.0.0'}

  to-fast-properties@2.0.0:
    resolution: {integrity: sha512-/OaKK0xYrs3DmxRYqL/yDc+FxFUVYhDlXMhRmv3z915w2HF1tnN1omB354j8VUGO/hbRzyD6Y3sA7v7GS/ceog==}
    engines: {node: '>=4'}

  to-regex-range@5.0.1:
    resolution: {integrity: sha512-65P7iz6X5yEr1cwcgvQxbbIw7Uk3gOy5dIdtZ4rDveLqhrdJP+Li/Hx6tyK0NEb+2GCyneCMJiGqrADCSNk8sQ==}
    engines: {node: '>=8.0'}

  tr46@0.0.3:
    resolution: {integrity: sha512-N3WMsuqV66lT30CrXNbEjx4GEwlow3v6rr4mCcv6prnfwhS01rkgyFdjPNBYd9br7LpXV1+Emh01fHnq2Gdgrw==}

  tr46@1.0.1:
    resolution: {integrity: sha512-dTpowEjclQ7Kgx5SdBkqRzVhERQXov8/l9Ft9dVM9fmg0W0KQSVaXX9T4i6twCPNtYiZM53lpSSUAwJbFPOHxA==}

  tree-kill@1.2.2:
    resolution: {integrity: sha512-L0Orpi8qGpRG//Nd+H90vFB+3iHnue1zSSGmNOOCh1GLJ7rUKVwV2HvijphGQS2UmhUZewS9VgvxYIdgr+fG1A==}
    hasBin: true

  true-case-path@2.2.1:
    resolution: {integrity: sha512-0z3j8R7MCjy10kc/g+qg7Ln3alJTodw9aDuVWZa3uiWqfuBMKeAeP2ocWcxoyM3D73yz3Jt/Pu4qPr4wHSdB/Q==}

  ts-api-utils@1.3.0:
    resolution: {integrity: sha512-UQMIo7pb8WRomKR1/+MFVLTroIvDVtMX3K6OUir8ynLyzB8Jeriont2bTAtmNPa1ekAgN7YPDyf6V+ygrdU+eQ==}
    engines: {node: '>=16'}
    peerDependencies:
      typescript: '>=4.2.0'

  ts-interface-checker@0.1.13:
    resolution: {integrity: sha512-Y/arvbn+rrz3JCKl9C4kVNfTfSm2/mEp5FSz5EsZSANGPSlQrpRI5M4PKF+mJnE52jOO90PnPSc3Ur3bTQw0gA==}

  tsconfig-paths@3.15.0:
    resolution: {integrity: sha512-2Ac2RgzDe/cn48GvOe3M+o82pEFewD3UPbyoUHHdKasHwJKjds4fLXWf/Ux5kATBKN20oaFGu+jbElp1pos0mg==}

  tslib@2.6.2:
    resolution: {integrity: sha512-AEYxH93jGFPn/a2iVAwW87VuUIkR1FVUKB77NwMF7nBTDkDrrT/Hpt/IrCJ0QXhW27jTBDcf5ZY7w6RiqTMw2Q==}

  tsup@8.4.0:
    resolution: {integrity: sha512-b+eZbPCjz10fRryaAA7C8xlIHnf8VnsaRqydheLIqwG/Mcpfk8Z5zp3HayX7GaTygkigHl5cBUs+IhcySiIexQ==}
    engines: {node: '>=18'}
    hasBin: true
    peerDependencies:
      '@microsoft/api-extractor': ^7.36.0
      '@swc/core': ^1
      postcss: ^8.4.12
      typescript: '>=4.5.0'
    peerDependenciesMeta:
      '@microsoft/api-extractor':
        optional: true
      '@swc/core':
        optional: true
      postcss:
        optional: true
      typescript:
        optional: true

  tsx@4.19.2:
    resolution: {integrity: sha512-pOUl6Vo2LUq/bSa8S5q7b91cgNSjctn9ugq/+Mvow99qW6x/UZYwzxy/3NmqoT66eHYfCVvFvACC58UBPFf28g==}
    engines: {node: '>=18.0.0'}
    hasBin: true

  tsx@4.20.4:
    resolution: {integrity: sha512-yyxBKfORQ7LuRt/BQKBXrpcq59ZvSW0XxwfjAt3w2/8PmdxaFzijtMhTawprSHhpzeM5BgU2hXHG3lklIERZXg==}
    engines: {node: '>=18.0.0'}
    hasBin: true

  turbo-darwin-64@1.13.3:
    resolution: {integrity: sha512-glup8Qx1qEFB5jerAnXbS8WrL92OKyMmg5Hnd4PleLljAeYmx+cmmnsmLT7tpaVZIN58EAAwu8wHC6kIIqhbWA==}
    cpu: [x64]
    os: [darwin]

  turbo-darwin-arm64@1.13.3:
    resolution: {integrity: sha512-/np2xD+f/+9qY8BVtuOQXRq5f9LehCFxamiQnwdqWm5iZmdjygC5T3uVSYuagVFsZKMvX3ycySwh8dylGTl6lg==}
    cpu: [arm64]
    os: [darwin]

  turbo-linux-64@1.13.3:
    resolution: {integrity: sha512-G+HGrau54iAnbXLfl+N/PynqpDwi/uDzb6iM9hXEDG+yJnSJxaHMShhOkXYJPk9offm9prH33Khx2scXrYVW1g==}
    cpu: [x64]
    os: [linux]

  turbo-linux-arm64@1.13.3:
    resolution: {integrity: sha512-qWwEl5VR02NqRyl68/3pwp3c/olZuSp+vwlwrunuoNTm6JXGLG5pTeme4zoHNnk0qn4cCX7DFrOboArlYxv0wQ==}
    cpu: [arm64]
    os: [linux]

  turbo-windows-64@1.13.3:
    resolution: {integrity: sha512-Nudr4bRChfJzBPzEmpVV85VwUYRCGKecwkBFpbp2a4NtrJ3+UP1VZES653ckqCu2FRyRuS0n03v9euMbAvzH+Q==}
    cpu: [x64]
    os: [win32]

  turbo-windows-arm64@1.13.3:
    resolution: {integrity: sha512-ouJCgsVLd3icjRLmRvHQDDZnmGzT64GBupM1Y+TjtYn2LVaEBoV6hicFy8x5DUpnqdLy+YpCzRMkWlwhmkX7sQ==}
    cpu: [arm64]
    os: [win32]

  turbo@1.13.3:
    resolution: {integrity: sha512-n17HJv4F4CpsYTvKzUJhLbyewbXjq1oLCi90i5tW1TiWDz16ML1eDG7wi5dHaKxzh5efIM56SITnuVbMq5dk4g==}
    hasBin: true

  type-check@0.4.0:
    resolution: {integrity: sha512-XleUoc9uwGXqjWwXaUTZAmzMcFZ5858QA2vvx1Ur5xIcixXIP+8LnFDgRplU30us6teqdlskFfu+ae4K79Ooew==}
    engines: {node: '>= 0.8.0'}

  type-detect@4.0.8:
    resolution: {integrity: sha512-0fr/mIH1dlO+x7TlcMy+bIDqKPsw/70tVyeHW787goQjhmqaZe10uwLujubK9q9Lg6Fiho1KUKDYz0Z7k7g5/g==}
    engines: {node: '>=4'}

  type-fest@0.13.1:
    resolution: {integrity: sha512-34R7HTnG0XIJcBSn5XhDd7nNFPRcXYRZrBB2O2jdKqYODldSzBAqzsWoZYYvduky73toYS/ESqxPvkDf/F0XMg==}
    engines: {node: '>=10'}

  type-fest@0.20.2:
    resolution: {integrity: sha512-Ne+eE4r0/iWnpAxD852z3A+N0Bt5RN//NjJwRd2VFHEmrywxf5vsZlh4R6lixl6B+wz/8d+maTSAkN1FIkI3LQ==}
    engines: {node: '>=10'}

  type-fest@4.18.0:
    resolution: {integrity: sha512-+dbmiyliDY/2TTcjCS7NpI9yV2iEFlUDk5TKnsbkN7ZoRu5s7bT+zvYtNFhFXC2oLwURGT2frACAZvbbyNBI+w==}
    engines: {node: '>=16'}

  typed-array-buffer@1.0.2:
    resolution: {integrity: sha512-gEymJYKZtKXzzBzM4jqa9w6Q1Jjm7x2d+sh19AdsD4wqnMPDYyvwpsIc2Q/835kHuo3BEQ7CjelGhfTsoBb2MQ==}
    engines: {node: '>= 0.4'}

  typed-array-byte-length@1.0.1:
    resolution: {integrity: sha512-3iMJ9q0ao7WE9tWcaYKIptkNBuOIcZCCT0d4MRvuuH88fEoEH62IuQe0OtraD3ebQEoTRk8XCBoknUNc1Y67pw==}
    engines: {node: '>= 0.4'}

  typed-array-byte-offset@1.0.2:
    resolution: {integrity: sha512-Ous0vodHa56FviZucS2E63zkgtgrACj7omjwd/8lTEMEPFFyjfixMZ1ZXenpgCFBBt4EC1J2XsyVS2gkG0eTFA==}
    engines: {node: '>= 0.4'}

  typed-array-length@1.0.6:
    resolution: {integrity: sha512-/OxDN6OtAk5KBpGb28T+HZc2M+ADtvRxXrKKbUwtsLgdoxgX13hyy7ek6bFRl5+aBs2yZzB0c4CnQfAtVypW/g==}
    engines: {node: '>= 0.4'}

  typedoc@0.25.13:
    resolution: {integrity: sha512-pQqiwiJ+Z4pigfOnnysObszLiU3mVLWAExSPf+Mu06G/qsc3wzbuM56SZQvONhHLncLUhYzOVkjFFpFfL5AzhQ==}
    engines: {node: '>= 16'}
    hasBin: true
    peerDependencies:
      typescript: 4.6.x || 4.7.x || 4.8.x || 4.9.x || 5.0.x || 5.1.x || 5.2.x || 5.3.x || 5.4.x

  typescript@5.4.2:
    resolution: {integrity: sha512-+2/g0Fds1ERlP6JsakQQDXjZdZMM+rqpamFZJEKh4kwTIn3iDkgKtby0CeNd5ATNZ4Ry1ax15TMx0W2V+miizQ==}
    engines: {node: '>=14.17'}
    hasBin: true

  typescript@5.4.5:
    resolution: {integrity: sha512-vcI4UpRgg81oIRUFwR0WSIHKt11nJ7SAVlYNIu+QpqeyXP+gpQJy/Z4+F0aGxSE4MqwjyXvW/TzgkLAx2AGHwQ==}
    engines: {node: '>=14.17'}
    hasBin: true

  ufo@1.5.3:
    resolution: {integrity: sha512-Y7HYmWaFwPUmkoQCUIAYpKqkOf+SbVj/2fJJZ4RJMCfZp0rTGwRbzQD+HghfnhKOjL9E01okqz+ncJskGYfBNw==}

  unbox-primitive@1.0.2:
    resolution: {integrity: sha512-61pPlCD9h51VoreyJ0BReideM3MDKMKnh6+V9L08331ipq6Q8OFXZYiqP6n/tbHx4s5I9uRhcye6BrbkizkBDw==}

  undici-types@5.26.5:
    resolution: {integrity: sha512-JlCMO+ehdEIKqlFxk6IfVoAUVmgz7cU7zD/h9XZ0qzeosSHmUJVOzSQvvYSYWXkFXC+IfLKSIffhv0sVZup6pA==}

  undici-types@6.21.0:
    resolution: {integrity: sha512-iwDZqg0QAGrg9Rav5H4n0M64c3mkR59cJ6wQp+7C4nI0gsmExaedaYLNO44eT4AtBBwjbTiGPMlt2Md0T9H9JQ==}

  universalify@0.1.2:
    resolution: {integrity: sha512-rBJeI5CXAlmy1pV+617WB9J63U6XcazHHF2f2dbJix4XzpUF0RS3Zbj0FGIOCAva5P/d/GBOYaACQ1w+0azUkg==}
    engines: {node: '>= 4.0.0'}

  uri-js@4.4.1:
    resolution: {integrity: sha512-7rKUyy33Q1yc98pQ1DAmLtwX109F7TIfWlW1Ydo8Wl1ii1SeHieeh0HHfPeL2fMXK6z0s8ecKs9frCuLJvndBg==}

  uuid@11.1.0:
    resolution: {integrity: sha512-0/A9rDy9P7cJ+8w1c9WD9V//9Wj15Ce2MPz8Ri6032usz+NfePxx5AcN3bN+r6ZL6jEo066/yNYB3tn4pQEx+A==}
    hasBin: true

  uuid@9.0.1:
    resolution: {integrity: sha512-b+1eJOlsR9K8HJpow9Ok3fiWOWSIcIzXodvv0rQjVoOVNpWMpxf1wZNpt4y9h10odCNrqnYp1OBzRktckBe3sA==}
    hasBin: true

  validator@13.12.0:
    resolution: {integrity: sha512-c1Q0mCiPlgdTVVVIJIrBuxNicYE+t/7oKeI9MWLj3fh/uq2Pxh/3eeWbVZ4OcGW1TUf53At0njHw5SMdA3tmMg==}
    engines: {node: '>= 0.10'}

  vite-node@1.6.0:
    resolution: {integrity: sha512-de6HJgzC+TFzOu0NTC4RAIsyf/DY/ibWDYQUcuEA84EMHhcefTUGkjFHKKEJhQN4A+6I0u++kr3l36ZF2d7XRw==}
    engines: {node: ^18.0.0 || >=20.0.0}
    hasBin: true

  vite-node@3.2.2:
    resolution: {integrity: sha512-Xj/jovjZvDXOq2FgLXu8NsY4uHUMWtzVmMC2LkCu9HWdr9Qu1Is5sanX3Z4jOFKdohfaWDnEJWp9pRP0vVpAcA==}
    engines: {node: ^18.0.0 || ^20.0.0 || >=22.0.0}
    hasBin: true

  vite@5.2.11:
    resolution: {integrity: sha512-HndV31LWW05i1BLPMUCE1B9E9GFbOu1MbenhS58FuK6owSO5qHm7GiCotrNY1YE5rMeQSFBGmT5ZaLEjFizgiQ==}
    engines: {node: ^18.0.0 || >=20.0.0}
    hasBin: true
    peerDependencies:
      '@types/node': ^18.0.0 || >=20.0.0
      less: '*'
      lightningcss: ^1.21.0
      sass: '*'
      stylus: '*'
      sugarss: '*'
      terser: ^5.4.0
    peerDependenciesMeta:
      '@types/node':
        optional: true
      less:
        optional: true
      lightningcss:
        optional: true
      sass:
        optional: true
      stylus:
        optional: true
      sugarss:
        optional: true
      terser:
        optional: true

  vitest@1.6.0:
    resolution: {integrity: sha512-H5r/dN06swuFnzNFhq/dnz37bPXnq8xB2xB5JOVk8K09rUtoeNN+LHWkoQ0A/i3hvbUKKcCei9KpbxqHMLhLLA==}
    engines: {node: ^18.0.0 || >=20.0.0}
    hasBin: true
    peerDependencies:
      '@edge-runtime/vm': '*'
      '@types/node': ^18.0.0 || >=20.0.0
      '@vitest/browser': 1.6.0
      '@vitest/ui': 1.6.0
      happy-dom: '*'
      jsdom: '*'
    peerDependenciesMeta:
      '@edge-runtime/vm':
        optional: true
      '@types/node':
        optional: true
      '@vitest/browser':
        optional: true
      '@vitest/ui':
        optional: true
      happy-dom:
        optional: true
      jsdom:
        optional: true

  vitest@3.2.2:
    resolution: {integrity: sha512-fyNn/Rp016Bt5qvY0OQvIUCwW2vnaEBLxP42PmKbNIoasSYjML+8xyeADOPvBe+Xfl/ubIw4og7Lt9jflRsCNw==}
    engines: {node: ^18.0.0 || ^20.0.0 || >=22.0.0}
    hasBin: true
    peerDependencies:
      '@edge-runtime/vm': '*'
      '@types/debug': ^4.1.12
      '@types/node': ^18.0.0 || ^20.0.0 || >=22.0.0
      '@vitest/browser': 3.2.2
      '@vitest/ui': 3.2.2
      happy-dom: '*'
      jsdom: '*'
    peerDependenciesMeta:
      '@edge-runtime/vm':
        optional: true
      '@types/debug':
        optional: true
      '@types/node':
        optional: true
      '@vitest/browser':
        optional: true
      '@vitest/ui':
        optional: true
      happy-dom:
        optional: true
      jsdom:
        optional: true

  vscode-oniguruma@1.7.0:
    resolution: {integrity: sha512-L9WMGRfrjOhgHSdOYgCt/yRMsXzLDJSL7BPrOZt73gU0iWO4mpqzqQzOz5srxqTvMBaR0XZTSrVWo4j55Rc6cA==}

  vscode-textmate@8.0.0:
    resolution: {integrity: sha512-AFbieoL7a5LMqcnOF04ji+rpXadgOXnZsxQr//r83kLPr7biP7am3g9zbaZIaBGwBRWeSvoMD4mgPdX3e4NWBg==}

  watchpack@2.4.0:
    resolution: {integrity: sha512-Lcvm7MGST/4fup+ifyKi2hjyIAwcdI4HRgtvTpIUxBRhB+RFtUh8XtDOxUfctVCnhVi+QQj49i91OyvzkJl6cg==}
    engines: {node: '>=10.13.0'}

  web-streams-polyfill@4.0.0-beta.3:
    resolution: {integrity: sha512-QW95TCTaHmsYfHDybGMwO5IJIM93I/6vTRk+daHTWFPhwh+C8Cg7j7XyKrwrj8Ib6vYXe0ocYNrmzY4xAAN6ug==}
    engines: {node: '>= 14'}

  webidl-conversions@3.0.1:
    resolution: {integrity: sha512-2JAn3z8AR6rjK8Sm8orRC0h/bcl/DqL7tRPdGZ4I1CjdF+EaMLmYxBHyXuKL849eucPFhvBoxMsflfOb8kxaeQ==}

  webidl-conversions@4.0.2:
    resolution: {integrity: sha512-YQ+BmxuTgd6UXZW3+ICGfyqRyHXVlD5GtQr5+qjiNW7bF0cqrzX500HVXPBOvgXb5YnzDd+h0zqyv61KUD7+Sg==}

  whatwg-url@5.0.0:
    resolution: {integrity: sha512-saE57nupxk6v3HY35+jzBwYa0rKSy0XR8JSxZPwgLr7ys0IBzhGviA1/TUGJLmSVqs8pb9AnvICXEuOHLprYTw==}

  whatwg-url@7.1.0:
    resolution: {integrity: sha512-WUu7Rg1DroM7oQvGWfOiAK21n74Gg+T4elXEQYkOhtyLeWiJFoOGLXPKI/9gzIie9CtwVLm8wtw6YJdKyxSjeg==}

  which-boxed-primitive@1.0.2:
    resolution: {integrity: sha512-bwZdv0AKLpplFY2KZRX6TvyuN7ojjr7lwkg6ml0roIy9YeuSr7JS372qlNW18UQYzgYK9ziGcerWqZOmEn9VNg==}

  which-builtin-type@1.1.3:
    resolution: {integrity: sha512-YmjsSMDBYsM1CaFiayOVT06+KJeXf0o5M/CAd4o1lTadFAtacTUM49zoYxr/oroopFDfhvN6iEcBxUyc3gvKmw==}
    engines: {node: '>= 0.4'}

  which-collection@1.0.2:
    resolution: {integrity: sha512-K4jVyjnBdgvc86Y6BkaLZEN933SwYOuBFkdmBu9ZfkcAbdVbpITnDmjvZ/aQjRXQrv5EPkTnD1s39GiiqbngCw==}
    engines: {node: '>= 0.4'}

  which-typed-array@1.1.15:
    resolution: {integrity: sha512-oV0jmFtUky6CXfkqehVvBP/LSWJ2sy4vWMioiENyJLePrBO/yKyV9OyJySfAKosh+RYkIl5zJCNZ8/4JncrpdA==}
    engines: {node: '>= 0.4'}

  which@2.0.2:
    resolution: {integrity: sha512-BLI3Tl1TW3Pvl70l3yq3Y64i+awpwXqsGBYWkkqMtnbXgrMD+yj7rhW0kuEDxzJaYXGjEW5ogapKNMEKNMjibA==}
    engines: {node: '>= 8'}
    hasBin: true

  why-is-node-running@2.2.2:
    resolution: {integrity: sha512-6tSwToZxTOcotxHeA+qGCq1mVzKR3CwcJGmVcY+QE8SHy6TnpFnh8PAvPNHYr7EcuVeG0QSMxtYCuO1ta/G/oA==}
    engines: {node: '>=8'}
    hasBin: true

  why-is-node-running@2.3.0:
    resolution: {integrity: sha512-hUrmaWBdVDcxvYqnyh09zunKzROWjbZTiNy8dBEjkS7ehEDQibXJ7XvlmtbwuTclUiIyN+CyXQD4Vmko8fNm8w==}
    engines: {node: '>=8'}
    hasBin: true

  word-wrap@1.2.5:
    resolution: {integrity: sha512-BN22B5eaMMI9UMtjrGd5g5eCYPpCPDUy0FJXbYsaT5zYxjFOckS53SQDE3pWkVoWpHXVb3BrYcEN4Twa55B5cA==}
    engines: {node: '>=0.10.0'}

  wrap-ansi@7.0.0:
    resolution: {integrity: sha512-YVGIj2kamLSTxw6NsZjoBxfSwsn0ycdesmc4p+Q21c5zPuZ1pl+NfxVdxPtdHvmNVOQ6XSYG4AUtyt/Fi7D16Q==}
    engines: {node: '>=10'}

  wrap-ansi@8.1.0:
    resolution: {integrity: sha512-si7QWI6zUMq56bESFvagtmzMdGOtoxfR+Sez11Mobfc7tm+VkUckk9bW2UeffTGVUbOksxmSw0AA2gs8g71NCQ==}
    engines: {node: '>=12'}

  wrappy@1.0.2:
    resolution: {integrity: sha512-l4Sp/DRseor9wL6EvV2+TuQn63dMkPjZ/sp9XkghTEbV9KlPS1xUsZ3u7/IQO4wxtcFB4bgpQPRcR3QCvezPcQ==}

  ws@8.17.0:
    resolution: {integrity: sha512-uJq6108EgZMAl20KagGkzCKfMEjxmKvZHG7Tlq0Z6nOky7YF7aq4mOx6xK8TJ/i1LeK4Qus7INktacctDgY8Ow==}
    engines: {node: '>=10.0.0'}
    peerDependencies:
      bufferutil: ^4.0.1
      utf-8-validate: '>=5.0.2'
    peerDependenciesMeta:
      bufferutil:
        optional: true
      utf-8-validate:
        optional: true

  ws@8.18.3:
    resolution: {integrity: sha512-PEIGCY5tSlUt50cqyMXfCzX+oOPqN0vuGqWzbcJ2xvnkzkq46oOpz7dQaTDBdfICb4N14+GARUDw2XV2N4tvzg==}
    engines: {node: '>=10.0.0'}
    peerDependencies:
      bufferutil: ^4.0.1
      utf-8-validate: '>=5.0.2'
    peerDependenciesMeta:
      bufferutil:
        optional: true
      utf-8-validate:
        optional: true

  yallist@4.0.0:
    resolution: {integrity: sha512-3wdGidZyq5PB084XLES5TpOSRA3wjXAlIWMhum2kRcv/41Sn2emQ0dycQW4uZXLejwKvg6EsvbdlVL+FYEct7A==}

  yallist@5.0.0:
    resolution: {integrity: sha512-YgvUTfwqyc7UXVMrB+SImsVYSmTS8X/tSrtdNZMImM+n7+QTriRXyXim0mBrTXNeqzVF0KWGgHPeiyViFFrNDw==}
    engines: {node: '>=18'}

  yocto-queue@0.1.0:
    resolution: {integrity: sha512-rVksvsnNCdJ/ohGc6xgPwyN8eheCxsiLM8mxuE/t/mOVqJewPuO1miLpTHQiRgTKCLexL4MeAFVagts7HmNZ2Q==}
    engines: {node: '>=10'}

  yocto-queue@1.0.0:
    resolution: {integrity: sha512-9bnSc/HEW2uRy67wc+T8UwauLuPJVn28jb+GtJY16iiKWyvmYJRXVT4UamsAEGQfPohgr2q4Tq0sQbQlxTfi1g==}
    engines: {node: '>=12.20'}

  z-schema@5.0.5:
    resolution: {integrity: sha512-D7eujBWkLa3p2sIpJA0d1pr7es+a7m0vFAnZLlCEKq/Ij2k0MLi9Br2UPxoxdYystm5K1yeBGzub0FlYUEWj2Q==}
    engines: {node: '>=8.0.0'}
    hasBin: true

  zod-to-json-schema@3.24.6:
    resolution: {integrity: sha512-h/z3PKvcTcTetyjl1fkj79MHNEjm+HpD6NXheWjzOekY7kV+lwDYnHw+ivHkijnCSMz1yJaWBD9vu/Fcmk+vEg==}
    peerDependencies:
      zod: ^3.24.1

  zod@3.23.8:
    resolution: {integrity: sha512-XBx9AXhXktjUqnepgTiE5flcKIYWi/rme0Eaj+5Y0lftuGBq+jyRu/md4WnuxqgP1ubdpNCsYEYPxrzVHD8d6g==}

snapshots:

  '@ampproject/remapping@2.3.0':
    dependencies:
      '@jridgewell/gen-mapping': 0.3.5
      '@jridgewell/trace-mapping': 0.3.25

  '@babel/code-frame@7.24.2':
    dependencies:
      '@babel/highlight': 7.24.5
      picocolors: 1.0.1

  '@babel/generator@7.17.7':
    dependencies:
      '@babel/types': 7.17.0
      jsesc: 2.5.2
      source-map: 0.5.7

  '@babel/generator@7.24.5':
    dependencies:
      '@babel/types': 7.24.5
      '@jridgewell/gen-mapping': 0.3.5
      '@jridgewell/trace-mapping': 0.3.25
      jsesc: 2.5.2

  '@babel/helper-environment-visitor@7.22.20': {}

  '@babel/helper-function-name@7.23.0':
    dependencies:
      '@babel/template': 7.24.0
      '@babel/types': 7.24.5

  '@babel/helper-hoist-variables@7.22.5':
    dependencies:
      '@babel/types': 7.24.5

  '@babel/helper-split-export-declaration@7.24.5':
    dependencies:
      '@babel/types': 7.24.5

  '@babel/helper-string-parser@7.24.1': {}

  '@babel/helper-string-parser@7.27.1': {}

  '@babel/helper-validator-identifier@7.24.5': {}

  '@babel/helper-validator-identifier@7.27.1': {}

  '@babel/highlight@7.24.5':
    dependencies:
      '@babel/helper-validator-identifier': 7.24.5
      chalk: 2.4.2
      js-tokens: 4.0.0
      picocolors: 1.0.1

  '@babel/parser@7.24.5':
    dependencies:
      '@babel/types': 7.17.0

  '@babel/parser@7.27.5':
    dependencies:
      '@babel/types': 7.27.6

  '@babel/runtime@7.24.5':
    dependencies:
      regenerator-runtime: 0.14.1

  '@babel/template@7.24.0':
    dependencies:
      '@babel/code-frame': 7.24.2
      '@babel/parser': 7.24.5
      '@babel/types': 7.24.5

  '@babel/traverse@7.23.2':
    dependencies:
      '@babel/code-frame': 7.24.2
      '@babel/generator': 7.24.5
      '@babel/helper-environment-visitor': 7.22.20
      '@babel/helper-function-name': 7.23.0
      '@babel/helper-hoist-variables': 7.22.5
      '@babel/helper-split-export-declaration': 7.24.5
      '@babel/parser': 7.24.5
      '@babel/types': 7.24.5
      debug: 4.3.4
      globals: 11.12.0
    transitivePeerDependencies:
      - supports-color

  '@babel/types@7.17.0':
    dependencies:
      '@babel/helper-validator-identifier': 7.24.5
      to-fast-properties: 2.0.0

  '@babel/types@7.24.5':
    dependencies:
      '@babel/helper-string-parser': 7.24.1
      '@babel/helper-validator-identifier': 7.24.5
      to-fast-properties: 2.0.0

  '@babel/types@7.27.6':
    dependencies:
      '@babel/helper-string-parser': 7.27.1
      '@babel/helper-validator-identifier': 7.27.1

  '@bcoe/v8-coverage@1.0.2': {}

  '@bufbuild/protobuf@1.10.0': {}

  '@bufbuild/protobuf@1.10.1': {}

  '@changesets/apply-release-plan@7.0.12':
    dependencies:
      '@changesets/config': 3.1.1
      '@changesets/get-version-range-type': 0.4.0
      '@changesets/git': 3.0.4
      '@changesets/should-skip-package': 0.1.2
      '@changesets/types': 6.1.0
      '@manypkg/get-packages': 1.1.3
      detect-indent: 6.1.0
      fs-extra: 7.0.1
      lodash.startcase: 4.4.0
      outdent: 0.5.0
      prettier: 2.8.8
      resolve-from: 5.0.0
      semver: 7.6.3

  '@changesets/assemble-release-plan@6.0.9':
    dependencies:
      '@changesets/errors': 0.2.0
      '@changesets/get-dependents-graph': 2.1.3
      '@changesets/should-skip-package': 0.1.2
      '@changesets/types': 6.1.0
      '@manypkg/get-packages': 1.1.3
      semver: 7.6.3

  '@changesets/changelog-git@0.2.1':
    dependencies:
      '@changesets/types': 6.1.0

  '@changesets/cli@2.29.6(@types/node@22.15.30)':
    dependencies:
      '@changesets/apply-release-plan': 7.0.12
      '@changesets/assemble-release-plan': 6.0.9
      '@changesets/changelog-git': 0.2.1
      '@changesets/config': 3.1.1
      '@changesets/errors': 0.2.0
      '@changesets/get-dependents-graph': 2.1.3
      '@changesets/get-release-plan': 4.0.13
      '@changesets/git': 3.0.4
      '@changesets/logger': 0.1.1
      '@changesets/pre': 2.0.2
      '@changesets/read': 0.6.5
      '@changesets/should-skip-package': 0.1.2
      '@changesets/types': 6.1.0
      '@changesets/write': 0.4.0
      '@inquirer/external-editor': 1.0.1(@types/node@22.15.30)
      '@manypkg/get-packages': 1.1.3
      ansi-colors: 4.1.3
      ci-info: 3.9.0
      enquirer: 2.4.1
      fs-extra: 7.0.1
      mri: 1.2.0
      p-limit: 2.3.0
      package-manager-detector: 0.2.11
      picocolors: 1.1.1
      resolve-from: 5.0.0
      semver: 7.6.3
      spawndamnit: 3.0.1
      term-size: 2.2.1
    transitivePeerDependencies:
      - '@types/node'

  '@changesets/config@3.1.1':
    dependencies:
      '@changesets/errors': 0.2.0
      '@changesets/get-dependents-graph': 2.1.3
      '@changesets/logger': 0.1.1
      '@changesets/types': 6.1.0
      '@manypkg/get-packages': 1.1.3
      fs-extra: 7.0.1
      micromatch: 4.0.8

  '@changesets/errors@0.2.0':
    dependencies:
      extendable-error: 0.1.7

  '@changesets/get-dependents-graph@2.1.3':
    dependencies:
      '@changesets/types': 6.1.0
      '@manypkg/get-packages': 1.1.3
      picocolors: 1.1.1
      semver: 7.6.3

  '@changesets/get-github-info@0.5.2':
    dependencies:
      dataloader: 1.4.0
      node-fetch: 2.7.0
    transitivePeerDependencies:
      - encoding

  '@changesets/get-release-plan@4.0.13':
    dependencies:
      '@changesets/assemble-release-plan': 6.0.9
      '@changesets/config': 3.1.1
      '@changesets/pre': 2.0.2
      '@changesets/read': 0.6.5
      '@changesets/types': 6.1.0
      '@manypkg/get-packages': 1.1.3

  '@changesets/get-version-range-type@0.4.0': {}

  '@changesets/git@3.0.4':
    dependencies:
      '@changesets/errors': 0.2.0
      '@manypkg/get-packages': 1.1.3
      is-subdir: 1.2.0
      micromatch: 4.0.8
      spawndamnit: 3.0.1

  '@changesets/logger@0.1.1':
    dependencies:
      picocolors: 1.1.1

  '@changesets/parse@0.4.1':
    dependencies:
      '@changesets/types': 6.1.0
      js-yaml: 3.14.1

  '@changesets/pre@2.0.2':
    dependencies:
      '@changesets/errors': 0.2.0
      '@changesets/types': 6.1.0
      '@manypkg/get-packages': 1.1.3
      fs-extra: 7.0.1

  '@changesets/read@0.6.5':
    dependencies:
      '@changesets/git': 3.0.4
      '@changesets/logger': 0.1.1
      '@changesets/parse': 0.4.1
      '@changesets/types': 6.1.0
      fs-extra: 7.0.1
      p-filter: 2.1.0
      picocolors: 1.1.1

  '@changesets/should-skip-package@0.1.2':
    dependencies:
      '@changesets/types': 6.1.0
      '@manypkg/get-packages': 1.1.3

  '@changesets/types@4.1.0': {}

  '@changesets/types@5.2.1': {}

  '@changesets/types@6.1.0': {}

  '@changesets/write@0.4.0':
    dependencies:
      '@changesets/types': 6.1.0
      fs-extra: 7.0.1
      human-id: 4.1.1
      prettier: 2.8.8

  '@emnapi/runtime@1.4.5':
    dependencies:
      tslib: 2.6.2
    optional: true

  '@esbuild/aix-ppc64@0.20.2':
    optional: true

  '@esbuild/aix-ppc64@0.23.1':
    optional: true

  '@esbuild/aix-ppc64@0.25.2':
    optional: true

  '@esbuild/android-arm64@0.20.2':
    optional: true

  '@esbuild/android-arm64@0.23.1':
    optional: true

  '@esbuild/android-arm64@0.25.2':
    optional: true

  '@esbuild/android-arm@0.20.2':
    optional: true

  '@esbuild/android-arm@0.23.1':
    optional: true

  '@esbuild/android-arm@0.25.2':
    optional: true

  '@esbuild/android-x64@0.20.2':
    optional: true

  '@esbuild/android-x64@0.23.1':
    optional: true

  '@esbuild/android-x64@0.25.2':
    optional: true

  '@esbuild/darwin-arm64@0.20.2':
    optional: true

  '@esbuild/darwin-arm64@0.23.1':
    optional: true

  '@esbuild/darwin-arm64@0.25.2':
    optional: true

  '@esbuild/darwin-x64@0.20.2':
    optional: true

  '@esbuild/darwin-x64@0.23.1':
    optional: true

  '@esbuild/darwin-x64@0.25.2':
    optional: true

  '@esbuild/freebsd-arm64@0.20.2':
    optional: true

  '@esbuild/freebsd-arm64@0.23.1':
    optional: true

  '@esbuild/freebsd-arm64@0.25.2':
    optional: true

  '@esbuild/freebsd-x64@0.20.2':
    optional: true

  '@esbuild/freebsd-x64@0.23.1':
    optional: true

  '@esbuild/freebsd-x64@0.25.2':
    optional: true

  '@esbuild/linux-arm64@0.20.2':
    optional: true

  '@esbuild/linux-arm64@0.23.1':
    optional: true

  '@esbuild/linux-arm64@0.25.2':
    optional: true

  '@esbuild/linux-arm@0.20.2':
    optional: true

  '@esbuild/linux-arm@0.23.1':
    optional: true

  '@esbuild/linux-arm@0.25.2':
    optional: true

  '@esbuild/linux-ia32@0.20.2':
    optional: true

  '@esbuild/linux-ia32@0.23.1':
    optional: true

  '@esbuild/linux-ia32@0.25.2':
    optional: true

  '@esbuild/linux-loong64@0.20.2':
    optional: true

  '@esbuild/linux-loong64@0.23.1':
    optional: true

  '@esbuild/linux-loong64@0.25.2':
    optional: true

  '@esbuild/linux-mips64el@0.20.2':
    optional: true

  '@esbuild/linux-mips64el@0.23.1':
    optional: true

  '@esbuild/linux-mips64el@0.25.2':
    optional: true

  '@esbuild/linux-ppc64@0.20.2':
    optional: true

  '@esbuild/linux-ppc64@0.23.1':
    optional: true

  '@esbuild/linux-ppc64@0.25.2':
    optional: true

  '@esbuild/linux-riscv64@0.20.2':
    optional: true

  '@esbuild/linux-riscv64@0.23.1':
    optional: true

  '@esbuild/linux-riscv64@0.25.2':
    optional: true

  '@esbuild/linux-s390x@0.20.2':
    optional: true

  '@esbuild/linux-s390x@0.23.1':
    optional: true

  '@esbuild/linux-s390x@0.25.2':
    optional: true

  '@esbuild/linux-x64@0.20.2':
    optional: true

  '@esbuild/linux-x64@0.23.1':
    optional: true

  '@esbuild/linux-x64@0.25.2':
    optional: true

  '@esbuild/netbsd-arm64@0.25.2':
    optional: true

  '@esbuild/netbsd-x64@0.20.2':
    optional: true

  '@esbuild/netbsd-x64@0.23.1':
    optional: true

  '@esbuild/netbsd-x64@0.25.2':
    optional: true

  '@esbuild/openbsd-arm64@0.23.1':
    optional: true

  '@esbuild/openbsd-arm64@0.25.2':
    optional: true

  '@esbuild/openbsd-x64@0.20.2':
    optional: true

  '@esbuild/openbsd-x64@0.23.1':
    optional: true

  '@esbuild/openbsd-x64@0.25.2':
    optional: true

  '@esbuild/sunos-x64@0.20.2':
    optional: true

  '@esbuild/sunos-x64@0.23.1':
    optional: true

  '@esbuild/sunos-x64@0.25.2':
    optional: true

  '@esbuild/win32-arm64@0.20.2':
    optional: true

  '@esbuild/win32-arm64@0.23.1':
    optional: true

  '@esbuild/win32-arm64@0.25.2':
    optional: true

  '@esbuild/win32-ia32@0.20.2':
    optional: true

  '@esbuild/win32-ia32@0.23.1':
    optional: true

  '@esbuild/win32-ia32@0.25.2':
    optional: true

  '@esbuild/win32-x64@0.20.2':
    optional: true

  '@esbuild/win32-x64@0.23.1':
    optional: true

  '@esbuild/win32-x64@0.25.2':
    optional: true

  '@eslint-community/eslint-utils@4.4.0(eslint@8.57.0)':
    dependencies:
      eslint: 8.57.0
      eslint-visitor-keys: 3.4.3

  '@eslint-community/regexpp@4.10.0': {}

  '@eslint/eslintrc@2.1.4':
    dependencies:
      ajv: 6.12.6
      debug: 4.3.4
      espree: 9.6.1
      globals: 13.24.0
      ignore: 5.3.1
      import-fresh: 3.3.0
      js-yaml: 4.1.0
      minimatch: 3.1.2
      strip-json-comments: 3.1.1
    transitivePeerDependencies:
      - supports-color

  '@eslint/js@8.57.0': {}

  '@google/genai@1.13.0':
    dependencies:
      google-auth-library: 9.15.1
      ws: 8.18.3
    transitivePeerDependencies:
      - bufferutil
      - encoding
      - supports-color
      - utf-8-validate

  '@huggingface/hub@2.4.1':
    dependencies:
      '@huggingface/tasks': 0.19.36

  '@huggingface/jinja@0.5.1': {}

  '@huggingface/tasks@0.19.36': {}

  '@huggingface/transformers@3.7.2':
    dependencies:
      '@huggingface/jinja': 0.5.1
      onnxruntime-node: 1.21.0
      onnxruntime-web: 1.22.0-dev.20250409-89f8206ba4
      sharp: 0.34.3

  '@humanwhocodes/config-array@0.11.14':
    dependencies:
      '@humanwhocodes/object-schema': 2.0.3
      debug: 4.3.4
      minimatch: 3.1.2
    transitivePeerDependencies:
      - supports-color

  '@humanwhocodes/module-importer@1.0.1': {}

  '@humanwhocodes/object-schema@2.0.3': {}

  '@img/sharp-darwin-arm64@0.34.3':
    optionalDependencies:
      '@img/sharp-libvips-darwin-arm64': 1.2.0
    optional: true

  '@img/sharp-darwin-x64@0.34.3':
    optionalDependencies:
      '@img/sharp-libvips-darwin-x64': 1.2.0
    optional: true

  '@img/sharp-libvips-darwin-arm64@1.2.0':
    optional: true

  '@img/sharp-libvips-darwin-x64@1.2.0':
    optional: true

  '@img/sharp-libvips-linux-arm64@1.2.0':
    optional: true

  '@img/sharp-libvips-linux-arm@1.2.0':
    optional: true

  '@img/sharp-libvips-linux-ppc64@1.2.0':
    optional: true

  '@img/sharp-libvips-linux-s390x@1.2.0':
    optional: true

  '@img/sharp-libvips-linux-x64@1.2.0':
    optional: true

  '@img/sharp-libvips-linuxmusl-arm64@1.2.0':
    optional: true

  '@img/sharp-libvips-linuxmusl-x64@1.2.0':
    optional: true

  '@img/sharp-linux-arm64@0.34.3':
    optionalDependencies:
      '@img/sharp-libvips-linux-arm64': 1.2.0
    optional: true

  '@img/sharp-linux-arm@0.34.3':
    optionalDependencies:
      '@img/sharp-libvips-linux-arm': 1.2.0
    optional: true

  '@img/sharp-linux-ppc64@0.34.3':
    optionalDependencies:
      '@img/sharp-libvips-linux-ppc64': 1.2.0
    optional: true

  '@img/sharp-linux-s390x@0.34.3':
    optionalDependencies:
      '@img/sharp-libvips-linux-s390x': 1.2.0
    optional: true

  '@img/sharp-linux-x64@0.34.3':
    optionalDependencies:
      '@img/sharp-libvips-linux-x64': 1.2.0
    optional: true

  '@img/sharp-linuxmusl-arm64@0.34.3':
    optionalDependencies:
      '@img/sharp-libvips-linuxmusl-arm64': 1.2.0
    optional: true

  '@img/sharp-linuxmusl-x64@0.34.3':
    optionalDependencies:
      '@img/sharp-libvips-linuxmusl-x64': 1.2.0
    optional: true

  '@img/sharp-wasm32@0.34.3':
    dependencies:
      '@emnapi/runtime': 1.4.5
    optional: true

  '@img/sharp-win32-arm64@0.34.3':
    optional: true

  '@img/sharp-win32-ia32@0.34.3':
    optional: true

  '@img/sharp-win32-x64@0.34.3':
    optional: true

  '@inquirer/external-editor@1.0.1(@types/node@22.15.30)':
    dependencies:
      chardet: 2.1.0
      iconv-lite: 0.6.3
    optionalDependencies:
      '@types/node': 22.15.30

  '@isaacs/cliui@8.0.2':
    dependencies:
      string-width: 5.1.2
      string-width-cjs: string-width@4.2.3
      strip-ansi: 7.1.0
      strip-ansi-cjs: strip-ansi@6.0.1
      wrap-ansi: 8.1.0
      wrap-ansi-cjs: wrap-ansi@7.0.0

  '@isaacs/fs-minipass@4.0.1':
    dependencies:
      minipass: 7.1.2

  '@istanbuljs/schema@0.1.3': {}

  '@jest/schemas@29.6.3':
    dependencies:
      '@sinclair/typebox': 0.27.8

  '@jridgewell/gen-mapping@0.3.5':
    dependencies:
      '@jridgewell/set-array': 1.2.1
      '@jridgewell/sourcemap-codec': 1.4.15
      '@jridgewell/trace-mapping': 0.3.25

  '@jridgewell/resolve-uri@3.1.2': {}

  '@jridgewell/set-array@1.2.1': {}

  '@jridgewell/sourcemap-codec@1.4.15': {}

  '@jridgewell/sourcemap-codec@1.5.0': {}

  '@jridgewell/trace-mapping@0.3.25':
    dependencies:
      '@jridgewell/resolve-uri': 3.1.2
      '@jridgewell/sourcemap-codec': 1.4.15

  '@livekit/changesets-changelog-github@0.0.4':
    dependencies:
      '@changesets/get-github-info': 0.5.2
      '@changesets/types': 5.2.1
      dotenv: 8.6.0
    transitivePeerDependencies:
      - encoding

  '@livekit/mutex@1.1.1': {}

  '@livekit/noise-cancellation-darwin-arm64@0.1.9':
    optional: true

  '@livekit/noise-cancellation-darwin-x64@0.1.9':
    optional: true

  '@livekit/noise-cancellation-linux-arm64@0.1.9':
    optional: true

  '@livekit/noise-cancellation-linux-x64@0.1.9':
    optional: true

  '@livekit/noise-cancellation-node@0.1.9':
    dependencies:
      '@livekit/rtc-node': 0.13.13
      tsx: 4.20.4
    optionalDependencies:
      '@livekit/noise-cancellation-darwin-arm64': 0.1.9
      '@livekit/noise-cancellation-darwin-x64': 0.1.9
      '@livekit/noise-cancellation-linux-arm64': 0.1.9
      '@livekit/noise-cancellation-linux-x64': 0.1.9
      '@livekit/noise-cancellation-win32-x64': 0.1.9

  '@livekit/noise-cancellation-win32-x64@0.1.9':
    optional: true

  '@livekit/protocol@1.29.1':
    dependencies:
      '@bufbuild/protobuf': 1.10.0

  '@livekit/protocol@1.41.0':
    dependencies:
      '@bufbuild/protobuf': 1.10.1

  '@livekit/rtc-node-darwin-arm64@0.13.13':
    optional: true

  '@livekit/rtc-node-darwin-x64@0.13.13':
    optional: true

  '@livekit/rtc-node-linux-arm64-gnu@0.13.13':
    optional: true

  '@livekit/rtc-node-linux-x64-gnu@0.13.13':
    optional: true

  '@livekit/rtc-node-win32-x64-msvc@0.13.13':
    optional: true

  '@livekit/rtc-node@0.13.13':
    dependencies:
      '@bufbuild/protobuf': 1.10.0
      '@livekit/mutex': 1.1.1
      '@livekit/typed-emitter': 3.0.0
      pino: 9.6.0
      pino-pretty: 13.0.0
    optionalDependencies:
      '@livekit/rtc-node-darwin-arm64': 0.13.13
      '@livekit/rtc-node-darwin-x64': 0.13.13
      '@livekit/rtc-node-linux-arm64-gnu': 0.13.13
      '@livekit/rtc-node-linux-x64-gnu': 0.13.13
      '@livekit/rtc-node-win32-x64-msvc': 0.13.13

  '@livekit/typed-emitter@3.0.0': {}

  '@manypkg/find-root@1.1.0':
    dependencies:
      '@babel/runtime': 7.24.5
      '@types/node': 12.20.55
      find-up: 4.1.0
      fs-extra: 8.1.0

  '@manypkg/get-packages@1.1.3':
    dependencies:
      '@babel/runtime': 7.24.5
      '@changesets/types': 4.1.0
      '@manypkg/find-root': 1.1.0
      fs-extra: 8.1.0
      globby: 11.1.0
      read-yaml-file: 1.1.0

  '@microsoft/api-extractor-model@7.28.17(@types/node@22.15.30)':
    dependencies:
      '@microsoft/tsdoc': 0.14.2
      '@microsoft/tsdoc-config': 0.16.2
      '@rushstack/node-core-library': 4.3.0(@types/node@22.15.30)
    transitivePeerDependencies:
      - '@types/node'

  '@microsoft/api-extractor@7.43.7(@types/node@22.15.30)':
    dependencies:
      '@microsoft/api-extractor-model': 7.28.17(@types/node@22.15.30)
      '@microsoft/tsdoc': 0.14.2
      '@microsoft/tsdoc-config': 0.16.2
      '@rushstack/node-core-library': 4.3.0(@types/node@22.15.30)
      '@rushstack/rig-package': 0.5.2
      '@rushstack/terminal': 0.11.0(@types/node@22.15.30)
      '@rushstack/ts-command-line': 4.21.0(@types/node@22.15.30)
      lodash: 4.17.21
      minimatch: 3.0.8
      resolve: 1.22.8
      semver: 7.5.4
      source-map: 0.6.1
      typescript: 5.4.2
    transitivePeerDependencies:
      - '@types/node'

  '@microsoft/tsdoc-config@0.16.2':
    dependencies:
      '@microsoft/tsdoc': 0.14.2
      ajv: 6.12.6
      jju: 1.4.0
      resolve: 1.19.0

  '@microsoft/tsdoc@0.14.2': {}

  '@next/eslint-plugin-next@14.2.3':
    dependencies:
      glob: 10.3.10

  '@nodelib/fs.scandir@2.1.5':
    dependencies:
      '@nodelib/fs.stat': 2.0.5
      run-parallel: 1.2.0

  '@nodelib/fs.stat@2.0.5': {}

  '@nodelib/fs.walk@1.2.8':
    dependencies:
      '@nodelib/fs.scandir': 2.1.5
      fastq: 1.17.1

  '@pkgjs/parseargs@0.11.0':
    optional: true

  '@pkgr/core@0.1.1': {}

  '@protobufjs/aspromise@1.1.2': {}

  '@protobufjs/base64@1.1.2': {}

  '@protobufjs/codegen@2.0.4': {}

  '@protobufjs/eventemitter@1.1.0': {}

  '@protobufjs/fetch@1.1.0':
    dependencies:
      '@protobufjs/aspromise': 1.1.2
      '@protobufjs/inquire': 1.1.0

  '@protobufjs/float@1.0.2': {}

  '@protobufjs/inquire@1.1.0': {}

  '@protobufjs/path@1.1.2': {}

  '@protobufjs/pool@1.1.0': {}

  '@protobufjs/utf8@1.1.0': {}

  '@rollup/rollup-android-arm-eabi@4.17.2':
    optional: true

  '@rollup/rollup-android-arm-eabi@4.40.0':
    optional: true

  '@rollup/rollup-android-arm64@4.17.2':
    optional: true

  '@rollup/rollup-android-arm64@4.40.0':
    optional: true

  '@rollup/rollup-darwin-arm64@4.17.2':
    optional: true

  '@rollup/rollup-darwin-arm64@4.40.0':
    optional: true

  '@rollup/rollup-darwin-x64@4.17.2':
    optional: true

  '@rollup/rollup-darwin-x64@4.40.0':
    optional: true

  '@rollup/rollup-freebsd-arm64@4.40.0':
    optional: true

  '@rollup/rollup-freebsd-x64@4.40.0':
    optional: true

  '@rollup/rollup-linux-arm-gnueabihf@4.17.2':
    optional: true

  '@rollup/rollup-linux-arm-gnueabihf@4.40.0':
    optional: true

  '@rollup/rollup-linux-arm-musleabihf@4.17.2':
    optional: true

  '@rollup/rollup-linux-arm-musleabihf@4.40.0':
    optional: true

  '@rollup/rollup-linux-arm64-gnu@4.17.2':
    optional: true

  '@rollup/rollup-linux-arm64-gnu@4.40.0':
    optional: true

  '@rollup/rollup-linux-arm64-musl@4.17.2':
    optional: true

  '@rollup/rollup-linux-arm64-musl@4.40.0':
    optional: true

  '@rollup/rollup-linux-loongarch64-gnu@4.40.0':
    optional: true

  '@rollup/rollup-linux-powerpc64le-gnu@4.17.2':
    optional: true

  '@rollup/rollup-linux-powerpc64le-gnu@4.40.0':
    optional: true

  '@rollup/rollup-linux-riscv64-gnu@4.17.2':
    optional: true

  '@rollup/rollup-linux-riscv64-gnu@4.40.0':
    optional: true

  '@rollup/rollup-linux-riscv64-musl@4.40.0':
    optional: true

  '@rollup/rollup-linux-s390x-gnu@4.17.2':
    optional: true

  '@rollup/rollup-linux-s390x-gnu@4.40.0':
    optional: true

  '@rollup/rollup-linux-x64-gnu@4.17.2':
    optional: true

  '@rollup/rollup-linux-x64-gnu@4.40.0':
    optional: true

  '@rollup/rollup-linux-x64-musl@4.17.2':
    optional: true

  '@rollup/rollup-linux-x64-musl@4.40.0':
    optional: true

  '@rollup/rollup-win32-arm64-msvc@4.17.2':
    optional: true

  '@rollup/rollup-win32-arm64-msvc@4.40.0':
    optional: true

  '@rollup/rollup-win32-ia32-msvc@4.17.2':
    optional: true

  '@rollup/rollup-win32-ia32-msvc@4.40.0':
    optional: true

  '@rollup/rollup-win32-x64-msvc@4.17.2':
    optional: true

  '@rollup/rollup-win32-x64-msvc@4.40.0':
    optional: true

  '@rushstack/eslint-patch@1.10.3': {}

  '@rushstack/heft-config-file@0.14.19(@types/node@22.15.30)':
    dependencies:
      '@rushstack/node-core-library': 4.3.0(@types/node@22.15.30)
      '@rushstack/rig-package': 0.5.2
      '@rushstack/terminal': 0.11.0(@types/node@22.15.30)
      jsonpath-plus: 4.0.0
    transitivePeerDependencies:
      - '@types/node'

  '@rushstack/heft@0.66.9(@types/node@22.15.30)':
    dependencies:
      '@rushstack/heft-config-file': 0.14.19(@types/node@22.15.30)
      '@rushstack/node-core-library': 4.3.0(@types/node@22.15.30)
      '@rushstack/operation-graph': 0.2.19(@types/node@22.15.30)
      '@rushstack/rig-package': 0.5.2
      '@rushstack/terminal': 0.11.0(@types/node@22.15.30)
      '@rushstack/ts-command-line': 4.21.0(@types/node@22.15.30)
      '@types/tapable': 1.0.6
      fast-glob: 3.3.2
      git-repo-info: 2.1.1
      ignore: 5.1.9
      tapable: 1.1.3
      true-case-path: 2.2.1
      watchpack: 2.4.0
    transitivePeerDependencies:
      - '@types/node'

  '@rushstack/node-core-library@4.3.0(@types/node@22.15.30)':
    dependencies:
      fs-extra: 7.0.1
      import-lazy: 4.0.0
      jju: 1.4.0
      resolve: 1.22.8
      semver: 7.5.4
      z-schema: 5.0.5
    optionalDependencies:
      '@types/node': 22.15.30

  '@rushstack/operation-graph@0.2.19(@types/node@22.15.30)':
    dependencies:
      '@rushstack/node-core-library': 4.3.0(@types/node@22.15.30)
      '@rushstack/terminal': 0.11.0(@types/node@22.15.30)
    optionalDependencies:
      '@types/node': 22.15.30

  '@rushstack/rig-package@0.5.2':
    dependencies:
      resolve: 1.22.8
      strip-json-comments: 3.1.1

  '@rushstack/terminal@0.11.0(@types/node@22.15.30)':
    dependencies:
      '@rushstack/node-core-library': 4.3.0(@types/node@22.15.30)
      supports-color: 8.1.1
    optionalDependencies:
      '@types/node': 22.15.30

  '@rushstack/ts-command-line@4.21.0(@types/node@22.15.30)':
    dependencies:
      '@rushstack/terminal': 0.11.0(@types/node@22.15.30)
      '@types/argparse': 1.0.38
      argparse: 1.0.10
      string-argv: 0.3.2
    transitivePeerDependencies:
      - '@types/node'

  '@sinclair/typebox@0.27.8': {}

  '@trivago/prettier-plugin-sort-imports@4.3.0(prettier@3.2.5)':
    dependencies:
      '@babel/generator': 7.17.7
      '@babel/parser': 7.24.5
      '@babel/traverse': 7.23.2
      '@babel/types': 7.17.0
      javascript-natural-sort: 0.7.1
      lodash: 4.17.21
      prettier: 3.2.5
    transitivePeerDependencies:
      - supports-color

  '@types/argparse@1.0.38': {}

  '@types/chai@5.2.2':
    dependencies:
      '@types/deep-eql': 4.0.2

  '@types/deep-eql@4.0.2': {}

  '@types/estree@1.0.5': {}

  '@types/estree@1.0.7': {}

  '@types/json-schema@7.0.15': {}

  '@types/json5@0.0.29': {}

  '@types/node-fetch@2.6.11':
    dependencies:
      '@types/node': 22.15.30
      form-data: 4.0.1

  '@types/node@12.20.55': {}

  '@types/node@18.19.64':
    dependencies:
      undici-types: 5.26.5

  '@types/node@22.15.30':
    dependencies:
      undici-types: 6.21.0

  '@types/pidusage@2.0.5': {}

  '@types/semver@7.5.8': {}

  '@types/tapable@1.0.6': {}

  '@types/ws@8.5.10':
    dependencies:
      '@types/node': 22.15.30

  '@typescript-eslint/eslint-plugin@6.21.0(@typescript-eslint/parser@6.21.0(eslint@8.57.0)(typescript@5.4.5))(eslint@8.57.0)(typescript@5.4.5)':
    dependencies:
      '@eslint-community/regexpp': 4.10.0
      '@typescript-eslint/parser': 6.21.0(eslint@8.57.0)(typescript@5.4.5)
      '@typescript-eslint/scope-manager': 6.21.0
      '@typescript-eslint/type-utils': 6.21.0(eslint@8.57.0)(typescript@5.4.5)
      '@typescript-eslint/utils': 6.21.0(eslint@8.57.0)(typescript@5.4.5)
      '@typescript-eslint/visitor-keys': 6.21.0
      debug: 4.3.4
      eslint: 8.57.0
      graphemer: 1.4.0
      ignore: 5.3.1
      natural-compare: 1.4.0
      semver: 7.6.0
      ts-api-utils: 1.3.0(typescript@5.4.5)
    optionalDependencies:
      typescript: 5.4.5
    transitivePeerDependencies:
      - supports-color

  '@typescript-eslint/parser@6.21.0(eslint@8.57.0)(typescript@5.4.5)':
    dependencies:
      '@typescript-eslint/scope-manager': 6.21.0
      '@typescript-eslint/types': 6.21.0
      '@typescript-eslint/typescript-estree': 6.21.0(typescript@5.4.5)
      '@typescript-eslint/visitor-keys': 6.21.0
      debug: 4.3.4
      eslint: 8.57.0
    optionalDependencies:
      typescript: 5.4.5
    transitivePeerDependencies:
      - supports-color

  '@typescript-eslint/scope-manager@6.21.0':
    dependencies:
      '@typescript-eslint/types': 6.21.0
      '@typescript-eslint/visitor-keys': 6.21.0

  '@typescript-eslint/type-utils@6.21.0(eslint@8.57.0)(typescript@5.4.5)':
    dependencies:
      '@typescript-eslint/typescript-estree': 6.21.0(typescript@5.4.5)
      '@typescript-eslint/utils': 6.21.0(eslint@8.57.0)(typescript@5.4.5)
      debug: 4.3.4
      eslint: 8.57.0
      ts-api-utils: 1.3.0(typescript@5.4.5)
    optionalDependencies:
      typescript: 5.4.5
    transitivePeerDependencies:
      - supports-color

  '@typescript-eslint/types@6.21.0': {}

  '@typescript-eslint/typescript-estree@6.21.0(typescript@5.4.5)':
    dependencies:
      '@typescript-eslint/types': 6.21.0
      '@typescript-eslint/visitor-keys': 6.21.0
      debug: 4.3.4
      globby: 11.1.0
      is-glob: 4.0.3
      minimatch: 9.0.3
      semver: 7.6.0
      ts-api-utils: 1.3.0(typescript@5.4.5)
    optionalDependencies:
      typescript: 5.4.5
    transitivePeerDependencies:
      - supports-color

  '@typescript-eslint/utils@6.21.0(eslint@8.57.0)(typescript@5.4.5)':
    dependencies:
      '@eslint-community/eslint-utils': 4.4.0(eslint@8.57.0)
      '@types/json-schema': 7.0.15
      '@types/semver': 7.5.8
      '@typescript-eslint/scope-manager': 6.21.0
      '@typescript-eslint/types': 6.21.0
      '@typescript-eslint/typescript-estree': 6.21.0(typescript@5.4.5)
      eslint: 8.57.0
      semver: 7.6.0
    transitivePeerDependencies:
      - supports-color
      - typescript

  '@typescript-eslint/visitor-keys@6.21.0':
    dependencies:
      '@typescript-eslint/types': 6.21.0
      eslint-visitor-keys: 3.4.3

  '@ungap/structured-clone@1.2.0': {}

  '@vitest/coverage-v8@3.2.2(vitest@3.2.2(@types/node@22.15.30))':
    dependencies:
      '@ampproject/remapping': 2.3.0
      '@bcoe/v8-coverage': 1.0.2
      ast-v8-to-istanbul: 0.3.3
      debug: 4.4.1
      istanbul-lib-coverage: 3.2.2
      istanbul-lib-report: 3.0.1
      istanbul-lib-source-maps: 5.0.6
      istanbul-reports: 3.1.7
      magic-string: 0.30.17
      magicast: 0.3.5
      std-env: 3.9.0
      test-exclude: 7.0.1
      tinyrainbow: 2.0.0
      vitest: 3.2.2(@types/node@22.15.30)
    transitivePeerDependencies:
      - supports-color

  '@vitest/expect@1.6.0':
    dependencies:
      '@vitest/spy': 1.6.0
      '@vitest/utils': 1.6.0
      chai: 4.4.1

  '@vitest/expect@3.2.2':
    dependencies:
      '@types/chai': 5.2.2
      '@vitest/spy': 3.2.2
      '@vitest/utils': 3.2.2
      chai: 5.2.0
      tinyrainbow: 2.0.0

  '@vitest/mocker@3.2.2(vite@5.2.11(@types/node@22.15.30))':
    dependencies:
      '@vitest/spy': 3.2.2
      estree-walker: 3.0.3
      magic-string: 0.30.17
    optionalDependencies:
      vite: 5.2.11(@types/node@22.15.30)

  '@vitest/pretty-format@3.2.2':
    dependencies:
      tinyrainbow: 2.0.0

  '@vitest/runner@1.6.0':
    dependencies:
      '@vitest/utils': 1.6.0
      p-limit: 5.0.0
      pathe: 1.1.2

  '@vitest/runner@3.2.2':
    dependencies:
      '@vitest/utils': 3.2.2
      pathe: 2.0.3

  '@vitest/snapshot@1.6.0':
    dependencies:
      magic-string: 0.30.10
      pathe: 1.1.2
      pretty-format: 29.7.0

  '@vitest/snapshot@3.2.2':
    dependencies:
      '@vitest/pretty-format': 3.2.2
      magic-string: 0.30.17
      pathe: 2.0.3

  '@vitest/spy@1.6.0':
    dependencies:
      tinyspy: 2.2.1

  '@vitest/spy@3.2.2':
    dependencies:
      tinyspy: 4.0.3

  '@vitest/utils@1.6.0':
    dependencies:
      diff-sequences: 29.6.3
      estree-walker: 3.0.3
      loupe: 2.3.7
      pretty-format: 29.7.0

  '@vitest/utils@3.2.2':
    dependencies:
      '@vitest/pretty-format': 3.2.2
      loupe: 3.1.3
      tinyrainbow: 2.0.0

  abort-controller@3.0.0:
    dependencies:
      event-target-shim: 5.0.1

  acorn-jsx@5.3.2(acorn@8.11.3):
    dependencies:
      acorn: 8.11.3

  acorn-walk@8.3.2: {}

  acorn@8.11.3: {}

  agent-base@7.1.4: {}

  agentkeepalive@4.5.0:
    dependencies:
      humanize-ms: 1.2.1

  ajv@6.12.6:
    dependencies:
      fast-deep-equal: 3.1.3
      fast-json-stable-stringify: 2.1.0
      json-schema-traverse: 0.4.1
      uri-js: 4.4.1

  ansi-colors@4.1.3: {}

  ansi-regex@5.0.1: {}

  ansi-regex@6.0.1: {}

  ansi-sequence-parser@1.1.1: {}

  ansi-styles@3.2.1:
    dependencies:
      color-convert: 1.9.3

  ansi-styles@4.3.0:
    dependencies:
      color-convert: 2.0.1

  ansi-styles@5.2.0: {}

  ansi-styles@6.2.1: {}

  any-promise@1.3.0: {}

  argparse@1.0.10:
    dependencies:
      sprintf-js: 1.0.3

  argparse@2.0.1: {}

  aria-query@5.3.0:
    dependencies:
      dequal: 2.0.3

  array-buffer-byte-length@1.0.1:
    dependencies:
      call-bind: 1.0.7
      is-array-buffer: 3.0.4

  array-includes@3.1.8:
    dependencies:
      call-bind: 1.0.7
      define-properties: 1.2.1
      es-abstract: 1.23.3
      es-object-atoms: 1.0.0
      get-intrinsic: 1.2.4
      is-string: 1.0.7

  array-union@2.1.0: {}

  array.prototype.findlast@1.2.5:
    dependencies:
      call-bind: 1.0.7
      define-properties: 1.2.1
      es-abstract: 1.23.3
      es-errors: 1.3.0
      es-object-atoms: 1.0.0
      es-shim-unscopables: 1.0.2

  array.prototype.findlastindex@1.2.5:
    dependencies:
      call-bind: 1.0.7
      define-properties: 1.2.1
      es-abstract: 1.23.3
      es-errors: 1.3.0
      es-object-atoms: 1.0.0
      es-shim-unscopables: 1.0.2

  array.prototype.flat@1.3.2:
    dependencies:
      call-bind: 1.0.7
      define-properties: 1.2.1
      es-abstract: 1.23.3
      es-shim-unscopables: 1.0.2

  array.prototype.flatmap@1.3.2:
    dependencies:
      call-bind: 1.0.7
      define-properties: 1.2.1
      es-abstract: 1.23.3
      es-shim-unscopables: 1.0.2

  array.prototype.toreversed@1.1.2:
    dependencies:
      call-bind: 1.0.7
      define-properties: 1.2.1
      es-abstract: 1.23.3
      es-shim-unscopables: 1.0.2

  array.prototype.tosorted@1.1.3:
    dependencies:
      call-bind: 1.0.7
      define-properties: 1.2.1
      es-abstract: 1.23.3
      es-errors: 1.3.0
      es-shim-unscopables: 1.0.2

  arraybuffer.prototype.slice@1.0.3:
    dependencies:
      array-buffer-byte-length: 1.0.1
      call-bind: 1.0.7
      define-properties: 1.2.1
      es-abstract: 1.23.3
      es-errors: 1.3.0
      get-intrinsic: 1.2.4
      is-array-buffer: 3.0.4
      is-shared-array-buffer: 1.0.3

  assertion-error@1.1.0: {}

  assertion-error@2.0.1: {}

  ast-types-flow@0.0.8: {}

  ast-v8-to-istanbul@0.3.3:
    dependencies:
      '@jridgewell/trace-mapping': 0.3.25
      estree-walker: 3.0.3
      js-tokens: 9.0.1

  asynckit@0.4.0: {}

  atomic-sleep@1.0.0: {}

  available-typed-arrays@1.0.7:
    dependencies:
      possible-typed-array-names: 1.0.0

  axe-core@4.7.0: {}

  axobject-query@3.2.1:
    dependencies:
      dequal: 2.0.3

  balanced-match@1.0.2: {}

  base64-js@1.5.1: {}

  better-path-resolve@1.0.0:
    dependencies:
      is-windows: 1.0.2

  bignumber.js@9.3.1: {}

  boolean@3.2.0: {}

  brace-expansion@1.1.11:
    dependencies:
      balanced-match: 1.0.2
      concat-map: 0.0.1

  brace-expansion@2.0.1:
    dependencies:
      balanced-match: 1.0.2

  braces@3.0.2:
    dependencies:
      fill-range: 7.0.1

  braces@3.0.3:
    dependencies:
      fill-range: 7.1.1

  buffer-equal-constant-time@1.0.1: {}

  buffer@6.0.3:
    dependencies:
      base64-js: 1.5.1
      ieee754: 1.2.1

  builtin-modules@3.3.0: {}

  builtins@5.1.0:
    dependencies:
      semver: 7.6.0

  bundle-require@5.1.0(esbuild@0.25.2):
    dependencies:
      esbuild: 0.25.2
      load-tsconfig: 0.2.5

  cac@6.7.14: {}

  call-bind@1.0.7:
    dependencies:
      es-define-property: 1.0.0
      es-errors: 1.3.0
      function-bind: 1.1.2
      get-intrinsic: 1.2.4
      set-function-length: 1.2.2

  callsites@3.1.0: {}

  camelcase-keys@9.1.3:
    dependencies:
      camelcase: 8.0.0
      map-obj: 5.0.0
      quick-lru: 6.1.2
      type-fest: 4.18.0

  camelcase@8.0.0: {}

  chai@4.4.1:
    dependencies:
      assertion-error: 1.1.0
      check-error: 1.0.3
      deep-eql: 4.1.3
      get-func-name: 2.0.2
      loupe: 2.3.7
      pathval: 1.1.1
      type-detect: 4.0.8

  chai@5.2.0:
    dependencies:
      assertion-error: 2.0.1
      check-error: 2.1.1
      deep-eql: 5.0.2
      loupe: 3.1.3
      pathval: 2.0.0

  chalk@2.4.2:
    dependencies:
      ansi-styles: 3.2.1
      escape-string-regexp: 1.0.5
      supports-color: 5.5.0

  chalk@4.1.2:
    dependencies:
      ansi-styles: 4.3.0
      supports-color: 7.2.0

  chardet@2.1.0: {}

  check-error@1.0.3:
    dependencies:
      get-func-name: 2.0.2

  check-error@2.1.1: {}

  chokidar@4.0.3:
    dependencies:
      readdirp: 4.0.2

  chownr@3.0.0: {}

  ci-info@3.9.0: {}

  color-convert@1.9.3:
    dependencies:
      color-name: 1.1.3

  color-convert@2.0.1:
    dependencies:
      color-name: 1.1.4

  color-name@1.1.3: {}

  color-name@1.1.4: {}

  color-string@1.9.1:
    dependencies:
      color-name: 1.1.4
      simple-swizzle: 0.2.2

  color@4.2.3:
    dependencies:
      color-convert: 2.0.1
      color-string: 1.9.1

  colorette@2.0.20: {}

  combined-stream@1.0.8:
    dependencies:
      delayed-stream: 1.0.0

  commander@12.0.0: {}

  commander@4.1.1: {}

  commander@9.5.0:
    optional: true

  concat-map@0.0.1: {}

  confbox@0.1.7: {}

  consola@3.4.2: {}

  cross-spawn@7.0.3:
    dependencies:
      path-key: 3.1.1
      shebang-command: 2.0.0
      which: 2.0.2

  cross-spawn@7.0.6:
    dependencies:
      path-key: 3.1.1
      shebang-command: 2.0.0
      which: 2.0.2

  damerau-levenshtein@1.0.8: {}

  data-view-buffer@1.0.1:
    dependencies:
      call-bind: 1.0.7
      es-errors: 1.3.0
      is-data-view: 1.0.1

  data-view-byte-length@1.0.1:
    dependencies:
      call-bind: 1.0.7
      es-errors: 1.3.0
      is-data-view: 1.0.1

  data-view-byte-offset@1.0.0:
    dependencies:
      call-bind: 1.0.7
      es-errors: 1.3.0
      is-data-view: 1.0.1

  dataloader@1.4.0: {}

  dateformat@4.6.3: {}

  debug@3.2.7:
    dependencies:
      ms: 2.1.2

  debug@4.3.4:
    dependencies:
      ms: 2.1.2

  debug@4.4.0:
    dependencies:
      ms: 2.1.3

  debug@4.4.1:
    dependencies:
      ms: 2.1.3

  deep-eql@4.1.3:
    dependencies:
      type-detect: 4.0.8

  deep-eql@5.0.2: {}

  deep-is@0.1.4: {}

  define-data-property@1.1.4:
    dependencies:
      es-define-property: 1.0.0
      es-errors: 1.3.0
      gopd: 1.0.1

  define-properties@1.2.1:
    dependencies:
      define-data-property: 1.1.4
      has-property-descriptors: 1.0.2
      object-keys: 1.1.1

  delayed-stream@1.0.0: {}

  dequal@2.0.3: {}

  detect-indent@6.1.0: {}

  detect-libc@2.0.4: {}

  detect-node@2.1.0: {}

  diff-sequences@29.6.3: {}

  dir-glob@3.0.1:
    dependencies:
      path-type: 4.0.0

  doctrine@2.1.0:
    dependencies:
      esutils: 2.0.3

  doctrine@3.0.0:
    dependencies:
      esutils: 2.0.3

  dotenv@16.0.3: {}

  dotenv@8.6.0: {}

  eastasianwidth@0.2.0: {}

  ecdsa-sig-formatter@1.0.11:
    dependencies:
      safe-buffer: 5.2.1

  emoji-regex@8.0.0: {}

  emoji-regex@9.2.2: {}

  end-of-stream@1.4.4:
    dependencies:
      once: 1.4.0

  enhanced-resolve@5.16.1:
    dependencies:
      graceful-fs: 4.2.11
      tapable: 2.2.1

  enquirer@2.4.1:
    dependencies:
      ansi-colors: 4.1.3
      strip-ansi: 6.0.1

  es-abstract@1.23.3:
    dependencies:
      array-buffer-byte-length: 1.0.1
      arraybuffer.prototype.slice: 1.0.3
      available-typed-arrays: 1.0.7
      call-bind: 1.0.7
      data-view-buffer: 1.0.1
      data-view-byte-length: 1.0.1
      data-view-byte-offset: 1.0.0
      es-define-property: 1.0.0
      es-errors: 1.3.0
      es-object-atoms: 1.0.0
      es-set-tostringtag: 2.0.3
      es-to-primitive: 1.2.1
      function.prototype.name: 1.1.6
      get-intrinsic: 1.2.4
      get-symbol-description: 1.0.2
      globalthis: 1.0.4
      gopd: 1.0.1
      has-property-descriptors: 1.0.2
      has-proto: 1.0.3
      has-symbols: 1.0.3
      hasown: 2.0.2
      internal-slot: 1.0.7
      is-array-buffer: 3.0.4
      is-callable: 1.2.7
      is-data-view: 1.0.1
      is-negative-zero: 2.0.3
      is-regex: 1.1.4
      is-shared-array-buffer: 1.0.3
      is-string: 1.0.7
      is-typed-array: 1.1.13
      is-weakref: 1.0.2
      object-inspect: 1.13.1
      object-keys: 1.1.1
      object.assign: 4.1.5
      regexp.prototype.flags: 1.5.2
      safe-array-concat: 1.1.2
      safe-regex-test: 1.0.3
      string.prototype.trim: 1.2.9
      string.prototype.trimend: 1.0.8
      string.prototype.trimstart: 1.0.8
      typed-array-buffer: 1.0.2
      typed-array-byte-length: 1.0.1
      typed-array-byte-offset: 1.0.2
      typed-array-length: 1.0.6
      unbox-primitive: 1.0.2
      which-typed-array: 1.1.15

  es-define-property@1.0.0:
    dependencies:
      get-intrinsic: 1.2.4

  es-errors@1.3.0: {}

  es-iterator-helpers@1.0.19:
    dependencies:
      call-bind: 1.0.7
      define-properties: 1.2.1
      es-abstract: 1.23.3
      es-errors: 1.3.0
      es-set-tostringtag: 2.0.3
      function-bind: 1.1.2
      get-intrinsic: 1.2.4
      globalthis: 1.0.4
      has-property-descriptors: 1.0.2
      has-proto: 1.0.3
      has-symbols: 1.0.3
      internal-slot: 1.0.7
      iterator.prototype: 1.1.2
      safe-array-concat: 1.1.2

  es-module-lexer@1.7.0: {}

  es-object-atoms@1.0.0:
    dependencies:
      es-errors: 1.3.0

  es-set-tostringtag@2.0.3:
    dependencies:
      get-intrinsic: 1.2.4
      has-tostringtag: 1.0.2
      hasown: 2.0.2

  es-shim-unscopables@1.0.2:
    dependencies:
      hasown: 2.0.2

  es-to-primitive@1.2.1:
    dependencies:
      is-callable: 1.2.7
      is-date-object: 1.0.5
      is-symbol: 1.0.4

  es6-error@4.1.1: {}

  esbuild@0.20.2:
    optionalDependencies:
      '@esbuild/aix-ppc64': 0.20.2
      '@esbuild/android-arm': 0.20.2
      '@esbuild/android-arm64': 0.20.2
      '@esbuild/android-x64': 0.20.2
      '@esbuild/darwin-arm64': 0.20.2
      '@esbuild/darwin-x64': 0.20.2
      '@esbuild/freebsd-arm64': 0.20.2
      '@esbuild/freebsd-x64': 0.20.2
      '@esbuild/linux-arm': 0.20.2
      '@esbuild/linux-arm64': 0.20.2
      '@esbuild/linux-ia32': 0.20.2
      '@esbuild/linux-loong64': 0.20.2
      '@esbuild/linux-mips64el': 0.20.2
      '@esbuild/linux-ppc64': 0.20.2
      '@esbuild/linux-riscv64': 0.20.2
      '@esbuild/linux-s390x': 0.20.2
      '@esbuild/linux-x64': 0.20.2
      '@esbuild/netbsd-x64': 0.20.2
      '@esbuild/openbsd-x64': 0.20.2
      '@esbuild/sunos-x64': 0.20.2
      '@esbuild/win32-arm64': 0.20.2
      '@esbuild/win32-ia32': 0.20.2
      '@esbuild/win32-x64': 0.20.2

  esbuild@0.23.1:
    optionalDependencies:
      '@esbuild/aix-ppc64': 0.23.1
      '@esbuild/android-arm': 0.23.1
      '@esbuild/android-arm64': 0.23.1
      '@esbuild/android-x64': 0.23.1
      '@esbuild/darwin-arm64': 0.23.1
      '@esbuild/darwin-x64': 0.23.1
      '@esbuild/freebsd-arm64': 0.23.1
      '@esbuild/freebsd-x64': 0.23.1
      '@esbuild/linux-arm': 0.23.1
      '@esbuild/linux-arm64': 0.23.1
      '@esbuild/linux-ia32': 0.23.1
      '@esbuild/linux-loong64': 0.23.1
      '@esbuild/linux-mips64el': 0.23.1
      '@esbuild/linux-ppc64': 0.23.1
      '@esbuild/linux-riscv64': 0.23.1
      '@esbuild/linux-s390x': 0.23.1
      '@esbuild/linux-x64': 0.23.1
      '@esbuild/netbsd-x64': 0.23.1
      '@esbuild/openbsd-arm64': 0.23.1
      '@esbuild/openbsd-x64': 0.23.1
      '@esbuild/sunos-x64': 0.23.1
      '@esbuild/win32-arm64': 0.23.1
      '@esbuild/win32-ia32': 0.23.1
      '@esbuild/win32-x64': 0.23.1

  esbuild@0.25.2:
    optionalDependencies:
      '@esbuild/aix-ppc64': 0.25.2
      '@esbuild/android-arm': 0.25.2
      '@esbuild/android-arm64': 0.25.2
      '@esbuild/android-x64': 0.25.2
      '@esbuild/darwin-arm64': 0.25.2
      '@esbuild/darwin-x64': 0.25.2
      '@esbuild/freebsd-arm64': 0.25.2
      '@esbuild/freebsd-x64': 0.25.2
      '@esbuild/linux-arm': 0.25.2
      '@esbuild/linux-arm64': 0.25.2
      '@esbuild/linux-ia32': 0.25.2
      '@esbuild/linux-loong64': 0.25.2
      '@esbuild/linux-mips64el': 0.25.2
      '@esbuild/linux-ppc64': 0.25.2
      '@esbuild/linux-riscv64': 0.25.2
      '@esbuild/linux-s390x': 0.25.2
      '@esbuild/linux-x64': 0.25.2
      '@esbuild/netbsd-arm64': 0.25.2
      '@esbuild/netbsd-x64': 0.25.2
      '@esbuild/openbsd-arm64': 0.25.2
      '@esbuild/openbsd-x64': 0.25.2
      '@esbuild/sunos-x64': 0.25.2
      '@esbuild/win32-arm64': 0.25.2
      '@esbuild/win32-ia32': 0.25.2
      '@esbuild/win32-x64': 0.25.2

  escape-string-regexp@1.0.5: {}

  escape-string-regexp@4.0.0: {}

  eslint-compat-utils@0.5.0(eslint@8.57.0):
    dependencies:
      eslint: 8.57.0
      semver: 7.6.3

  eslint-config-next@14.2.3(eslint@8.57.0)(typescript@5.4.5):
    dependencies:
      '@next/eslint-plugin-next': 14.2.3
      '@rushstack/eslint-patch': 1.10.3
      '@typescript-eslint/parser': 6.21.0(eslint@8.57.0)(typescript@5.4.5)
      eslint: 8.57.0
      eslint-import-resolver-node: 0.3.9
      eslint-import-resolver-typescript: 3.6.1(@typescript-eslint/parser@6.21.0(eslint@8.57.0)(typescript@5.4.5))(eslint-import-resolver-node@0.3.9)(eslint-plugin-import@2.29.1)(eslint@8.57.0)
      eslint-plugin-import: 2.29.1(@typescript-eslint/parser@6.21.0(eslint@8.57.0)(typescript@5.4.5))(eslint-import-resolver-typescript@3.6.1)(eslint@8.57.0)
      eslint-plugin-jsx-a11y: 6.8.0(eslint@8.57.0)
      eslint-plugin-react: 7.34.1(eslint@8.57.0)
      eslint-plugin-react-hooks: 4.6.2(eslint@8.57.0)
    optionalDependencies:
      typescript: 5.4.5
    transitivePeerDependencies:
      - eslint-import-resolver-webpack
      - supports-color

  eslint-config-prettier@8.10.0(eslint@8.57.0):
    dependencies:
      eslint: 8.57.0

  eslint-config-standard@17.1.0(eslint-plugin-import@2.29.1(@typescript-eslint/parser@6.21.0(eslint@8.57.0)(typescript@5.4.5))(eslint@8.57.0))(eslint-plugin-n@16.6.2(eslint@8.57.0))(eslint-plugin-promise@6.1.1(eslint@8.57.0))(eslint@8.57.0):
    dependencies:
      eslint: 8.57.0
      eslint-plugin-import: 2.29.1(@typescript-eslint/parser@6.21.0(eslint@8.57.0)(typescript@5.4.5))(eslint-import-resolver-typescript@3.6.1)(eslint@8.57.0)
      eslint-plugin-n: 16.6.2(eslint@8.57.0)
      eslint-plugin-promise: 6.1.1(eslint@8.57.0)

  eslint-config-turbo@1.13.3(eslint@8.57.0):
    dependencies:
      eslint: 8.57.0
      eslint-plugin-turbo: 1.13.3(eslint@8.57.0)

  eslint-import-resolver-node@0.3.9:
    dependencies:
      debug: 3.2.7
      is-core-module: 2.13.1
      resolve: 1.22.8
    transitivePeerDependencies:
      - supports-color

  eslint-import-resolver-typescript@3.6.1(@typescript-eslint/parser@6.21.0(eslint@8.57.0)(typescript@5.4.5))(eslint-import-resolver-node@0.3.9)(eslint-plugin-import@2.29.1)(eslint@8.57.0):
    dependencies:
      debug: 4.3.4
      enhanced-resolve: 5.16.1
      eslint: 8.57.0
      eslint-module-utils: 2.8.1(@typescript-eslint/parser@6.21.0(eslint@8.57.0)(typescript@5.4.5))(eslint-import-resolver-node@0.3.9)(eslint-import-resolver-typescript@3.6.1(@typescript-eslint/parser@6.21.0(eslint@8.57.0)(typescript@5.4.5))(eslint-import-resolver-node@0.3.9)(eslint-plugin-import@2.29.1)(eslint@8.57.0))(eslint@8.57.0)
      eslint-plugin-import: 2.29.1(@typescript-eslint/parser@6.21.0(eslint@8.57.0)(typescript@5.4.5))(eslint-import-resolver-typescript@3.6.1)(eslint@8.57.0)
      fast-glob: 3.3.2
      get-tsconfig: 4.7.5
      is-core-module: 2.13.1
      is-glob: 4.0.3
    transitivePeerDependencies:
      - '@typescript-eslint/parser'
      - eslint-import-resolver-node
      - eslint-import-resolver-webpack
      - supports-color

  eslint-module-utils@2.8.1(@typescript-eslint/parser@6.21.0(eslint@8.57.0)(typescript@5.4.5))(eslint-import-resolver-node@0.3.9)(eslint-import-resolver-typescript@3.6.1(@typescript-eslint/parser@6.21.0(eslint@8.57.0)(typescript@5.4.5))(eslint-import-resolver-node@0.3.9)(eslint-plugin-import@2.29.1)(eslint@8.57.0))(eslint@8.57.0):
    dependencies:
      debug: 3.2.7
    optionalDependencies:
      '@typescript-eslint/parser': 6.21.0(eslint@8.57.0)(typescript@5.4.5)
      eslint: 8.57.0
      eslint-import-resolver-node: 0.3.9
      eslint-import-resolver-typescript: 3.6.1(@typescript-eslint/parser@6.21.0(eslint@8.57.0)(typescript@5.4.5))(eslint-import-resolver-node@0.3.9)(eslint-plugin-import@2.29.1)(eslint@8.57.0)
    transitivePeerDependencies:
      - supports-color

  eslint-plugin-es-x@7.6.0(eslint@8.57.0):
    dependencies:
      '@eslint-community/eslint-utils': 4.4.0(eslint@8.57.0)
      '@eslint-community/regexpp': 4.10.0
      eslint: 8.57.0
      eslint-compat-utils: 0.5.0(eslint@8.57.0)

  eslint-plugin-import@2.29.1(@typescript-eslint/parser@6.21.0(eslint@8.57.0)(typescript@5.4.5))(eslint-import-resolver-typescript@3.6.1)(eslint@8.57.0):
    dependencies:
      array-includes: 3.1.8
      array.prototype.findlastindex: 1.2.5
      array.prototype.flat: 1.3.2
      array.prototype.flatmap: 1.3.2
      debug: 3.2.7
      doctrine: 2.1.0
      eslint: 8.57.0
      eslint-import-resolver-node: 0.3.9
      eslint-module-utils: 2.8.1(@typescript-eslint/parser@6.21.0(eslint@8.57.0)(typescript@5.4.5))(eslint-import-resolver-node@0.3.9)(eslint-import-resolver-typescript@3.6.1(@typescript-eslint/parser@6.21.0(eslint@8.57.0)(typescript@5.4.5))(eslint-import-resolver-node@0.3.9)(eslint-plugin-import@2.29.1)(eslint@8.57.0))(eslint@8.57.0)
      hasown: 2.0.2
      is-core-module: 2.13.1
      is-glob: 4.0.3
      minimatch: 3.1.2
      object.fromentries: 2.0.8
      object.groupby: 1.0.3
      object.values: 1.2.0
      semver: 6.3.1
      tsconfig-paths: 3.15.0
    optionalDependencies:
      '@typescript-eslint/parser': 6.21.0(eslint@8.57.0)(typescript@5.4.5)
    transitivePeerDependencies:
      - eslint-import-resolver-typescript
      - eslint-import-resolver-webpack
      - supports-color

  eslint-plugin-jsx-a11y@6.8.0(eslint@8.57.0):
    dependencies:
      '@babel/runtime': 7.24.5
      aria-query: 5.3.0
      array-includes: 3.1.8
      array.prototype.flatmap: 1.3.2
      ast-types-flow: 0.0.8
      axe-core: 4.7.0
      axobject-query: 3.2.1
      damerau-levenshtein: 1.0.8
      emoji-regex: 9.2.2
      es-iterator-helpers: 1.0.19
      eslint: 8.57.0
      hasown: 2.0.2
      jsx-ast-utils: 3.3.5
      language-tags: 1.0.9
      minimatch: 3.1.2
      object.entries: 1.1.8
      object.fromentries: 2.0.8

  eslint-plugin-n@16.6.2(eslint@8.57.0):
    dependencies:
      '@eslint-community/eslint-utils': 4.4.0(eslint@8.57.0)
      builtins: 5.1.0
      eslint: 8.57.0
      eslint-plugin-es-x: 7.6.0(eslint@8.57.0)
      get-tsconfig: 4.7.5
      globals: 13.24.0
      ignore: 5.3.1
      is-builtin-module: 3.2.1
      is-core-module: 2.13.1
      minimatch: 3.1.2
      resolve: 1.22.8
      semver: 7.6.0

  eslint-plugin-prettier@5.1.3(eslint-config-prettier@8.10.0(eslint@8.57.0))(eslint@8.57.0)(prettier@3.2.5):
    dependencies:
      eslint: 8.57.0
      prettier: 3.2.5
      prettier-linter-helpers: 1.0.0
      synckit: 0.8.8
    optionalDependencies:
      eslint-config-prettier: 8.10.0(eslint@8.57.0)

  eslint-plugin-promise@6.1.1(eslint@8.57.0):
    dependencies:
      eslint: 8.57.0

  eslint-plugin-react-hooks@4.6.2(eslint@8.57.0):
    dependencies:
      eslint: 8.57.0

  eslint-plugin-react@7.34.1(eslint@8.57.0):
    dependencies:
      array-includes: 3.1.8
      array.prototype.findlast: 1.2.5
      array.prototype.flatmap: 1.3.2
      array.prototype.toreversed: 1.1.2
      array.prototype.tosorted: 1.1.3
      doctrine: 2.1.0
      es-iterator-helpers: 1.0.19
      eslint: 8.57.0
      estraverse: 5.3.0
      jsx-ast-utils: 3.3.5
      minimatch: 3.1.2
      object.entries: 1.1.8
      object.fromentries: 2.0.8
      object.hasown: 1.1.4
      object.values: 1.2.0
      prop-types: 15.8.1
      resolve: 2.0.0-next.5
      semver: 6.3.1
      string.prototype.matchall: 4.0.11

  eslint-plugin-standard@5.0.0(eslint@8.57.0):
    dependencies:
      eslint: 8.57.0

  eslint-plugin-tsdoc@0.2.17:
    dependencies:
      '@microsoft/tsdoc': 0.14.2
      '@microsoft/tsdoc-config': 0.16.2

  eslint-plugin-turbo@1.13.3(eslint@8.57.0):
    dependencies:
      dotenv: 16.0.3
      eslint: 8.57.0

  eslint-scope@7.2.2:
    dependencies:
      esrecurse: 4.3.0
      estraverse: 5.3.0

  eslint-visitor-keys@3.4.3: {}

  eslint@8.57.0:
    dependencies:
      '@eslint-community/eslint-utils': 4.4.0(eslint@8.57.0)
      '@eslint-community/regexpp': 4.10.0
      '@eslint/eslintrc': 2.1.4
      '@eslint/js': 8.57.0
      '@humanwhocodes/config-array': 0.11.14
      '@humanwhocodes/module-importer': 1.0.1
      '@nodelib/fs.walk': 1.2.8
      '@ungap/structured-clone': 1.2.0
      ajv: 6.12.6
      chalk: 4.1.2
      cross-spawn: 7.0.3
      debug: 4.3.4
      doctrine: 3.0.0
      escape-string-regexp: 4.0.0
      eslint-scope: 7.2.2
      eslint-visitor-keys: 3.4.3
      espree: 9.6.1
      esquery: 1.5.0
      esutils: 2.0.3
      fast-deep-equal: 3.1.3
      file-entry-cache: 6.0.1
      find-up: 5.0.0
      glob-parent: 6.0.2
      globals: 13.24.0
      graphemer: 1.4.0
      ignore: 5.3.1
      imurmurhash: 0.1.4
      is-glob: 4.0.3
      is-path-inside: 3.0.3
      js-yaml: 4.1.0
      json-stable-stringify-without-jsonify: 1.0.1
      levn: 0.4.1
      lodash.merge: 4.6.2
      minimatch: 3.1.2
      natural-compare: 1.4.0
      optionator: 0.9.4
      strip-ansi: 6.0.1
      text-table: 0.2.0
    transitivePeerDependencies:
      - supports-color

  espree@9.6.1:
    dependencies:
      acorn: 8.11.3
      acorn-jsx: 5.3.2(acorn@8.11.3)
      eslint-visitor-keys: 3.4.3

  esprima@4.0.1: {}

  esquery@1.5.0:
    dependencies:
      estraverse: 5.3.0

  esrecurse@4.3.0:
    dependencies:
      estraverse: 5.3.0

  estraverse@5.3.0: {}

  estree-walker@3.0.3:
    dependencies:
      '@types/estree': 1.0.5

  esutils@2.0.3: {}

  event-target-shim@5.0.1: {}

  events@3.3.0: {}

  execa@8.0.1:
    dependencies:
      cross-spawn: 7.0.3
      get-stream: 8.0.1
      human-signals: 5.0.0
      is-stream: 3.0.0
      merge-stream: 2.0.0
      npm-run-path: 5.3.0
      onetime: 6.0.0
      signal-exit: 4.1.0
      strip-final-newline: 3.0.0

  expect-type@1.2.1: {}

  extend@3.0.2: {}

  extendable-error@0.1.7: {}

  fast-copy@3.0.2: {}

  fast-deep-equal@3.1.3: {}

  fast-diff@1.3.0: {}

  fast-glob@3.3.2:
    dependencies:
      '@nodelib/fs.stat': 2.0.5
      '@nodelib/fs.walk': 1.2.8
      glob-parent: 5.1.2
      merge2: 1.4.1
      micromatch: 4.0.5

  fast-json-stable-stringify@2.1.0: {}

  fast-levenshtein@2.0.6: {}

  fast-redact@3.5.0: {}

  fast-safe-stringify@2.1.1: {}

  fastest-levenshtein@1.0.16: {}

  fastq@1.17.1:
    dependencies:
      reusify: 1.0.4

  fdir@6.4.3(picomatch@4.0.2):
    optionalDependencies:
      picomatch: 4.0.2

  fdir@6.4.5(picomatch@4.0.2):
    optionalDependencies:
      picomatch: 4.0.2

  file-entry-cache@6.0.1:
    dependencies:
      flat-cache: 3.2.0

  fill-range@7.0.1:
    dependencies:
      to-regex-range: 5.0.1

  fill-range@7.1.1:
    dependencies:
      to-regex-range: 5.0.1

  find-up@4.1.0:
    dependencies:
      locate-path: 5.0.0
      path-exists: 4.0.0

  find-up@5.0.0:
    dependencies:
      locate-path: 6.0.0
      path-exists: 4.0.0

  flat-cache@3.2.0:
    dependencies:
      flatted: 3.3.1
      keyv: 4.5.4
      rimraf: 3.0.2

  flatbuffers@25.2.10: {}

  flatted@3.3.1: {}

  for-each@0.3.3:
    dependencies:
      is-callable: 1.2.7

  foreground-child@3.1.1:
    dependencies:
      cross-spawn: 7.0.3
      signal-exit: 4.1.0

  form-data-encoder@1.7.2: {}

  form-data@4.0.1:
    dependencies:
      asynckit: 0.4.0
      combined-stream: 1.0.8
      mime-types: 2.1.35

  formdata-node@4.4.1:
    dependencies:
      node-domexception: 1.0.0
      web-streams-polyfill: 4.0.0-beta.3

  fs-extra@7.0.1:
    dependencies:
      graceful-fs: 4.2.11
      jsonfile: 4.0.0
      universalify: 0.1.2

  fs-extra@8.1.0:
    dependencies:
      graceful-fs: 4.2.11
      jsonfile: 4.0.0
      universalify: 0.1.2

  fs.realpath@1.0.0: {}

  fsevents@2.3.3:
    optional: true

  function-bind@1.1.2: {}

  function.prototype.name@1.1.6:
    dependencies:
      call-bind: 1.0.7
      define-properties: 1.2.1
      es-abstract: 1.23.3
      functions-have-names: 1.2.3

  functions-have-names@1.2.3: {}

  gaxios@6.7.1:
    dependencies:
      extend: 3.0.2
      https-proxy-agent: 7.0.6
      is-stream: 2.0.1
      node-fetch: 2.7.0
      uuid: 9.0.1
    transitivePeerDependencies:
      - encoding
      - supports-color

  gcp-metadata@6.1.1:
    dependencies:
      gaxios: 6.7.1
      google-logging-utils: 0.0.2
      json-bigint: 1.0.0
    transitivePeerDependencies:
      - encoding
      - supports-color

  get-func-name@2.0.2: {}

  get-intrinsic@1.2.4:
    dependencies:
      es-errors: 1.3.0
      function-bind: 1.1.2
      has-proto: 1.0.3
      has-symbols: 1.0.3
      hasown: 2.0.2

  get-stream@8.0.1: {}

  get-symbol-description@1.0.2:
    dependencies:
      call-bind: 1.0.7
      es-errors: 1.3.0
      get-intrinsic: 1.2.4

  get-tsconfig@4.7.5:
    dependencies:
      resolve-pkg-maps: 1.0.0

  git-repo-info@2.1.1: {}

  glob-parent@5.1.2:
    dependencies:
      is-glob: 4.0.3

  glob-parent@6.0.2:
    dependencies:
      is-glob: 4.0.3

  glob-to-regexp@0.4.1: {}

  glob@10.3.10:
    dependencies:
      foreground-child: 3.1.1
      jackspeak: 2.3.6
      minimatch: 9.0.4
      minipass: 7.1.1
      path-scurry: 1.11.1

  glob@10.4.5:
    dependencies:
      foreground-child: 3.1.1
      jackspeak: 3.4.3
      minimatch: 9.0.4
      minipass: 7.1.2
      package-json-from-dist: 1.0.1
      path-scurry: 1.11.1

  glob@7.2.3:
    dependencies:
      fs.realpath: 1.0.0
      inflight: 1.0.6
      inherits: 2.0.4
      minimatch: 3.1.2
      once: 1.4.0
      path-is-absolute: 1.0.1

  global-agent@3.0.0:
    dependencies:
      boolean: 3.2.0
      es6-error: 4.1.1
      matcher: 3.0.0
      roarr: 2.15.4
      semver: 7.7.2
      serialize-error: 7.0.1

  globals@11.12.0: {}

  globals@13.24.0:
    dependencies:
      type-fest: 0.20.2

  globalthis@1.0.4:
    dependencies:
      define-properties: 1.2.1
      gopd: 1.0.1

  globby@11.1.0:
    dependencies:
      array-union: 2.1.0
      dir-glob: 3.0.1
      fast-glob: 3.3.2
      ignore: 5.3.1
      merge2: 1.4.1
      slash: 3.0.0

  google-auth-library@9.15.1:
    dependencies:
      base64-js: 1.5.1
      ecdsa-sig-formatter: 1.0.11
      gaxios: 6.7.1
      gcp-metadata: 6.1.1
      gtoken: 7.1.0
      jws: 4.0.0
    transitivePeerDependencies:
      - encoding
      - supports-color

  google-logging-utils@0.0.2: {}

  gopd@1.0.1:
    dependencies:
      get-intrinsic: 1.2.4

  graceful-fs@4.2.11: {}

  graphemer@1.4.0: {}

  gtoken@7.1.0:
    dependencies:
      gaxios: 6.7.1
      jws: 4.0.0
    transitivePeerDependencies:
      - encoding
      - supports-color

  guid-typescript@1.0.9: {}

  has-bigints@1.0.2: {}

  has-flag@3.0.0: {}

  has-flag@4.0.0: {}

  has-property-descriptors@1.0.2:
    dependencies:
      es-define-property: 1.0.0

  has-proto@1.0.3: {}

  has-symbols@1.0.3: {}

  has-tostringtag@1.0.2:
    dependencies:
      has-symbols: 1.0.3

  hasown@2.0.2:
    dependencies:
      function-bind: 1.1.2

  heap-js@2.6.0: {}

  help-me@5.0.0: {}

  html-escaper@2.0.2: {}

  https-proxy-agent@7.0.6:
    dependencies:
      agent-base: 7.1.4
      debug: 4.4.1
    transitivePeerDependencies:
      - supports-color

  human-id@4.1.1: {}

  human-signals@5.0.0: {}

  humanize-ms@1.2.1:
    dependencies:
      ms: 2.1.3

  iconv-lite@0.6.3:
    dependencies:
      safer-buffer: 2.1.2

  ieee754@1.2.1: {}

  ignore@5.1.9: {}

  ignore@5.3.1: {}

  import-fresh@3.3.0:
    dependencies:
      parent-module: 1.0.1
      resolve-from: 4.0.0

  import-lazy@4.0.0: {}

  imurmurhash@0.1.4: {}

  inflight@1.0.6:
    dependencies:
      once: 1.4.0
      wrappy: 1.0.2

  inherits@2.0.4: {}

  internal-slot@1.0.7:
    dependencies:
      es-errors: 1.3.0
      hasown: 2.0.2
      side-channel: 1.0.6

  is-array-buffer@3.0.4:
    dependencies:
      call-bind: 1.0.7
      get-intrinsic: 1.2.4

  is-arrayish@0.3.2: {}

  is-async-function@2.0.0:
    dependencies:
      has-tostringtag: 1.0.2

  is-bigint@1.0.4:
    dependencies:
      has-bigints: 1.0.2

  is-boolean-object@1.1.2:
    dependencies:
      call-bind: 1.0.7
      has-tostringtag: 1.0.2

  is-builtin-module@3.2.1:
    dependencies:
      builtin-modules: 3.3.0

  is-callable@1.2.7: {}

  is-core-module@2.13.1:
    dependencies:
      hasown: 2.0.2

  is-data-view@1.0.1:
    dependencies:
      is-typed-array: 1.1.13

  is-date-object@1.0.5:
    dependencies:
      has-tostringtag: 1.0.2

  is-extglob@2.1.1: {}

  is-finalizationregistry@1.0.2:
    dependencies:
      call-bind: 1.0.7

  is-fullwidth-code-point@3.0.0: {}

  is-generator-function@1.0.10:
    dependencies:
      has-tostringtag: 1.0.2

  is-glob@4.0.3:
    dependencies:
      is-extglob: 2.1.1

  is-map@2.0.3: {}

  is-negative-zero@2.0.3: {}

  is-number-object@1.0.7:
    dependencies:
      has-tostringtag: 1.0.2

  is-number@7.0.0: {}

  is-path-inside@3.0.3: {}

  is-regex@1.1.4:
    dependencies:
      call-bind: 1.0.7
      has-tostringtag: 1.0.2

  is-set@2.0.3: {}

  is-shared-array-buffer@1.0.3:
    dependencies:
      call-bind: 1.0.7

  is-stream@2.0.1: {}

  is-stream@3.0.0: {}

  is-string@1.0.7:
    dependencies:
      has-tostringtag: 1.0.2

  is-subdir@1.2.0:
    dependencies:
      better-path-resolve: 1.0.0

  is-symbol@1.0.4:
    dependencies:
      has-symbols: 1.0.3

  is-typed-array@1.1.13:
    dependencies:
      which-typed-array: 1.1.15

  is-weakmap@2.0.2: {}

  is-weakref@1.0.2:
    dependencies:
      call-bind: 1.0.7

  is-weakset@2.0.3:
    dependencies:
      call-bind: 1.0.7
      get-intrinsic: 1.2.4

  is-windows@1.0.2: {}

  isarray@2.0.5: {}

  isexe@2.0.0: {}

  istanbul-lib-coverage@3.2.2: {}

  istanbul-lib-report@3.0.1:
    dependencies:
      istanbul-lib-coverage: 3.2.2
      make-dir: 4.0.0
      supports-color: 7.2.0

  istanbul-lib-source-maps@5.0.6:
    dependencies:
      '@jridgewell/trace-mapping': 0.3.25
      debug: 4.4.1
      istanbul-lib-coverage: 3.2.2
    transitivePeerDependencies:
      - supports-color

  istanbul-reports@3.1.7:
    dependencies:
      html-escaper: 2.0.2
      istanbul-lib-report: 3.0.1

  iterator.prototype@1.1.2:
    dependencies:
      define-properties: 1.2.1
      get-intrinsic: 1.2.4
      has-symbols: 1.0.3
      reflect.getprototypeof: 1.0.6
      set-function-name: 2.0.2

  jackspeak@2.3.6:
    dependencies:
      '@isaacs/cliui': 8.0.2
    optionalDependencies:
      '@pkgjs/parseargs': 0.11.0

  jackspeak@3.4.3:
    dependencies:
      '@isaacs/cliui': 8.0.2
    optionalDependencies:
      '@pkgjs/parseargs': 0.11.0

  javascript-natural-sort@0.7.1: {}

  jju@1.4.0: {}

  jose@5.2.4: {}

  joycon@3.1.1: {}

  js-tokens@4.0.0: {}

  js-tokens@9.0.0: {}

  js-tokens@9.0.1: {}

  js-yaml@3.14.1:
    dependencies:
      argparse: 1.0.10
      esprima: 4.0.1

  js-yaml@4.1.0:
    dependencies:
      argparse: 2.0.1

  jsesc@2.5.2: {}

  json-bigint@1.0.0:
    dependencies:
      bignumber.js: 9.3.1

  json-buffer@3.0.1: {}

  json-schema-traverse@0.4.1: {}

  json-schema@0.4.0: {}

  json-stable-stringify-without-jsonify@1.0.1: {}

  json-stringify-safe@5.0.1: {}

  json5@1.0.2:
    dependencies:
      minimist: 1.2.8

  jsonc-parser@3.2.1: {}

  jsonfile@4.0.0:
    optionalDependencies:
      graceful-fs: 4.2.11

  jsonpath-plus@4.0.0: {}

  jsx-ast-utils@3.3.5:
    dependencies:
      array-includes: 3.1.8
      array.prototype.flat: 1.3.2
      object.assign: 4.1.5
      object.values: 1.2.0

  jwa@2.0.1:
    dependencies:
      buffer-equal-constant-time: 1.0.1
      ecdsa-sig-formatter: 1.0.11
      safe-buffer: 5.2.1

  jws@4.0.0:
    dependencies:
      jwa: 2.0.1
      safe-buffer: 5.2.1

  keyv@4.5.4:
    dependencies:
      json-buffer: 3.0.1

  language-subtag-registry@0.3.22: {}

  language-tags@1.0.9:
    dependencies:
      language-subtag-registry: 0.3.22

  levn@0.4.1:
    dependencies:
      prelude-ls: 1.2.1
      type-check: 0.4.0

  lilconfig@3.1.2: {}

  lines-and-columns@1.2.4: {}

  livekit-server-sdk@2.13.3:
    dependencies:
      '@bufbuild/protobuf': 1.10.1
      '@livekit/protocol': 1.41.0
      camelcase-keys: 9.1.3
      jose: 5.2.4

  load-tsconfig@0.2.5: {}

  local-pkg@0.5.0:
    dependencies:
      mlly: 1.7.0
      pkg-types: 1.1.1

  locate-path@5.0.0:
    dependencies:
      p-locate: 4.1.0

  locate-path@6.0.0:
    dependencies:
      p-locate: 5.0.0

  lodash.get@4.4.2: {}

  lodash.isequal@4.5.0: {}

  lodash.merge@4.6.2: {}

  lodash.sortby@4.7.0: {}

  lodash.startcase@4.4.0: {}

  lodash@4.17.21: {}

  long@5.2.3: {}

  loose-envify@1.4.0:
    dependencies:
      js-tokens: 4.0.0

  loupe@2.3.7:
    dependencies:
      get-func-name: 2.0.2

  loupe@3.1.3: {}

  lru-cache@10.2.2: {}

  lru-cache@6.0.0:
    dependencies:
      yallist: 4.0.0

  lunr@2.3.9: {}

  magic-string@0.30.10:
    dependencies:
      '@jridgewell/sourcemap-codec': 1.4.15

  magic-string@0.30.17:
    dependencies:
      '@jridgewell/sourcemap-codec': 1.5.0

  magicast@0.3.5:
    dependencies:
      '@babel/parser': 7.27.5
      '@babel/types': 7.27.6
      source-map-js: 1.2.0

  make-dir@4.0.0:
    dependencies:
      semver: 7.6.3

  map-obj@5.0.0: {}

  marked@4.3.0: {}

  matcher@3.0.0:
    dependencies:
      escape-string-regexp: 4.0.0

  merge-stream@2.0.0: {}

  merge2@1.4.1: {}

  micromatch@4.0.5:
    dependencies:
      braces: 3.0.2
      picomatch: 2.3.1

  micromatch@4.0.8:
    dependencies:
      braces: 3.0.3
      picomatch: 2.3.1

  mime-db@1.52.0: {}

  mime-types@2.1.35:
    dependencies:
      mime-db: 1.52.0

  mimic-fn@4.0.0: {}

  minimatch@3.0.8:
    dependencies:
      brace-expansion: 1.1.11

  minimatch@3.1.2:
    dependencies:
      brace-expansion: 1.1.11

  minimatch@9.0.3:
    dependencies:
      brace-expansion: 2.0.1

  minimatch@9.0.4:
    dependencies:
      brace-expansion: 2.0.1

  minimist@1.2.8: {}

  minipass@7.1.1: {}

  minipass@7.1.2: {}

  minizlib@3.0.1:
    dependencies:
      minipass: 7.1.2
      rimraf: 5.0.10

  mkdirp@3.0.1: {}

  mlly@1.7.0:
    dependencies:
      acorn: 8.11.3
      pathe: 1.1.2
      pkg-types: 1.1.1
      ufo: 1.5.3

  mri@1.2.0: {}

  ms@2.1.2: {}

  ms@2.1.3: {}

  mz@2.7.0:
    dependencies:
      any-promise: 1.3.0
      object-assign: 4.1.1
      thenify-all: 1.6.0

  nanoid@3.3.7: {}

  natural-compare@1.4.0: {}

  node-domexception@1.0.0: {}

  node-fetch@2.7.0:
    dependencies:
      whatwg-url: 5.0.0

  npm-run-path@5.3.0:
    dependencies:
      path-key: 4.0.0

  object-assign@4.1.1: {}

  object-inspect@1.13.1: {}

  object-keys@1.1.1: {}

  object.assign@4.1.5:
    dependencies:
      call-bind: 1.0.7
      define-properties: 1.2.1
      has-symbols: 1.0.3
      object-keys: 1.1.1

  object.entries@1.1.8:
    dependencies:
      call-bind: 1.0.7
      define-properties: 1.2.1
      es-object-atoms: 1.0.0

  object.fromentries@2.0.8:
    dependencies:
      call-bind: 1.0.7
      define-properties: 1.2.1
      es-abstract: 1.23.3
      es-object-atoms: 1.0.0

  object.groupby@1.0.3:
    dependencies:
      call-bind: 1.0.7
      define-properties: 1.2.1
      es-abstract: 1.23.3

  object.hasown@1.1.4:
    dependencies:
      define-properties: 1.2.1
      es-abstract: 1.23.3
      es-object-atoms: 1.0.0

  object.values@1.2.0:
    dependencies:
      call-bind: 1.0.7
      define-properties: 1.2.1
      es-object-atoms: 1.0.0

  on-exit-leak-free@2.1.2: {}

  once@1.4.0:
    dependencies:
      wrappy: 1.0.2

  onetime@6.0.0:
    dependencies:
      mimic-fn: 4.0.0

  onnxruntime-common@1.21.0: {}

  onnxruntime-common@1.22.0-dev.20250409-89f8206ba4: {}

  onnxruntime-node@1.21.0:
    dependencies:
      global-agent: 3.0.0
      onnxruntime-common: 1.21.0
      tar: 7.4.3

  onnxruntime-web@1.22.0-dev.20250409-89f8206ba4:
    dependencies:
      flatbuffers: 25.2.10
      guid-typescript: 1.0.9
      long: 5.2.3
      onnxruntime-common: 1.22.0-dev.20250409-89f8206ba4
      platform: 1.3.6
      protobufjs: 7.4.0

  openai@4.91.1(ws@8.17.0)(zod@3.23.8):
    dependencies:
      '@types/node': 18.19.64
      '@types/node-fetch': 2.6.11
      abort-controller: 3.0.0
      agentkeepalive: 4.5.0
      form-data-encoder: 1.7.2
      formdata-node: 4.4.1
      node-fetch: 2.7.0
    optionalDependencies:
      ws: 8.17.0
      zod: 3.23.8
    transitivePeerDependencies:
      - encoding

  optionator@0.9.4:
    dependencies:
      deep-is: 0.1.4
      fast-levenshtein: 2.0.6
      levn: 0.4.1
      prelude-ls: 1.2.1
      type-check: 0.4.0
      word-wrap: 1.2.5

  outdent@0.5.0: {}

  p-filter@2.1.0:
    dependencies:
      p-map: 2.1.0

  p-limit@2.3.0:
    dependencies:
      p-try: 2.2.0

  p-limit@3.1.0:
    dependencies:
      yocto-queue: 0.1.0

  p-limit@5.0.0:
    dependencies:
      yocto-queue: 1.0.0

  p-locate@4.1.0:
    dependencies:
      p-limit: 2.3.0

  p-locate@5.0.0:
    dependencies:
      p-limit: 3.1.0

  p-map@2.1.0: {}

  p-try@2.2.0: {}

  package-json-from-dist@1.0.1: {}

  package-manager-detector@0.2.11:
    dependencies:
      quansync: 0.2.11

  parent-module@1.0.1:
    dependencies:
      callsites: 3.1.0

  path-exists@4.0.0: {}

  path-is-absolute@1.0.1: {}

  path-key@3.1.1: {}

  path-key@4.0.0: {}

  path-parse@1.0.7: {}

  path-scurry@1.11.1:
    dependencies:
      lru-cache: 10.2.2
      minipass: 7.1.2

  path-type@4.0.0: {}

  pathe@1.1.2: {}

  pathe@2.0.3: {}

  pathval@1.1.1: {}

  pathval@2.0.0: {}

  picocolors@1.0.1: {}

  picocolors@1.1.1: {}

  picomatch@2.3.1: {}

  picomatch@4.0.2: {}

  pidusage@4.0.1:
    dependencies:
      safe-buffer: 5.2.1

  pify@4.0.1: {}

  pino-abstract-transport@1.2.0:
    dependencies:
      readable-stream: 4.5.2
      split2: 4.2.0

  pino-abstract-transport@2.0.0:
    dependencies:
      split2: 4.2.0

  pino-pretty@11.0.0:
    dependencies:
      colorette: 2.0.20
      dateformat: 4.6.3
      fast-copy: 3.0.2
      fast-safe-stringify: 2.1.1
      help-me: 5.0.0
      joycon: 3.1.1
      minimist: 1.2.8
      on-exit-leak-free: 2.1.2
      pino-abstract-transport: 1.2.0
      pump: 3.0.0
      readable-stream: 4.5.2
      secure-json-parse: 2.7.0
      sonic-boom: 3.8.1
      strip-json-comments: 3.1.1

  pino-pretty@13.0.0:
    dependencies:
      colorette: 2.0.20
      dateformat: 4.6.3
      fast-copy: 3.0.2
      fast-safe-stringify: 2.1.1
      help-me: 5.0.0
      joycon: 3.1.1
      minimist: 1.2.8
      on-exit-leak-free: 2.1.2
      pino-abstract-transport: 2.0.0
      pump: 3.0.0
      secure-json-parse: 2.7.0
      sonic-boom: 4.2.0
      strip-json-comments: 3.1.1

  pino-std-serializers@6.2.2: {}

  pino-std-serializers@7.0.0: {}

  pino@8.21.0:
    dependencies:
      atomic-sleep: 1.0.0
      fast-redact: 3.5.0
      on-exit-leak-free: 2.1.2
      pino-abstract-transport: 1.2.0
      pino-std-serializers: 6.2.2
      process-warning: 3.0.0
      quick-format-unescaped: 4.0.4
      real-require: 0.2.0
      safe-stable-stringify: 2.4.3
      sonic-boom: 3.8.1
      thread-stream: 2.7.0

  pino@9.6.0:
    dependencies:
      atomic-sleep: 1.0.0
      fast-redact: 3.5.0
      on-exit-leak-free: 2.1.2
      pino-abstract-transport: 2.0.0
      pino-std-serializers: 7.0.0
      process-warning: 4.0.1
      quick-format-unescaped: 4.0.4
      real-require: 0.2.0
      safe-stable-stringify: 2.4.3
      sonic-boom: 4.2.0
      thread-stream: 3.1.0

  pirates@4.0.6: {}

  pkg-types@1.1.1:
    dependencies:
      confbox: 0.1.7
      mlly: 1.7.0
      pathe: 1.1.2

  platform@1.3.6: {}

  possible-typed-array-names@1.0.0: {}

  postcss-load-config@6.0.1(postcss@8.4.38)(tsx@4.20.4):
    dependencies:
      lilconfig: 3.1.2
    optionalDependencies:
      postcss: 8.4.38
      tsx: 4.20.4

  postcss@8.4.38:
    dependencies:
      nanoid: 3.3.7
      picocolors: 1.1.1
      source-map-js: 1.2.0

  prelude-ls@1.2.1: {}

  prettier-linter-helpers@1.0.0:
    dependencies:
      fast-diff: 1.3.0

  prettier@2.8.8: {}

  prettier@3.2.5: {}

  pretty-format@29.7.0:
    dependencies:
      '@jest/schemas': 29.6.3
      ansi-styles: 5.2.0
      react-is: 18.3.1

  process-warning@3.0.0: {}

  process-warning@4.0.1: {}

  process@0.11.10: {}

  prop-types@15.8.1:
    dependencies:
      loose-envify: 1.4.0
      object-assign: 4.1.1
      react-is: 16.13.1

  protobufjs@7.4.0:
    dependencies:
      '@protobufjs/aspromise': 1.1.2
      '@protobufjs/base64': 1.1.2
      '@protobufjs/codegen': 2.0.4
      '@protobufjs/eventemitter': 1.1.0
      '@protobufjs/fetch': 1.1.0
      '@protobufjs/float': 1.0.2
      '@protobufjs/inquire': 1.1.0
      '@protobufjs/path': 1.1.2
      '@protobufjs/pool': 1.1.0
      '@protobufjs/utf8': 1.1.0
      '@types/node': 22.15.30
      long: 5.2.3

  pump@3.0.0:
    dependencies:
      end-of-stream: 1.4.4
      once: 1.4.0

  punycode@2.3.1: {}

  quansync@0.2.11: {}

  queue-microtask@1.2.3: {}

  quick-format-unescaped@4.0.4: {}

  quick-lru@6.1.2: {}

  react-is@16.13.1: {}

  react-is@18.3.1: {}

  read-yaml-file@1.1.0:
    dependencies:
      graceful-fs: 4.2.11
      js-yaml: 3.14.1
      pify: 4.0.1
      strip-bom: 3.0.0

  readable-stream@4.5.2:
    dependencies:
      abort-controller: 3.0.0
      buffer: 6.0.3
      events: 3.3.0
      process: 0.11.10
      string_decoder: 1.3.0

  readdirp@4.0.2: {}

  real-require@0.2.0: {}

  reflect.getprototypeof@1.0.6:
    dependencies:
      call-bind: 1.0.7
      define-properties: 1.2.1
      es-abstract: 1.23.3
      es-errors: 1.3.0
      get-intrinsic: 1.2.4
      globalthis: 1.0.4
      which-builtin-type: 1.1.3

  regenerator-runtime@0.14.1: {}

  regexp.prototype.flags@1.5.2:
    dependencies:
      call-bind: 1.0.7
      define-properties: 1.2.1
      es-errors: 1.3.0
      set-function-name: 2.0.2

  resolve-from@4.0.0: {}

  resolve-from@5.0.0: {}

  resolve-pkg-maps@1.0.0: {}

  resolve@1.19.0:
    dependencies:
      is-core-module: 2.13.1
      path-parse: 1.0.7

  resolve@1.22.8:
    dependencies:
      is-core-module: 2.13.1
      path-parse: 1.0.7
      supports-preserve-symlinks-flag: 1.0.0

  resolve@2.0.0-next.5:
    dependencies:
      is-core-module: 2.13.1
      path-parse: 1.0.7
      supports-preserve-symlinks-flag: 1.0.0

  reusify@1.0.4: {}

  rimraf@3.0.2:
    dependencies:
      glob: 7.2.3

  rimraf@5.0.10:
    dependencies:
      glob: 10.4.5

  roarr@2.15.4:
    dependencies:
      boolean: 3.2.0
      detect-node: 2.1.0
      globalthis: 1.0.4
      json-stringify-safe: 5.0.1
      semver-compare: 1.0.0
      sprintf-js: 1.1.3

  rollup@4.17.2:
    dependencies:
      '@types/estree': 1.0.5
    optionalDependencies:
      '@rollup/rollup-android-arm-eabi': 4.17.2
      '@rollup/rollup-android-arm64': 4.17.2
      '@rollup/rollup-darwin-arm64': 4.17.2
      '@rollup/rollup-darwin-x64': 4.17.2
      '@rollup/rollup-linux-arm-gnueabihf': 4.17.2
      '@rollup/rollup-linux-arm-musleabihf': 4.17.2
      '@rollup/rollup-linux-arm64-gnu': 4.17.2
      '@rollup/rollup-linux-arm64-musl': 4.17.2
      '@rollup/rollup-linux-powerpc64le-gnu': 4.17.2
      '@rollup/rollup-linux-riscv64-gnu': 4.17.2
      '@rollup/rollup-linux-s390x-gnu': 4.17.2
      '@rollup/rollup-linux-x64-gnu': 4.17.2
      '@rollup/rollup-linux-x64-musl': 4.17.2
      '@rollup/rollup-win32-arm64-msvc': 4.17.2
      '@rollup/rollup-win32-ia32-msvc': 4.17.2
      '@rollup/rollup-win32-x64-msvc': 4.17.2
      fsevents: 2.3.3

  rollup@4.40.0:
    dependencies:
      '@types/estree': 1.0.7
    optionalDependencies:
      '@rollup/rollup-android-arm-eabi': 4.40.0
      '@rollup/rollup-android-arm64': 4.40.0
      '@rollup/rollup-darwin-arm64': 4.40.0
      '@rollup/rollup-darwin-x64': 4.40.0
      '@rollup/rollup-freebsd-arm64': 4.40.0
      '@rollup/rollup-freebsd-x64': 4.40.0
      '@rollup/rollup-linux-arm-gnueabihf': 4.40.0
      '@rollup/rollup-linux-arm-musleabihf': 4.40.0
      '@rollup/rollup-linux-arm64-gnu': 4.40.0
      '@rollup/rollup-linux-arm64-musl': 4.40.0
      '@rollup/rollup-linux-loongarch64-gnu': 4.40.0
      '@rollup/rollup-linux-powerpc64le-gnu': 4.40.0
      '@rollup/rollup-linux-riscv64-gnu': 4.40.0
      '@rollup/rollup-linux-riscv64-musl': 4.40.0
      '@rollup/rollup-linux-s390x-gnu': 4.40.0
      '@rollup/rollup-linux-x64-gnu': 4.40.0
      '@rollup/rollup-linux-x64-musl': 4.40.0
      '@rollup/rollup-win32-arm64-msvc': 4.40.0
      '@rollup/rollup-win32-ia32-msvc': 4.40.0
      '@rollup/rollup-win32-x64-msvc': 4.40.0
      fsevents: 2.3.3

  run-parallel@1.2.0:
    dependencies:
      queue-microtask: 1.2.3

  safe-array-concat@1.1.2:
    dependencies:
      call-bind: 1.0.7
      get-intrinsic: 1.2.4
      has-symbols: 1.0.3
      isarray: 2.0.5

  safe-buffer@5.2.1: {}

  safe-regex-test@1.0.3:
    dependencies:
      call-bind: 1.0.7
      es-errors: 1.3.0
      is-regex: 1.1.4

  safe-stable-stringify@2.4.3: {}

  safer-buffer@2.1.2: {}

  secure-json-parse@2.7.0: {}

  semver-compare@1.0.0: {}

  semver@6.3.1: {}

  semver@7.5.4:
    dependencies:
      lru-cache: 6.0.0

  semver@7.6.0:
    dependencies:
      lru-cache: 6.0.0

  semver@7.6.3: {}

  semver@7.7.2: {}

  serialize-error@7.0.1:
    dependencies:
      type-fest: 0.13.1

  set-function-length@1.2.2:
    dependencies:
      define-data-property: 1.1.4
      es-errors: 1.3.0
      function-bind: 1.1.2
      get-intrinsic: 1.2.4
      gopd: 1.0.1
      has-property-descriptors: 1.0.2

  set-function-name@2.0.2:
    dependencies:
      define-data-property: 1.1.4
      es-errors: 1.3.0
      functions-have-names: 1.2.3
      has-property-descriptors: 1.0.2

  sharp@0.34.3:
    dependencies:
      color: 4.2.3
      detect-libc: 2.0.4
      semver: 7.7.2
    optionalDependencies:
      '@img/sharp-darwin-arm64': 0.34.3
      '@img/sharp-darwin-x64': 0.34.3
      '@img/sharp-libvips-darwin-arm64': 1.2.0
      '@img/sharp-libvips-darwin-x64': 1.2.0
      '@img/sharp-libvips-linux-arm': 1.2.0
      '@img/sharp-libvips-linux-arm64': 1.2.0
      '@img/sharp-libvips-linux-ppc64': 1.2.0
      '@img/sharp-libvips-linux-s390x': 1.2.0
      '@img/sharp-libvips-linux-x64': 1.2.0
      '@img/sharp-libvips-linuxmusl-arm64': 1.2.0
      '@img/sharp-libvips-linuxmusl-x64': 1.2.0
      '@img/sharp-linux-arm': 0.34.3
      '@img/sharp-linux-arm64': 0.34.3
      '@img/sharp-linux-ppc64': 0.34.3
      '@img/sharp-linux-s390x': 0.34.3
      '@img/sharp-linux-x64': 0.34.3
      '@img/sharp-linuxmusl-arm64': 0.34.3
      '@img/sharp-linuxmusl-x64': 0.34.3
      '@img/sharp-wasm32': 0.34.3
      '@img/sharp-win32-arm64': 0.34.3
      '@img/sharp-win32-ia32': 0.34.3
      '@img/sharp-win32-x64': 0.34.3

  shebang-command@2.0.0:
    dependencies:
      shebang-regex: 3.0.0

  shebang-regex@3.0.0: {}

  shiki@0.14.7:
    dependencies:
      ansi-sequence-parser: 1.1.1
      jsonc-parser: 3.2.1
      vscode-oniguruma: 1.7.0
      vscode-textmate: 8.0.0

  side-channel@1.0.6:
    dependencies:
      call-bind: 1.0.7
      es-errors: 1.3.0
      get-intrinsic: 1.2.4
      object-inspect: 1.13.1

  siginfo@2.0.0: {}

  signal-exit@4.1.0: {}

  simple-swizzle@0.2.2:
    dependencies:
      is-arrayish: 0.3.2

  slash@3.0.0: {}

  sonic-boom@3.8.1:
    dependencies:
      atomic-sleep: 1.0.0

  sonic-boom@4.2.0:
    dependencies:
      atomic-sleep: 1.0.0

  source-map-js@1.2.0: {}

  source-map@0.5.7: {}

  source-map@0.6.1: {}

  source-map@0.8.0-beta.0:
    dependencies:
      whatwg-url: 7.1.0

  spawndamnit@3.0.1:
    dependencies:
      cross-spawn: 7.0.6
      signal-exit: 4.1.0

  split2@4.2.0: {}

  sprintf-js@1.0.3: {}

  sprintf-js@1.1.3: {}

  stackback@0.0.2: {}

  std-env@3.7.0: {}

  std-env@3.9.0: {}

  string-argv@0.3.2: {}

  string-width@4.2.3:
    dependencies:
      emoji-regex: 8.0.0
      is-fullwidth-code-point: 3.0.0
      strip-ansi: 6.0.1

  string-width@5.1.2:
    dependencies:
      eastasianwidth: 0.2.0
      emoji-regex: 9.2.2
      strip-ansi: 7.1.0

  string.prototype.matchall@4.0.11:
    dependencies:
      call-bind: 1.0.7
      define-properties: 1.2.1
      es-abstract: 1.23.3
      es-errors: 1.3.0
      es-object-atoms: 1.0.0
      get-intrinsic: 1.2.4
      gopd: 1.0.1
      has-symbols: 1.0.3
      internal-slot: 1.0.7
      regexp.prototype.flags: 1.5.2
      set-function-name: 2.0.2
      side-channel: 1.0.6

  string.prototype.trim@1.2.9:
    dependencies:
      call-bind: 1.0.7
      define-properties: 1.2.1
      es-abstract: 1.23.3
      es-object-atoms: 1.0.0

  string.prototype.trimend@1.0.8:
    dependencies:
      call-bind: 1.0.7
      define-properties: 1.2.1
      es-object-atoms: 1.0.0

  string.prototype.trimstart@1.0.8:
    dependencies:
      call-bind: 1.0.7
      define-properties: 1.2.1
      es-object-atoms: 1.0.0

  string_decoder@1.3.0:
    dependencies:
      safe-buffer: 5.2.1

  strip-ansi@6.0.1:
    dependencies:
      ansi-regex: 5.0.1

  strip-ansi@7.1.0:
    dependencies:
      ansi-regex: 6.0.1

  strip-bom@3.0.0: {}

  strip-final-newline@3.0.0: {}

  strip-json-comments@3.1.1: {}

  strip-literal@2.1.0:
    dependencies:
      js-tokens: 9.0.0

  sucrase@3.35.0:
    dependencies:
      '@jridgewell/gen-mapping': 0.3.5
      commander: 4.1.1
      glob: 10.3.10
      lines-and-columns: 1.2.4
      mz: 2.7.0
      pirates: 4.0.6
      ts-interface-checker: 0.1.13

  supports-color@5.5.0:
    dependencies:
      has-flag: 3.0.0

  supports-color@7.2.0:
    dependencies:
      has-flag: 4.0.0

  supports-color@8.1.1:
    dependencies:
      has-flag: 4.0.0

  supports-preserve-symlinks-flag@1.0.0: {}

  synckit@0.8.8:
    dependencies:
      '@pkgr/core': 0.1.1
      tslib: 2.6.2

  tapable@1.1.3: {}

  tapable@2.2.1: {}

  tar@7.4.3:
    dependencies:
      '@isaacs/fs-minipass': 4.0.1
      chownr: 3.0.0
      minipass: 7.1.2
      minizlib: 3.0.1
      mkdirp: 3.0.1
      yallist: 5.0.0

  term-size@2.2.1: {}

  test-exclude@7.0.1:
    dependencies:
      '@istanbuljs/schema': 0.1.3
      glob: 10.4.5
      minimatch: 9.0.4

  text-table@0.2.0: {}

  thenify-all@1.6.0:
    dependencies:
      thenify: 3.3.1

  thenify@3.3.1:
    dependencies:
      any-promise: 1.3.0

  thread-stream@2.7.0:
    dependencies:
      real-require: 0.2.0

  thread-stream@3.1.0:
    dependencies:
      real-require: 0.2.0

  tinybench@2.8.0: {}

  tinybench@2.9.0: {}

  tinyexec@0.3.2: {}

  tinyglobby@0.2.12:
    dependencies:
      fdir: 6.4.3(picomatch@4.0.2)
      picomatch: 4.0.2

  tinyglobby@0.2.14:
    dependencies:
      fdir: 6.4.5(picomatch@4.0.2)
      picomatch: 4.0.2

  tinypool@0.8.4: {}

  tinypool@1.1.0: {}

  tinyrainbow@2.0.0: {}

  tinyspy@2.2.1: {}

  tinyspy@4.0.3: {}

  to-fast-properties@2.0.0: {}

  to-regex-range@5.0.1:
    dependencies:
      is-number: 7.0.0

  tr46@0.0.3: {}

  tr46@1.0.1:
    dependencies:
      punycode: 2.3.1

  tree-kill@1.2.2: {}

  true-case-path@2.2.1: {}

  ts-api-utils@1.3.0(typescript@5.4.5):
    dependencies:
      typescript: 5.4.5

  ts-interface-checker@0.1.13: {}

  tsconfig-paths@3.15.0:
    dependencies:
      '@types/json5': 0.0.29
      json5: 1.0.2
      minimist: 1.2.8
      strip-bom: 3.0.0

  tslib@2.6.2: {}

  tsup@8.4.0(@microsoft/api-extractor@7.43.7(@types/node@22.15.30))(postcss@8.4.38)(tsx@4.20.4)(typescript@5.4.5):
    dependencies:
      bundle-require: 5.1.0(esbuild@0.25.2)
      cac: 6.7.14
      chokidar: 4.0.3
      consola: 3.4.2
      debug: 4.4.0
      esbuild: 0.25.2
      joycon: 3.1.1
      picocolors: 1.1.1
      postcss-load-config: 6.0.1(postcss@8.4.38)(tsx@4.20.4)
      resolve-from: 5.0.0
      rollup: 4.40.0
      source-map: 0.8.0-beta.0
      sucrase: 3.35.0
      tinyexec: 0.3.2
      tinyglobby: 0.2.12
      tree-kill: 1.2.2
    optionalDependencies:
      '@microsoft/api-extractor': 7.43.7(@types/node@22.15.30)
      postcss: 8.4.38
      typescript: 5.4.5
    transitivePeerDependencies:
      - jiti
      - supports-color
      - tsx
      - yaml

  tsx@4.19.2:
    dependencies:
      esbuild: 0.23.1
      get-tsconfig: 4.7.5
    optionalDependencies:
      fsevents: 2.3.3

  tsx@4.20.4:
    dependencies:
      esbuild: 0.25.2
      get-tsconfig: 4.7.5
    optionalDependencies:
      fsevents: 2.3.3

  turbo-darwin-64@1.13.3:
    optional: true

  turbo-darwin-arm64@1.13.3:
    optional: true

  turbo-linux-64@1.13.3:
    optional: true

  turbo-linux-arm64@1.13.3:
    optional: true

  turbo-windows-64@1.13.3:
    optional: true

  turbo-windows-arm64@1.13.3:
    optional: true

  turbo@1.13.3:
    optionalDependencies:
      turbo-darwin-64: 1.13.3
      turbo-darwin-arm64: 1.13.3
      turbo-linux-64: 1.13.3
      turbo-linux-arm64: 1.13.3
      turbo-windows-64: 1.13.3
      turbo-windows-arm64: 1.13.3

  type-check@0.4.0:
    dependencies:
      prelude-ls: 1.2.1

  type-detect@4.0.8: {}

  type-fest@0.13.1: {}

  type-fest@0.20.2: {}

  type-fest@4.18.0: {}

  typed-array-buffer@1.0.2:
    dependencies:
      call-bind: 1.0.7
      es-errors: 1.3.0
      is-typed-array: 1.1.13

  typed-array-byte-length@1.0.1:
    dependencies:
      call-bind: 1.0.7
      for-each: 0.3.3
      gopd: 1.0.1
      has-proto: 1.0.3
      is-typed-array: 1.1.13

  typed-array-byte-offset@1.0.2:
    dependencies:
      available-typed-arrays: 1.0.7
      call-bind: 1.0.7
      for-each: 0.3.3
      gopd: 1.0.1
      has-proto: 1.0.3
      is-typed-array: 1.1.13

  typed-array-length@1.0.6:
    dependencies:
      call-bind: 1.0.7
      for-each: 0.3.3
      gopd: 1.0.1
      has-proto: 1.0.3
      is-typed-array: 1.1.13
      possible-typed-array-names: 1.0.0

  typedoc@0.25.13(typescript@5.4.5):
    dependencies:
      lunr: 2.3.9
      marked: 4.3.0
      minimatch: 9.0.4
      shiki: 0.14.7
      typescript: 5.4.5

  typescript@5.4.2: {}

  typescript@5.4.5: {}

  ufo@1.5.3: {}

  unbox-primitive@1.0.2:
    dependencies:
      call-bind: 1.0.7
      has-bigints: 1.0.2
      has-symbols: 1.0.3
      which-boxed-primitive: 1.0.2

  undici-types@5.26.5: {}

  undici-types@6.21.0: {}

  universalify@0.1.2: {}

  uri-js@4.4.1:
    dependencies:
      punycode: 2.3.1

  uuid@11.1.0: {}

  uuid@9.0.1: {}

  validator@13.12.0: {}

  vite-node@1.6.0(@types/node@22.15.30):
    dependencies:
      cac: 6.7.14
      debug: 4.3.4
      pathe: 1.1.2
      picocolors: 1.0.1
      vite: 5.2.11(@types/node@22.15.30)
    transitivePeerDependencies:
      - '@types/node'
      - less
      - lightningcss
      - sass
      - stylus
      - sugarss
      - supports-color
      - terser

  vite-node@3.2.2(@types/node@22.15.30):
    dependencies:
      cac: 6.7.14
      debug: 4.4.1
      es-module-lexer: 1.7.0
      pathe: 2.0.3
      vite: 5.2.11(@types/node@22.15.30)
    transitivePeerDependencies:
      - '@types/node'
      - less
      - lightningcss
      - sass
      - stylus
      - sugarss
      - supports-color
      - terser

  vite@5.2.11(@types/node@22.15.30):
    dependencies:
      esbuild: 0.20.2
      postcss: 8.4.38
      rollup: 4.17.2
    optionalDependencies:
      '@types/node': 22.15.30
      fsevents: 2.3.3

  vitest@1.6.0(@types/node@22.15.30):
    dependencies:
      '@vitest/expect': 1.6.0
      '@vitest/runner': 1.6.0
      '@vitest/snapshot': 1.6.0
      '@vitest/spy': 1.6.0
      '@vitest/utils': 1.6.0
      acorn-walk: 8.3.2
      chai: 4.4.1
      debug: 4.3.4
      execa: 8.0.1
      local-pkg: 0.5.0
      magic-string: 0.30.10
      pathe: 1.1.2
      picocolors: 1.0.1
      std-env: 3.7.0
      strip-literal: 2.1.0
      tinybench: 2.8.0
      tinypool: 0.8.4
      vite: 5.2.11(@types/node@22.15.30)
      vite-node: 1.6.0(@types/node@22.15.30)
      why-is-node-running: 2.2.2
    optionalDependencies:
      '@types/node': 22.15.30
    transitivePeerDependencies:
      - less
      - lightningcss
      - sass
      - stylus
      - sugarss
      - supports-color
      - terser

  vitest@3.2.2(@types/node@22.15.30):
    dependencies:
      '@types/chai': 5.2.2
      '@vitest/expect': 3.2.2
      '@vitest/mocker': 3.2.2(vite@5.2.11(@types/node@22.15.30))
      '@vitest/pretty-format': 3.2.2
      '@vitest/runner': 3.2.2
      '@vitest/snapshot': 3.2.2
      '@vitest/spy': 3.2.2
      '@vitest/utils': 3.2.2
      chai: 5.2.0
      debug: 4.4.1
      expect-type: 1.2.1
      magic-string: 0.30.17
      pathe: 2.0.3
      picomatch: 4.0.2
      std-env: 3.9.0
      tinybench: 2.9.0
      tinyexec: 0.3.2
      tinyglobby: 0.2.14
      tinypool: 1.1.0
      tinyrainbow: 2.0.0
      vite: 5.2.11(@types/node@22.15.30)
      vite-node: 3.2.2(@types/node@22.15.30)
      why-is-node-running: 2.3.0
    optionalDependencies:
      '@types/node': 22.15.30
    transitivePeerDependencies:
      - less
      - lightningcss
      - msw
      - sass
      - stylus
      - sugarss
      - supports-color
      - terser

  vscode-oniguruma@1.7.0: {}

  vscode-textmate@8.0.0: {}

  watchpack@2.4.0:
    dependencies:
      glob-to-regexp: 0.4.1
      graceful-fs: 4.2.11

  web-streams-polyfill@4.0.0-beta.3: {}

  webidl-conversions@3.0.1: {}

  webidl-conversions@4.0.2: {}

  whatwg-url@5.0.0:
    dependencies:
      tr46: 0.0.3
      webidl-conversions: 3.0.1

  whatwg-url@7.1.0:
    dependencies:
      lodash.sortby: 4.7.0
      tr46: 1.0.1
      webidl-conversions: 4.0.2

  which-boxed-primitive@1.0.2:
    dependencies:
      is-bigint: 1.0.4
      is-boolean-object: 1.1.2
      is-number-object: 1.0.7
      is-string: 1.0.7
      is-symbol: 1.0.4

  which-builtin-type@1.1.3:
    dependencies:
      function.prototype.name: 1.1.6
      has-tostringtag: 1.0.2
      is-async-function: 2.0.0
      is-date-object: 1.0.5
      is-finalizationregistry: 1.0.2
      is-generator-function: 1.0.10
      is-regex: 1.1.4
      is-weakref: 1.0.2
      isarray: 2.0.5
      which-boxed-primitive: 1.0.2
      which-collection: 1.0.2
      which-typed-array: 1.1.15

  which-collection@1.0.2:
    dependencies:
      is-map: 2.0.3
      is-set: 2.0.3
      is-weakmap: 2.0.2
      is-weakset: 2.0.3

  which-typed-array@1.1.15:
    dependencies:
      available-typed-arrays: 1.0.7
      call-bind: 1.0.7
      for-each: 0.3.3
      gopd: 1.0.1
      has-tostringtag: 1.0.2

  which@2.0.2:
    dependencies:
      isexe: 2.0.0

  why-is-node-running@2.2.2:
    dependencies:
      siginfo: 2.0.0
      stackback: 0.0.2

  why-is-node-running@2.3.0:
    dependencies:
      siginfo: 2.0.0
      stackback: 0.0.2

  word-wrap@1.2.5: {}

  wrap-ansi@7.0.0:
    dependencies:
      ansi-styles: 4.3.0
      string-width: 4.2.3
      strip-ansi: 6.0.1

  wrap-ansi@8.1.0:
    dependencies:
      ansi-styles: 6.2.1
      string-width: 5.1.2
      strip-ansi: 7.1.0

  wrappy@1.0.2: {}

  ws@8.17.0: {}

  ws@8.18.3: {}

  yallist@4.0.0: {}

  yallist@5.0.0: {}

  yocto-queue@0.1.0: {}

  yocto-queue@1.0.0: {}

  z-schema@5.0.5:
    dependencies:
      lodash.get: 4.4.2
      lodash.isequal: 4.5.0
      validator: 13.12.0
    optionalDependencies:
      commander: 9.5.0

  zod-to-json-schema@3.24.6(zod@3.23.8):
    dependencies:
      zod: 3.23.8

  zod@3.23.8: {}<|MERGE_RESOLUTION|>--- conflicted
+++ resolved
@@ -90,8 +90,8 @@
         specifier: ^1.1.1
         version: 1.1.1
       '@livekit/protocol':
-        specifier: ^1.29.1
-        version: 1.29.1
+        specifier: ^1.41.0
+        version: 1.41.0
       '@livekit/typed-emitter':
         specifier: ^3.0.0
         version: 3.0.0
@@ -108,16 +108,11 @@
         specifier: ^0.4.0
         version: 0.4.0
       livekit-server-sdk:
-<<<<<<< HEAD
-        specifier: ^2.9.2
-        version: 2.9.2
+        specifier: ^2.13.3
+        version: 2.13.3
       openai:
         specifier: ^4.91.1
         version: 4.91.1(ws@8.17.0)(zod@3.23.8)
-=======
-        specifier: ^2.13.3
-        version: 2.13.3
->>>>>>> ff76855d
       pidusage:
         specifier: ^4.0.1
         version: 4.0.1
@@ -1404,9 +1399,6 @@
     cpu: [x64]
     os: [win32]
 
-  '@livekit/protocol@1.29.1':
-    resolution: {integrity: sha512-OhxXTZlyM5f4ydnAq1p5azzzOtKWmIoCSVtyVj9rgE42zQI5JM1rR9pubVRZovouGSvEDSJx9yL4Js2IlIyM1Q==}
-
   '@livekit/protocol@1.41.0':
     resolution: {integrity: sha512-bozBB39VSbd0IjRBwShMlLskqkd9weWJNskaB1CVpcEO9UUI1gMwAtBJOKYblzZJT9kE1SJa3L4oWWwsZMzSXw==}
 
@@ -5195,10 +5187,6 @@
 
   '@livekit/noise-cancellation-win32-x64@0.1.9':
     optional: true
-
-  '@livekit/protocol@1.29.1':
-    dependencies:
-      '@bufbuild/protobuf': 1.10.0
 
   '@livekit/protocol@1.41.0':
     dependencies:
