--- conflicted
+++ resolved
@@ -75,13 +75,8 @@
         specifier: ^5.4.5
         version: 5.4.5
       vitest:
-<<<<<<< HEAD
-        specifier: ^1.6.0
-        version: 1.6.0(@types/node@22.15.29)
-=======
         specifier: ^3.2.2
         version: 3.2.2(@types/node@22.5.5)
->>>>>>> 86a89cea
 
   agents:
     dependencies:
@@ -8823,16 +8818,6 @@
       - supports-color
       - terser
 
-<<<<<<< HEAD
-  vite@5.2.11(@types/node@22.15.29):
-    dependencies:
-      esbuild: 0.20.2
-      postcss: 8.4.38
-      rollup: 4.17.2
-    optionalDependencies:
-      '@types/node': 22.15.29
-      fsevents: 2.3.3
-=======
   vite-node@3.2.2(@types/node@22.5.5):
     dependencies:
       cac: 6.7.14
@@ -8849,7 +8834,6 @@
       - sugarss
       - supports-color
       - terser
->>>>>>> 86a89cea
 
   vite@5.2.11(@types/node@22.5.5):
     dependencies:
