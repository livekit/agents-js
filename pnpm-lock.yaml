lockfileVersion: '9.0'

settings:
  autoInstallPeers: true
  excludeLinksFromLockfile: false

patchedDependencies:
  '@changesets/assemble-release-plan':
    hash: wy7r54pxmuo7fdh5qymk2adrlq
    path: patches/@changesets__assemble-release-plan.patch

importers:

  .:
    devDependencies:
      '@changesets/cli':
        specifier: ^2.29.6
        version: 2.29.6(@types/node@22.15.30)
      '@livekit/changesets-changelog-github':
        specifier: ^0.0.4
        version: 0.0.4
      '@rushstack/heft':
        specifier: ^0.66.0
        version: 0.66.9(@types/node@22.15.30)
      '@trivago/prettier-plugin-sort-imports':
        specifier: ^4.3.0
        version: 4.3.0(prettier@3.2.5)
      '@types/node':
        specifier: ^22.13.10
        version: 22.15.30
      '@typescript-eslint/eslint-plugin':
        specifier: ^6.21.0
        version: 6.21.0(@typescript-eslint/parser@6.21.0(eslint@8.57.0)(typescript@5.4.5))(eslint@8.57.0)(typescript@5.4.5)
      '@typescript-eslint/parser':
        specifier: ^6.21.0
        version: 6.21.0(eslint@8.57.0)(typescript@5.4.5)
      '@vitest/coverage-v8':
        specifier: 3.2.2
        version: 3.2.2(vitest@3.2.2(@types/node@22.15.30))
      eslint:
        specifier: ^8.56.0
        version: 8.57.0
      eslint-config-next:
        specifier: ^14.1.0
        version: 14.2.3(eslint@8.57.0)(typescript@5.4.5)
      eslint-config-prettier:
        specifier: ^8.10.0
        version: 8.10.0(eslint@8.57.0)
      eslint-config-standard:
        specifier: ^17.1.0
        version: 17.1.0(eslint-plugin-import@2.29.1(@typescript-eslint/parser@6.21.0(eslint@8.57.0)(typescript@5.4.5))(eslint@8.57.0))(eslint-plugin-n@16.6.2(eslint@8.57.0))(eslint-plugin-promise@6.1.1(eslint@8.57.0))(eslint@8.57.0)
      eslint-config-turbo:
        specifier: ^1.12.2
        version: 1.13.3(eslint@8.57.0)
      eslint-plugin-import:
        specifier: ^2.29.1
        version: 2.29.1(@typescript-eslint/parser@6.21.0(eslint@8.57.0)(typescript@5.4.5))(eslint-import-resolver-typescript@3.6.1)(eslint@8.57.0)
      eslint-plugin-n:
        specifier: ^16.6.2
        version: 16.6.2(eslint@8.57.0)
      eslint-plugin-prettier:
        specifier: ^5.1.3
        version: 5.1.3(eslint-config-prettier@8.10.0(eslint@8.57.0))(eslint@8.57.0)(prettier@3.2.5)
      eslint-plugin-promise:
        specifier: ^6.1.1
        version: 6.1.1(eslint@8.57.0)
      eslint-plugin-standard:
        specifier: ^5.0.0
        version: 5.0.0(eslint@8.57.0)
      eslint-plugin-tsdoc:
        specifier: ^0.2.17
        version: 0.2.17
      prettier:
        specifier: ^3.2.5
        version: 3.2.5
      tsup:
        specifier: ^8.4.0
        version: 8.4.0(@microsoft/api-extractor@7.43.7(@types/node@22.15.30))(postcss@8.4.38)(tsx@4.20.4)(typescript@5.4.5)
      turbo:
        specifier: ^1.13.3
        version: 1.13.3
      typedoc:
        specifier: ^0.25.13
        version: 0.25.13(typescript@5.4.5)
      typescript:
        specifier: ^5.4.5
        version: 5.4.5
      vitest:
        specifier: ^3.2.2
        version: 3.2.2(@types/node@22.15.30)

  agents:
    dependencies:
      '@ffmpeg-installer/ffmpeg':
        specifier: ^1.1.0
        version: 1.1.0
      '@livekit/mutex':
        specifier: ^1.1.1
        version: 1.1.1
      '@livekit/protocol':
        specifier: ^1.43.0
        version: 1.43.0
      '@livekit/typed-emitter':
        specifier: ^3.0.0
        version: 3.0.0
      '@opentelemetry/api':
        specifier: ^1.9.0
        version: 1.9.0
      '@opentelemetry/api-logs':
        specifier: ^0.54.0
        version: 0.54.2
      '@opentelemetry/core':
        specifier: ^2.2.0
        version: 2.2.0(@opentelemetry/api@1.9.0)
      '@opentelemetry/exporter-logs-otlp-proto':
        specifier: ^0.54.0
        version: 0.54.2(@opentelemetry/api@1.9.0)
      '@opentelemetry/exporter-trace-otlp-proto':
        specifier: ^0.54.0
        version: 0.54.2(@opentelemetry/api@1.9.0)
      '@opentelemetry/instrumentation-pino':
        specifier: ^0.43.0
        version: 0.43.0(@opentelemetry/api@1.9.0)
      '@opentelemetry/otlp-exporter-base':
        specifier: ^0.208.0
        version: 0.208.0(@opentelemetry/api@1.9.0)
      '@opentelemetry/resources':
        specifier: ^1.28.0
        version: 1.30.1(@opentelemetry/api@1.9.0)
      '@opentelemetry/sdk-logs':
        specifier: ^0.54.0
        version: 0.54.2(@opentelemetry/api@1.9.0)
      '@opentelemetry/sdk-trace-base':
        specifier: ^1.28.0
        version: 1.30.1(@opentelemetry/api@1.9.0)
      '@opentelemetry/sdk-trace-node':
        specifier: ^1.28.0
        version: 1.30.1(@opentelemetry/api@1.9.0)
      '@opentelemetry/semantic-conventions':
        specifier: ^1.28.0
        version: 1.38.0
      '@types/pidusage':
        specifier: ^2.0.5
        version: 2.0.5
      commander:
        specifier: ^12.0.0
        version: 12.0.0
      fluent-ffmpeg:
        specifier: ^2.1.3
        version: 2.1.3
      form-data:
        specifier: ^4.0.5
        version: 4.0.5
      heap-js:
        specifier: ^2.6.0
        version: 2.6.0
      json-schema:
        specifier: ^0.4.0
        version: 0.4.0
      livekit-server-sdk:
        specifier: ^2.14.1
        version: 2.14.1
      openai:
        specifier: ^6.8.1
        version: 6.8.1(ws@8.18.3)(zod@3.25.76)
      pidusage:
        specifier: ^4.0.1
        version: 4.0.1
      pino:
        specifier: ^8.19.0
        version: 8.21.0
      pino-pretty:
        specifier: ^11.0.0
        version: 11.0.0
      sharp:
        specifier: 0.34.3
        version: 0.34.3
      uuid:
        specifier: ^11.1.0
        version: 11.1.0
      ws:
        specifier: ^8.18.0
        version: 8.18.3
      zod-to-json-schema:
        specifier: ^3.24.6
        version: 3.24.6(zod@3.25.76)
    devDependencies:
      '@livekit/rtc-node':
        specifier: ^0.13.22
        version: 0.13.22
      '@microsoft/api-extractor':
        specifier: ^7.35.0
        version: 7.43.7(@types/node@22.15.30)
      '@types/fluent-ffmpeg':
        specifier: ^2.1.28
        version: 2.1.28
      '@types/json-schema':
        specifier: ^7.0.15
        version: 7.0.15
      '@types/node':
        specifier: ^22.5.5
        version: 22.15.30
      '@types/ws':
        specifier: ^8.5.10
        version: 8.5.10
      tsup:
        specifier: ^8.4.0
        version: 8.4.0(@microsoft/api-extractor@7.43.7(@types/node@22.15.30))(postcss@8.4.38)(tsx@4.20.4)(typescript@5.4.5)
      typescript:
        specifier: ^5.0.0
        version: 5.4.5
      zod:
        specifier: ^3.25.76
        version: 3.25.76

  examples:
    dependencies:
      '@livekit/agents':
        specifier: workspace:*
        version: link:../agents
      '@livekit/agents-plugin-anam':
        specifier: workspace:*
        version: link:../plugins/anam
      '@livekit/agents-plugin-baseten':
        specifier: workspace:*
        version: link:../plugins/baseten
      '@livekit/agents-plugin-bey':
        specifier: workspace:*
        version: link:../plugins/bey
      '@livekit/agents-plugin-cartesia':
        specifier: workspace:*
        version: link:../plugins/cartesia
      '@livekit/agents-plugin-deepgram':
        specifier: workspace:*
        version: link:../plugins/deepgram
      '@livekit/agents-plugin-elevenlabs':
        specifier: workspace:*
        version: link:../plugins/elevenlabs
      '@livekit/agents-plugin-google':
        specifier: workspace:*
        version: link:../plugins/google
      '@livekit/agents-plugin-inworld':
        specifier: workspace:*
        version: link:../plugins/inworld
      '@livekit/agents-plugin-livekit':
        specifier: workspace:*
        version: link:../plugins/livekit
      '@livekit/agents-plugin-neuphonic':
        specifier: workspace:*
        version: link:../plugins/neuphonic
      '@livekit/agents-plugin-openai':
        specifier: workspace:*
        version: link:../plugins/openai
      '@livekit/agents-plugin-resemble':
        specifier: workspace:*
        version: link:../plugins/resemble
      '@livekit/agents-plugin-silero':
        specifier: workspace:*
        version: link:../plugins/silero
      '@livekit/noise-cancellation-node':
        specifier: ^0.1.9
        version: 0.1.9
      '@livekit/rtc-node':
        specifier: ^0.13.22
        version: 0.13.22
      '@opentelemetry/api':
        specifier: ^1.9.0
        version: 1.9.0
      '@opentelemetry/api-logs':
        specifier: ^0.54.0
        version: 0.54.2
      '@opentelemetry/exporter-logs-otlp-http':
        specifier: ^0.54.0
        version: 0.54.2(@opentelemetry/api@1.9.0)
      '@opentelemetry/exporter-trace-otlp-http':
        specifier: ^0.54.0
        version: 0.54.2(@opentelemetry/api@1.9.0)
      '@opentelemetry/otlp-exporter-base':
        specifier: ^0.54.0
        version: 0.54.2(@opentelemetry/api@1.9.0)
      '@opentelemetry/resources':
        specifier: ^1.28.0
        version: 1.30.1(@opentelemetry/api@1.9.0)
      '@opentelemetry/sdk-logs':
        specifier: ^0.54.0
        version: 0.54.2(@opentelemetry/api@1.9.0)
      '@opentelemetry/sdk-trace-base':
        specifier: ^1.28.0
        version: 1.30.1(@opentelemetry/api@1.9.0)
      '@opentelemetry/sdk-trace-node':
        specifier: ^1.28.0
        version: 1.30.1(@opentelemetry/api@1.9.0)
      '@opentelemetry/semantic-conventions':
        specifier: ^1.28.0
        version: 1.38.0
      livekit-server-sdk:
        specifier: ^2.14.1
        version: 2.14.1
      ws:
        specifier: ^8.18.0
        version: 8.18.3
    devDependencies:
      '@types/node':
        specifier: ^22.5.5
        version: 22.15.30
      tsx:
        specifier: ^4.19.2
        version: 4.19.2
      typescript:
        specifier: ^5.0.0
        version: 5.4.5
      vitest:
        specifier: ^3.2.2
        version: 3.2.2(@types/node@22.15.30)
      zod:
        specifier: ^4.1.12
        version: 4.1.12

  plugins/anam:
    dependencies:
      livekit-server-sdk:
        specifier: ^2.9.2
        version: 2.13.3
      ws:
        specifier: ^8.16.0
        version: 8.18.3
    devDependencies:
      '@livekit/agents':
        specifier: workspace:*
        version: link:../../agents
      '@livekit/agents-plugin-openai':
        specifier: workspace:*
        version: link:../openai
      '@livekit/agents-plugins-test':
        specifier: workspace:*
        version: link:../test
      '@livekit/rtc-node':
        specifier: ^0.13.22
        version: 0.13.22
      '@microsoft/api-extractor':
        specifier: ^7.35.0
        version: 7.43.7(@types/node@22.19.1)
      '@types/ws':
        specifier: ^8.5.10
        version: 8.5.10
      tsup:
        specifier: ^8.3.5
        version: 8.4.0(@microsoft/api-extractor@7.43.7(@types/node@22.19.1))(postcss@8.4.38)(tsx@4.20.4)(typescript@5.4.5)
      typescript:
        specifier: ^5.0.0
        version: 5.4.5

  plugins/baseten:
    dependencies:
      '@livekit/agents':
        specifier: workspace:*
        version: link:../../agents
      '@livekit/agents-plugin-openai':
        specifier: ^1.0.27
<<<<<<< HEAD
        version: 1.0.27(@livekit/agents@agents)(@livekit/rtc-node@0.13.13)(zod@3.25.76)
=======
        version: 1.0.27(@livekit/agents@agents)(@livekit/rtc-node@0.13.22)(zod@3.25.76)
>>>>>>> 6eeba4a3
      '@livekit/agents-plugins-test':
        specifier: workspace:*
        version: link:../test
      '@livekit/rtc-node':
        specifier: ^0.13.22
        version: 0.13.22
      dotenv:
        specifier: ^17.2.3
        version: 17.2.3
      openai:
        specifier: ^4.0.0
        version: 4.104.0(ws@8.18.3)(zod@3.25.76)
      ws:
        specifier: ^8.14.2
        version: 8.18.3
    devDependencies:
      '@types/node':
        specifier: ^22.18.11
        version: 22.19.1
      '@types/ws':
        specifier: ^8.5.8
        version: 8.5.10
      tsx:
        specifier: ^4.7.0
        version: 4.20.4
      typescript:
        specifier: ^5.9.3
        version: 5.9.3

  plugins/bey:
    dependencies:
      livekit-server-sdk:
        specifier: ^2.13.3
        version: 2.13.3
    devDependencies:
      '@livekit/agents':
        specifier: workspace:*
        version: link:../../agents
      '@livekit/rtc-node':
        specifier: ^0.13.22
        version: 0.13.22
      '@microsoft/api-extractor':
        specifier: ^7.35.0
        version: 7.43.7(@types/node@22.19.1)
      pino:
        specifier: ^8.19.0
        version: 8.21.0
      tsup:
        specifier: ^8.3.5
        version: 8.4.0(@microsoft/api-extractor@7.43.7(@types/node@22.19.1))(postcss@8.4.38)(tsx@4.20.4)(typescript@5.4.5)
      typescript:
        specifier: ^5.0.0
        version: 5.4.5

  plugins/cartesia:
    dependencies:
      ws:
        specifier: ^8.16.0
        version: 8.17.0
    devDependencies:
      '@livekit/agents':
        specifier: workspace:*
        version: link:../../agents
      '@livekit/agents-plugin-openai':
        specifier: workspace:*
        version: link:../openai
      '@livekit/agents-plugins-test':
        specifier: workspace:*
        version: link:../test
      '@livekit/rtc-node':
        specifier: ^0.13.22
        version: 0.13.22
      '@microsoft/api-extractor':
        specifier: ^7.35.0
        version: 7.43.7(@types/node@22.19.1)
      '@types/ws':
        specifier: ^8.5.10
        version: 8.5.10
      tsup:
        specifier: ^8.3.5
        version: 8.4.0(@microsoft/api-extractor@7.43.7(@types/node@22.19.1))(postcss@8.4.38)(tsx@4.20.4)(typescript@5.4.5)
      typescript:
        specifier: ^5.0.0
        version: 5.4.5

  plugins/deepgram:
    dependencies:
      ws:
        specifier: ^8.16.0
        version: 8.17.0
    devDependencies:
      '@livekit/agents':
        specifier: workspace:*
        version: link:../../agents
      '@livekit/agents-plugin-silero':
        specifier: workspace:*
        version: link:../silero
      '@livekit/agents-plugins-test':
        specifier: workspace:*
        version: link:../test
      '@livekit/rtc-node':
        specifier: ^0.13.22
        version: 0.13.22
      '@microsoft/api-extractor':
        specifier: ^7.35.0
        version: 7.43.7(@types/node@22.19.1)
      '@types/ws':
        specifier: ^8.5.10
        version: 8.5.10
      tsup:
        specifier: ^8.3.5
        version: 8.4.0(@microsoft/api-extractor@7.43.7(@types/node@22.19.1))(postcss@8.4.38)(tsx@4.20.4)(typescript@5.4.5)
      typescript:
        specifier: ^5.0.0
        version: 5.4.5

  plugins/elevenlabs:
    dependencies:
      '@livekit/mutex':
        specifier: ^1.1.1
        version: 1.1.1
      ws:
        specifier: ^8.16.0
        version: 8.17.0
    devDependencies:
      '@livekit/agents':
        specifier: workspace:*
        version: link:../../agents
      '@livekit/agents-plugin-openai':
        specifier: workspace:*
        version: link:../openai
      '@livekit/agents-plugins-test':
        specifier: workspace:*
        version: link:../test
      '@livekit/rtc-node':
        specifier: ^0.13.22
        version: 0.13.22
      '@microsoft/api-extractor':
        specifier: ^7.35.0
        version: 7.43.7(@types/node@22.19.1)
      '@types/ws':
        specifier: ^8.5.10
        version: 8.5.10
      tsup:
        specifier: ^8.3.5
        version: 8.4.0(@microsoft/api-extractor@7.43.7(@types/node@22.19.1))(postcss@8.4.38)(tsx@4.20.4)(typescript@5.4.5)
      typescript:
        specifier: ^5.0.0
        version: 5.4.5

  plugins/google:
    dependencies:
      '@google/genai':
        specifier: ^1.13.0
        version: 1.13.0
      '@livekit/mutex':
        specifier: ^1.1.1
        version: 1.1.1
      '@types/json-schema':
        specifier: ^7.0.15
        version: 7.0.15
      json-schema:
        specifier: ^0.4.0
        version: 0.4.0
    devDependencies:
      '@livekit/agents':
        specifier: workspace:*
        version: link:../../agents
      '@livekit/agents-plugin-openai':
        specifier: workspace:*
        version: link:../openai
      '@livekit/agents-plugins-test':
        specifier: workspace:*
        version: link:../test
      '@livekit/rtc-node':
        specifier: ^0.13.22
        version: 0.13.22
      '@microsoft/api-extractor':
        specifier: ^7.35.0
        version: 7.43.7(@types/node@22.19.1)
      tsup:
        specifier: ^8.3.5
        version: 8.4.0(@microsoft/api-extractor@7.43.7(@types/node@22.19.1))(postcss@8.4.38)(tsx@4.20.4)(typescript@5.4.5)
      typescript:
        specifier: ^5.0.0
        version: 5.4.5

  plugins/inworld:
    dependencies:
      ws:
        specifier: ^8.16.0
        version: 8.18.3
    devDependencies:
      '@livekit/agents':
        specifier: workspace:*
        version: link:../../agents
      '@livekit/rtc-node':
        specifier: ^0.13.22
        version: 0.13.22
      '@microsoft/api-extractor':
        specifier: ^7.35.0
        version: 7.43.7(@types/node@22.19.1)
      '@types/ws':
        specifier: ^8.5.10
        version: 8.5.10
      tsup:
        specifier: ^8.3.5
        version: 8.4.0(@microsoft/api-extractor@7.43.7(@types/node@22.19.1))(postcss@8.4.38)(tsx@4.20.4)(typescript@5.9.3)
      typescript:
        specifier: ^5.0.0
        version: 5.9.3

  plugins/livekit:
    dependencies:
      '@huggingface/hub':
        specifier: 2.4.1
        version: 2.4.1
      '@huggingface/transformers':
        specifier: 3.7.2
        version: 3.7.2
      onnxruntime-node:
        specifier: 1.21.0
        version: 1.21.0
    devDependencies:
      '@livekit/agents':
        specifier: workspace:*
        version: link:../../agents
      '@microsoft/api-extractor':
        specifier: ^7.35.0
        version: 7.43.7(@types/node@22.19.1)
      onnxruntime-common:
        specifier: 1.21.0
        version: 1.21.0
      tsup:
        specifier: ^8.3.5
        version: 8.4.0(@microsoft/api-extractor@7.43.7(@types/node@22.19.1))(postcss@8.4.38)(tsx@4.20.4)(typescript@5.4.5)
      typescript:
        specifier: ^5.0.0
        version: 5.4.5

  plugins/neuphonic:
    dependencies:
      ws:
        specifier: ^8.16.0
        version: 8.17.0
    devDependencies:
      '@livekit/agents':
        specifier: workspace:*
        version: link:../../agents
      '@livekit/agents-plugin-openai':
        specifier: workspace:*
        version: link:../openai
      '@livekit/agents-plugins-test':
        specifier: workspace:*
        version: link:../test
      '@livekit/rtc-node':
        specifier: ^0.13.22
        version: 0.13.22
      '@microsoft/api-extractor':
        specifier: ^7.35.0
        version: 7.43.7(@types/node@22.19.1)
      '@types/ws':
        specifier: ^8.5.10
        version: 8.5.10
      tsup:
        specifier: ^8.3.5
        version: 8.4.0(@microsoft/api-extractor@7.43.7(@types/node@22.19.1))(postcss@8.4.38)(tsx@4.20.4)(typescript@5.4.5)
      typescript:
        specifier: ^5.0.0
        version: 5.4.5

  plugins/openai:
    dependencies:
      '@livekit/mutex':
        specifier: ^1.1.1
        version: 1.1.1
      openai:
        specifier: ^6.8.1
        version: 6.8.1(ws@8.18.3)(zod@4.1.12)
      ws:
        specifier: ^8.18.0
        version: 8.18.3
    devDependencies:
      '@livekit/agents':
        specifier: workspace:*
        version: link:../../agents
      '@livekit/agents-plugin-silero':
        specifier: workspace:*
        version: link:../silero
      '@livekit/agents-plugins-test':
        specifier: workspace:*
        version: link:../test
      '@livekit/rtc-node':
        specifier: ^0.13.22
        version: 0.13.22
      '@microsoft/api-extractor':
        specifier: ^7.35.0
        version: 7.43.7(@types/node@22.19.1)
      '@types/ws':
        specifier: ^8.5.10
        version: 8.5.10
      tsup:
        specifier: ^8.3.5
        version: 8.4.0(@microsoft/api-extractor@7.43.7(@types/node@22.19.1))(postcss@8.4.38)(tsx@4.20.4)(typescript@5.4.5)
      typescript:
        specifier: ^5.0.0
        version: 5.4.5

  plugins/resemble:
    dependencies:
      ws:
        specifier: ^8.16.0
        version: 8.17.0
    devDependencies:
      '@livekit/agents':
        specifier: workspace:^
        version: link:../../agents
      '@livekit/agents-plugin-openai':
        specifier: workspace:^
        version: link:../openai
      '@livekit/agents-plugins-test':
        specifier: workspace:^
        version: link:../test
      '@livekit/rtc-node':
        specifier: ^0.13.22
        version: 0.13.22
      '@microsoft/api-extractor':
        specifier: ^7.35.0
        version: 7.43.7(@types/node@22.19.1)
      '@types/ws':
        specifier: ^8.5.10
        version: 8.5.10
      tsup:
        specifier: ^8.3.5
        version: 8.4.0(@microsoft/api-extractor@7.43.7(@types/node@22.19.1))(postcss@8.4.38)(tsx@4.20.4)(typescript@5.4.5)
      typescript:
        specifier: ^5.0.0
        version: 5.4.5

  plugins/rime:
    dependencies:
      ws:
        specifier: ^8.16.0
        version: 8.18.3
    devDependencies:
      '@livekit/agents':
        specifier: workspace:*
        version: link:../../agents
      '@livekit/agents-plugin-openai':
        specifier: workspace:*
        version: link:../openai
      '@livekit/agents-plugin-silero':
        specifier: workspace:*
        version: link:../silero
      '@livekit/agents-plugins-test':
        specifier: workspace:*
        version: link:../test
      '@livekit/rtc-node':
        specifier: ^0.13.22
        version: 0.13.22
      '@microsoft/api-extractor':
        specifier: ^7.35.0
        version: 7.43.7(@types/node@22.19.1)
      '@types/ws':
        specifier: ^8.5.10
        version: 8.5.10
      tsup:
        specifier: ^8.3.5
        version: 8.4.0(@microsoft/api-extractor@7.43.7(@types/node@22.19.1))(postcss@8.4.38)(tsx@4.20.4)(typescript@5.4.5)
      typescript:
        specifier: ^5.0.0
        version: 5.4.5

  plugins/silero:
    dependencies:
      onnxruntime-node:
        specifier: 1.21.0
        version: 1.21.0
      ws:
        specifier: ^8.16.0
        version: 8.17.0
    devDependencies:
      '@livekit/agents':
        specifier: workspace:*
        version: link:../../agents
      '@livekit/rtc-node':
        specifier: ^0.13.22
        version: 0.13.22
      '@microsoft/api-extractor':
        specifier: ^7.35.0
        version: 7.43.7(@types/node@22.19.1)
      '@types/ws':
        specifier: ^8.5.10
        version: 8.5.10
      onnxruntime-common:
        specifier: 1.21.0
        version: 1.21.0
      tsup:
        specifier: ^8.3.5
        version: 8.4.0(@microsoft/api-extractor@7.43.7(@types/node@22.19.1))(postcss@8.4.38)(tsx@4.20.4)(typescript@5.4.5)
      typescript:
        specifier: ^5.0.0
        version: 5.4.5

  plugins/test:
    dependencies:
      fastest-levenshtein:
        specifier: ^1.0.16
        version: 1.0.16
      vitest:
        specifier: ^1.6.0
        version: 1.6.0(@types/node@22.15.30)
    devDependencies:
      '@livekit/agents':
        specifier: workspace:*
        version: link:../../agents
      '@livekit/rtc-node':
        specifier: ^0.13.22
        version: 0.13.22
      '@types/node':
        specifier: ^22.5.5
        version: 22.15.30
      tsup:
        specifier: ^8.3.5
        version: 8.4.0(@microsoft/api-extractor@7.43.7(@types/node@22.15.30))(postcss@8.4.38)(tsx@4.20.4)(typescript@5.4.5)
      typescript:
        specifier: ^5.0.0
        version: 5.4.5
      zod:
        specifier: ^3.25.76
        version: 3.25.76

packages:

  '@ampproject/remapping@2.3.0':
    resolution: {integrity: sha512-30iZtAPgz+LTIYoeivqYo853f02jBYSd5uGnGpkFV0M3xOt9aN73erkgYAmZU43x4VfqcnLxW9Kpg3R5LC4YYw==}
    engines: {node: '>=6.0.0'}

  '@babel/code-frame@7.24.2':
    resolution: {integrity: sha512-y5+tLQyV8pg3fsiln67BVLD1P13Eg4lh5RW9mF0zUuvLrv9uIQ4MCL+CRT+FTsBlBjcIan6PGsLcBN0m3ClUyQ==}
    engines: {node: '>=6.9.0'}

  '@babel/generator@7.17.7':
    resolution: {integrity: sha512-oLcVCTeIFadUoArDTwpluncplrYBmTCCZZgXCbgNGvOBBiSDDK3eWO4b/+eOTli5tKv1lg+a5/NAXg+nTcei1w==}
    engines: {node: '>=6.9.0'}

  '@babel/generator@7.24.5':
    resolution: {integrity: sha512-x32i4hEXvr+iI0NEoEfDKzlemF8AmtOP8CcrRaEcpzysWuoEb1KknpcvMsHKPONoKZiDuItklgWhB18xEhr9PA==}
    engines: {node: '>=6.9.0'}

  '@babel/helper-environment-visitor@7.22.20':
    resolution: {integrity: sha512-zfedSIzFhat/gFhWfHtgWvlec0nqB9YEIVrpuwjruLlXfUSnA8cJB0miHKwqDnQ7d32aKo2xt88/xZptwxbfhA==}
    engines: {node: '>=6.9.0'}

  '@babel/helper-function-name@7.23.0':
    resolution: {integrity: sha512-OErEqsrxjZTJciZ4Oo+eoZqeW9UIiOcuYKRJA4ZAgV9myA+pOXhhmpfNCKjEH/auVfEYVFJ6y1Tc4r0eIApqiw==}
    engines: {node: '>=6.9.0'}

  '@babel/helper-hoist-variables@7.22.5':
    resolution: {integrity: sha512-wGjk9QZVzvknA6yKIUURb8zY3grXCcOZt+/7Wcy8O2uctxhplmUPkOdlgoNhmdVee2c92JXbf1xpMtVNbfoxRw==}
    engines: {node: '>=6.9.0'}

  '@babel/helper-split-export-declaration@7.24.5':
    resolution: {integrity: sha512-5CHncttXohrHk8GWOFCcCl4oRD9fKosWlIRgWm4ql9VYioKm52Mk2xsmoohvm7f3JoiLSM5ZgJuRaf5QZZYd3Q==}
    engines: {node: '>=6.9.0'}

  '@babel/helper-string-parser@7.24.1':
    resolution: {integrity: sha512-2ofRCjnnA9y+wk8b9IAREroeUP02KHp431N2mhKniy2yKIDKpbrHv9eXwm8cBeWQYcJmzv5qKCu65P47eCF7CQ==}
    engines: {node: '>=6.9.0'}

  '@babel/helper-string-parser@7.27.1':
    resolution: {integrity: sha512-qMlSxKbpRlAridDExk92nSobyDdpPijUq2DW6oDnUqd0iOGxmQjyqhMIihI9+zv4LPyZdRje2cavWPbCbWm3eA==}
    engines: {node: '>=6.9.0'}

  '@babel/helper-validator-identifier@7.24.5':
    resolution: {integrity: sha512-3q93SSKX2TWCG30M2G2kwaKeTYgEUp5Snjuj8qm729SObL6nbtUldAi37qbxkD5gg3xnBio+f9nqpSepGZMvxA==}
    engines: {node: '>=6.9.0'}

  '@babel/helper-validator-identifier@7.27.1':
    resolution: {integrity: sha512-D2hP9eA+Sqx1kBZgzxZh0y1trbuU+JoDkiEwqhQ36nodYqJwyEIhPSdMNd7lOm/4io72luTPWH20Yda0xOuUow==}
    engines: {node: '>=6.9.0'}

  '@babel/highlight@7.24.5':
    resolution: {integrity: sha512-8lLmua6AVh/8SLJRRVD6V8p73Hir9w5mJrhE+IPpILG31KKlI9iz5zmBYKcWPS59qSfgP9RaSBQSHHE81WKuEw==}
    engines: {node: '>=6.9.0'}

  '@babel/parser@7.24.5':
    resolution: {integrity: sha512-EOv5IK8arwh3LI47dz1b0tKUb/1uhHAnHJOrjgtQMIpu1uXd9mlFrJg9IUgGUgZ41Ch0K8REPTYpO7B76b4vJg==}
    engines: {node: '>=6.0.0'}
    hasBin: true

  '@babel/parser@7.27.5':
    resolution: {integrity: sha512-OsQd175SxWkGlzbny8J3K8TnnDD0N3lrIUtB92xwyRpzaenGZhxDvxN/JgU00U3CDZNj9tPuDJ5H0WS4Nt3vKg==}
    engines: {node: '>=6.0.0'}
    hasBin: true

  '@babel/runtime@7.24.5':
    resolution: {integrity: sha512-Nms86NXrsaeU9vbBJKni6gXiEXZ4CVpYVzEjDH9Sb8vmZ3UljyA1GSOJl/6LGPO8EHLuSF9H+IxNXHPX8QHJ4g==}
    engines: {node: '>=6.9.0'}

  '@babel/template@7.24.0':
    resolution: {integrity: sha512-Bkf2q8lMB0AFpX0NFEqSbx1OkTHf0f+0j82mkw+ZpzBnkk7e9Ql0891vlfgi+kHwOk8tQjiQHpqh4LaSa0fKEA==}
    engines: {node: '>=6.9.0'}

  '@babel/traverse@7.23.2':
    resolution: {integrity: sha512-azpe59SQ48qG6nu2CzcMLbxUudtN+dOM9kDbUqGq3HXUJRlo7i8fvPoxQUzYgLZ4cMVmuZgm8vvBpNeRhd6XSw==}
    engines: {node: '>=6.9.0'}

  '@babel/types@7.17.0':
    resolution: {integrity: sha512-TmKSNO4D5rzhL5bjWFcVHHLETzfQ/AmbKpKPOSjlP0WoHZ6L911fgoOKY4Alp/emzG4cHJdyN49zpgkbXFEHHw==}
    engines: {node: '>=6.9.0'}

  '@babel/types@7.24.5':
    resolution: {integrity: sha512-6mQNsaLeXTw0nxYUYu+NSa4Hx4BlF1x1x8/PMFbiR+GBSr+2DkECc69b8hgy2frEodNcvPffeH8YfWd3LI6jhQ==}
    engines: {node: '>=6.9.0'}

  '@babel/types@7.27.6':
    resolution: {integrity: sha512-ETyHEk2VHHvl9b9jZP5IHPavHYk57EhanlRRuae9XCpb/j5bDCbPPMOBfCWhnl/7EDJz0jEMCi/RhccCE8r1+Q==}
    engines: {node: '>=6.9.0'}

  '@bcoe/v8-coverage@1.0.2':
    resolution: {integrity: sha512-6zABk/ECA/QYSCQ1NGiVwwbQerUCZ+TQbp64Q3AgmfNvurHH0j8TtXa1qbShXA6qqkpAj4V5W8pP6mLe1mcMqA==}
    engines: {node: '>=18'}

  '@bufbuild/protobuf@1.10.1':
    resolution: {integrity: sha512-wJ8ReQbHxsAfXhrf9ixl0aYbZorRuOWpBNzm8pL8ftmSxQx/wnJD5Eg861NwJU/czy2VXFIebCeZnZrI9rktIQ==}

  '@changesets/apply-release-plan@7.0.12':
    resolution: {integrity: sha512-EaET7As5CeuhTzvXTQCRZeBUcisoYPDDcXvgTE/2jmmypKp0RC7LxKj/yzqeh/1qFTZI7oDGFcL1PHRuQuketQ==}

  '@changesets/assemble-release-plan@6.0.9':
    resolution: {integrity: sha512-tPgeeqCHIwNo8sypKlS3gOPmsS3wP0zHt67JDuL20P4QcXiw/O4Hl7oXiuLnP9yg+rXLQ2sScdV1Kkzde61iSQ==}

  '@changesets/changelog-git@0.2.1':
    resolution: {integrity: sha512-x/xEleCFLH28c3bQeQIyeZf8lFXyDFVn1SgcBiR2Tw/r4IAWlk1fzxCEZ6NxQAjF2Nwtczoen3OA2qR+UawQ8Q==}

  '@changesets/cli@2.29.6':
    resolution: {integrity: sha512-6qCcVsIG1KQLhpQ5zE8N0PckIx4+9QlHK3z6/lwKnw7Tir71Bjw8BeOZaxA/4Jt00pcgCnCSWZnyuZf5Il05QQ==}
    hasBin: true

  '@changesets/config@3.1.1':
    resolution: {integrity: sha512-bd+3Ap2TKXxljCggI0mKPfzCQKeV/TU4yO2h2C6vAihIo8tzseAn2e7klSuiyYYXvgu53zMN1OeYMIQkaQoWnA==}

  '@changesets/errors@0.2.0':
    resolution: {integrity: sha512-6BLOQUscTpZeGljvyQXlWOItQyU71kCdGz7Pi8H8zdw6BI0g3m43iL4xKUVPWtG+qrrL9DTjpdn8eYuCQSRpow==}

  '@changesets/get-dependents-graph@2.1.3':
    resolution: {integrity: sha512-gphr+v0mv2I3Oxt19VdWRRUxq3sseyUpX9DaHpTUmLj92Y10AGy+XOtV+kbM6L/fDcpx7/ISDFK6T8A/P3lOdQ==}

  '@changesets/get-github-info@0.5.2':
    resolution: {integrity: sha512-JppheLu7S114aEs157fOZDjFqUDpm7eHdq5E8SSR0gUBTEK0cNSHsrSR5a66xs0z3RWuo46QvA3vawp8BxDHvg==}

  '@changesets/get-release-plan@4.0.13':
    resolution: {integrity: sha512-DWG1pus72FcNeXkM12tx+xtExyH/c9I1z+2aXlObH3i9YA7+WZEVaiHzHl03thpvAgWTRaH64MpfHxozfF7Dvg==}

  '@changesets/get-version-range-type@0.4.0':
    resolution: {integrity: sha512-hwawtob9DryoGTpixy1D3ZXbGgJu1Rhr+ySH2PvTLHvkZuQ7sRT4oQwMh0hbqZH1weAooedEjRsbrWcGLCeyVQ==}

  '@changesets/git@3.0.4':
    resolution: {integrity: sha512-BXANzRFkX+XcC1q/d27NKvlJ1yf7PSAgi8JG6dt8EfbHFHi4neau7mufcSca5zRhwOL8j9s6EqsxmT+s+/E6Sw==}

  '@changesets/logger@0.1.1':
    resolution: {integrity: sha512-OQtR36ZlnuTxKqoW4Sv6x5YIhOmClRd5pWsjZsddYxpWs517R0HkyiefQPIytCVh4ZcC5x9XaG8KTdd5iRQUfg==}

  '@changesets/parse@0.4.1':
    resolution: {integrity: sha512-iwksMs5Bf/wUItfcg+OXrEpravm5rEd9Bf4oyIPL4kVTmJQ7PNDSd6MDYkpSJR1pn7tz/k8Zf2DhTCqX08Ou+Q==}

  '@changesets/pre@2.0.2':
    resolution: {integrity: sha512-HaL/gEyFVvkf9KFg6484wR9s0qjAXlZ8qWPDkTyKF6+zqjBe/I2mygg3MbpZ++hdi0ToqNUF8cjj7fBy0dg8Ug==}

  '@changesets/read@0.6.5':
    resolution: {integrity: sha512-UPzNGhsSjHD3Veb0xO/MwvasGe8eMyNrR/sT9gR8Q3DhOQZirgKhhXv/8hVsI0QpPjR004Z9iFxoJU6in3uGMg==}

  '@changesets/should-skip-package@0.1.2':
    resolution: {integrity: sha512-qAK/WrqWLNCP22UDdBTMPH5f41elVDlsNyat180A33dWxuUDyNpg6fPi/FyTZwRriVjg0L8gnjJn2F9XAoF0qw==}

  '@changesets/types@4.1.0':
    resolution: {integrity: sha512-LDQvVDv5Kb50ny2s25Fhm3d9QSZimsoUGBsUioj6MC3qbMUCuC8GPIvk/M6IvXx3lYhAs0lwWUQLb+VIEUCECw==}

  '@changesets/types@5.2.1':
    resolution: {integrity: sha512-myLfHbVOqaq9UtUKqR/nZA/OY7xFjQMdfgfqeZIBK4d0hA6pgxArvdv8M+6NUzzBsjWLOtvApv8YHr4qM+Kpfg==}

  '@changesets/types@6.1.0':
    resolution: {integrity: sha512-rKQcJ+o1nKNgeoYRHKOS07tAMNd3YSN0uHaJOZYjBAgxfV7TUE7JE+z4BzZdQwb5hKaYbayKN5KrYV7ODb2rAA==}

  '@changesets/write@0.4.0':
    resolution: {integrity: sha512-CdTLvIOPiCNuH71pyDu3rA+Q0n65cmAbXnwWH84rKGiFumFzkmHNT8KHTMEchcxN+Kl8I54xGUhJ7l3E7X396Q==}

  '@datastructures-js/deque@1.0.8':
    resolution: {integrity: sha512-PSBhJ2/SmeRPRHuBv7i/fHWIdSC3JTyq56qb+Rq0wjOagi0/fdV5/B/3Md5zFZus/W6OkSPMaxMKKMNMrSmubg==}

  '@emnapi/runtime@1.4.5':
    resolution: {integrity: sha512-++LApOtY0pEEz1zrd9vy1/zXVaVJJ/EbAF3u0fXIzPJEDtnITsBGbbK0EkM72amhl/R5b+5xx0Y/QhcVOpuulg==}

  '@esbuild/aix-ppc64@0.20.2':
    resolution: {integrity: sha512-D+EBOJHXdNZcLJRBkhENNG8Wji2kgc9AZ9KiPr1JuZjsNtyHzrsfLRrY0tk2H2aoFu6RANO1y1iPPUCDYWkb5g==}
    engines: {node: '>=12'}
    cpu: [ppc64]
    os: [aix]

  '@esbuild/aix-ppc64@0.23.1':
    resolution: {integrity: sha512-6VhYk1diRqrhBAqpJEdjASR/+WVRtfjpqKuNw11cLiaWpAT/Uu+nokB+UJnevzy/P9C/ty6AOe0dwueMrGh/iQ==}
    engines: {node: '>=18'}
    cpu: [ppc64]
    os: [aix]

  '@esbuild/aix-ppc64@0.25.2':
    resolution: {integrity: sha512-wCIboOL2yXZym2cgm6mlA742s9QeJ8DjGVaL39dLN4rRwrOgOyYSnOaFPhKZGLb2ngj4EyfAFjsNJwPXZvseag==}
    engines: {node: '>=18'}
    cpu: [ppc64]
    os: [aix]

  '@esbuild/android-arm64@0.20.2':
    resolution: {integrity: sha512-mRzjLacRtl/tWU0SvD8lUEwb61yP9cqQo6noDZP/O8VkwafSYwZ4yWy24kan8jE/IMERpYncRt2dw438LP3Xmg==}
    engines: {node: '>=12'}
    cpu: [arm64]
    os: [android]

  '@esbuild/android-arm64@0.23.1':
    resolution: {integrity: sha512-xw50ipykXcLstLeWH7WRdQuysJqejuAGPd30vd1i5zSyKK3WE+ijzHmLKxdiCMtH1pHz78rOg0BKSYOSB/2Khw==}
    engines: {node: '>=18'}
    cpu: [arm64]
    os: [android]

  '@esbuild/android-arm64@0.25.2':
    resolution: {integrity: sha512-5ZAX5xOmTligeBaeNEPnPaeEuah53Id2tX4c2CVP3JaROTH+j4fnfHCkr1PjXMd78hMst+TlkfKcW/DlTq0i4w==}
    engines: {node: '>=18'}
    cpu: [arm64]
    os: [android]

  '@esbuild/android-arm@0.20.2':
    resolution: {integrity: sha512-t98Ra6pw2VaDhqNWO2Oph2LXbz/EJcnLmKLGBJwEwXX/JAN83Fym1rU8l0JUWK6HkIbWONCSSatf4sf2NBRx/w==}
    engines: {node: '>=12'}
    cpu: [arm]
    os: [android]

  '@esbuild/android-arm@0.23.1':
    resolution: {integrity: sha512-uz6/tEy2IFm9RYOyvKl88zdzZfwEfKZmnX9Cj1BHjeSGNuGLuMD1kR8y5bteYmwqKm1tj8m4cb/aKEorr6fHWQ==}
    engines: {node: '>=18'}
    cpu: [arm]
    os: [android]

  '@esbuild/android-arm@0.25.2':
    resolution: {integrity: sha512-NQhH7jFstVY5x8CKbcfa166GoV0EFkaPkCKBQkdPJFvo5u+nGXLEH/ooniLb3QI8Fk58YAx7nsPLozUWfCBOJA==}
    engines: {node: '>=18'}
    cpu: [arm]
    os: [android]

  '@esbuild/android-x64@0.20.2':
    resolution: {integrity: sha512-btzExgV+/lMGDDa194CcUQm53ncxzeBrWJcncOBxuC6ndBkKxnHdFJn86mCIgTELsooUmwUm9FkhSp5HYu00Rg==}
    engines: {node: '>=12'}
    cpu: [x64]
    os: [android]

  '@esbuild/android-x64@0.23.1':
    resolution: {integrity: sha512-nlN9B69St9BwUoB+jkyU090bru8L0NA3yFvAd7k8dNsVH8bi9a8cUAUSEcEEgTp2z3dbEDGJGfP6VUnkQnlReg==}
    engines: {node: '>=18'}
    cpu: [x64]
    os: [android]

  '@esbuild/android-x64@0.25.2':
    resolution: {integrity: sha512-Ffcx+nnma8Sge4jzddPHCZVRvIfQ0kMsUsCMcJRHkGJ1cDmhe4SsrYIjLUKn1xpHZybmOqCWwB0zQvsjdEHtkg==}
    engines: {node: '>=18'}
    cpu: [x64]
    os: [android]

  '@esbuild/darwin-arm64@0.20.2':
    resolution: {integrity: sha512-4J6IRT+10J3aJH3l1yzEg9y3wkTDgDk7TSDFX+wKFiWjqWp/iCfLIYzGyasx9l0SAFPT1HwSCR+0w/h1ES/MjA==}
    engines: {node: '>=12'}
    cpu: [arm64]
    os: [darwin]

  '@esbuild/darwin-arm64@0.23.1':
    resolution: {integrity: sha512-YsS2e3Wtgnw7Wq53XXBLcV6JhRsEq8hkfg91ESVadIrzr9wO6jJDMZnCQbHm1Guc5t/CdDiFSSfWP58FNuvT3Q==}
    engines: {node: '>=18'}
    cpu: [arm64]
    os: [darwin]

  '@esbuild/darwin-arm64@0.25.2':
    resolution: {integrity: sha512-MpM6LUVTXAzOvN4KbjzU/q5smzryuoNjlriAIx+06RpecwCkL9JpenNzpKd2YMzLJFOdPqBpuub6eVRP5IgiSA==}
    engines: {node: '>=18'}
    cpu: [arm64]
    os: [darwin]

  '@esbuild/darwin-x64@0.20.2':
    resolution: {integrity: sha512-tBcXp9KNphnNH0dfhv8KYkZhjc+H3XBkF5DKtswJblV7KlT9EI2+jeA8DgBjp908WEuYll6pF+UStUCfEpdysA==}
    engines: {node: '>=12'}
    cpu: [x64]
    os: [darwin]

  '@esbuild/darwin-x64@0.23.1':
    resolution: {integrity: sha512-aClqdgTDVPSEGgoCS8QDG37Gu8yc9lTHNAQlsztQ6ENetKEO//b8y31MMu2ZaPbn4kVsIABzVLXYLhCGekGDqw==}
    engines: {node: '>=18'}
    cpu: [x64]
    os: [darwin]

  '@esbuild/darwin-x64@0.25.2':
    resolution: {integrity: sha512-5eRPrTX7wFyuWe8FqEFPG2cU0+butQQVNcT4sVipqjLYQjjh8a8+vUTfgBKM88ObB85ahsnTwF7PSIt6PG+QkA==}
    engines: {node: '>=18'}
    cpu: [x64]
    os: [darwin]

  '@esbuild/freebsd-arm64@0.20.2':
    resolution: {integrity: sha512-d3qI41G4SuLiCGCFGUrKsSeTXyWG6yem1KcGZVS+3FYlYhtNoNgYrWcvkOoaqMhwXSMrZRl69ArHsGJ9mYdbbw==}
    engines: {node: '>=12'}
    cpu: [arm64]
    os: [freebsd]

  '@esbuild/freebsd-arm64@0.23.1':
    resolution: {integrity: sha512-h1k6yS8/pN/NHlMl5+v4XPfikhJulk4G+tKGFIOwURBSFzE8bixw1ebjluLOjfwtLqY0kewfjLSrO6tN2MgIhA==}
    engines: {node: '>=18'}
    cpu: [arm64]
    os: [freebsd]

  '@esbuild/freebsd-arm64@0.25.2':
    resolution: {integrity: sha512-mLwm4vXKiQ2UTSX4+ImyiPdiHjiZhIaE9QvC7sw0tZ6HoNMjYAqQpGyui5VRIi5sGd+uWq940gdCbY3VLvsO1w==}
    engines: {node: '>=18'}
    cpu: [arm64]
    os: [freebsd]

  '@esbuild/freebsd-x64@0.20.2':
    resolution: {integrity: sha512-d+DipyvHRuqEeM5zDivKV1KuXn9WeRX6vqSqIDgwIfPQtwMP4jaDsQsDncjTDDsExT4lR/91OLjRo8bmC1e+Cw==}
    engines: {node: '>=12'}
    cpu: [x64]
    os: [freebsd]

  '@esbuild/freebsd-x64@0.23.1':
    resolution: {integrity: sha512-lK1eJeyk1ZX8UklqFd/3A60UuZ/6UVfGT2LuGo3Wp4/z7eRTRYY+0xOu2kpClP+vMTi9wKOfXi2vjUpO1Ro76g==}
    engines: {node: '>=18'}
    cpu: [x64]
    os: [freebsd]

  '@esbuild/freebsd-x64@0.25.2':
    resolution: {integrity: sha512-6qyyn6TjayJSwGpm8J9QYYGQcRgc90nmfdUb0O7pp1s4lTY+9D0H9O02v5JqGApUyiHOtkz6+1hZNvNtEhbwRQ==}
    engines: {node: '>=18'}
    cpu: [x64]
    os: [freebsd]

  '@esbuild/linux-arm64@0.20.2':
    resolution: {integrity: sha512-9pb6rBjGvTFNira2FLIWqDk/uaf42sSyLE8j1rnUpuzsODBq7FvpwHYZxQ/It/8b+QOS1RYfqgGFNLRI+qlq2A==}
    engines: {node: '>=12'}
    cpu: [arm64]
    os: [linux]

  '@esbuild/linux-arm64@0.23.1':
    resolution: {integrity: sha512-/93bf2yxencYDnItMYV/v116zff6UyTjo4EtEQjUBeGiVpMmffDNUyD9UN2zV+V3LRV3/on4xdZ26NKzn6754g==}
    engines: {node: '>=18'}
    cpu: [arm64]
    os: [linux]

  '@esbuild/linux-arm64@0.25.2':
    resolution: {integrity: sha512-gq/sjLsOyMT19I8obBISvhoYiZIAaGF8JpeXu1u8yPv8BE5HlWYobmlsfijFIZ9hIVGYkbdFhEqC0NvM4kNO0g==}
    engines: {node: '>=18'}
    cpu: [arm64]
    os: [linux]

  '@esbuild/linux-arm@0.20.2':
    resolution: {integrity: sha512-VhLPeR8HTMPccbuWWcEUD1Az68TqaTYyj6nfE4QByZIQEQVWBB8vup8PpR7y1QHL3CpcF6xd5WVBU/+SBEvGTg==}
    engines: {node: '>=12'}
    cpu: [arm]
    os: [linux]

  '@esbuild/linux-arm@0.23.1':
    resolution: {integrity: sha512-CXXkzgn+dXAPs3WBwE+Kvnrf4WECwBdfjfeYHpMeVxWE0EceB6vhWGShs6wi0IYEqMSIzdOF1XjQ/Mkm5d7ZdQ==}
    engines: {node: '>=18'}
    cpu: [arm]
    os: [linux]

  '@esbuild/linux-arm@0.25.2':
    resolution: {integrity: sha512-UHBRgJcmjJv5oeQF8EpTRZs/1knq6loLxTsjc3nxO9eXAPDLcWW55flrMVc97qFPbmZP31ta1AZVUKQzKTzb0g==}
    engines: {node: '>=18'}
    cpu: [arm]
    os: [linux]

  '@esbuild/linux-ia32@0.20.2':
    resolution: {integrity: sha512-o10utieEkNPFDZFQm9CoP7Tvb33UutoJqg3qKf1PWVeeJhJw0Q347PxMvBgVVFgouYLGIhFYG0UGdBumROyiig==}
    engines: {node: '>=12'}
    cpu: [ia32]
    os: [linux]

  '@esbuild/linux-ia32@0.23.1':
    resolution: {integrity: sha512-VTN4EuOHwXEkXzX5nTvVY4s7E/Krz7COC8xkftbbKRYAl96vPiUssGkeMELQMOnLOJ8k3BY1+ZY52tttZnHcXQ==}
    engines: {node: '>=18'}
    cpu: [ia32]
    os: [linux]

  '@esbuild/linux-ia32@0.25.2':
    resolution: {integrity: sha512-bBYCv9obgW2cBP+2ZWfjYTU+f5cxRoGGQ5SeDbYdFCAZpYWrfjjfYwvUpP8MlKbP0nwZ5gyOU/0aUzZ5HWPuvQ==}
    engines: {node: '>=18'}
    cpu: [ia32]
    os: [linux]

  '@esbuild/linux-loong64@0.20.2':
    resolution: {integrity: sha512-PR7sp6R/UC4CFVomVINKJ80pMFlfDfMQMYynX7t1tNTeivQ6XdX5r2XovMmha/VjR1YN/HgHWsVcTRIMkymrgQ==}
    engines: {node: '>=12'}
    cpu: [loong64]
    os: [linux]

  '@esbuild/linux-loong64@0.23.1':
    resolution: {integrity: sha512-Vx09LzEoBa5zDnieH8LSMRToj7ir/Jeq0Gu6qJ/1GcBq9GkfoEAoXvLiW1U9J1qE/Y/Oyaq33w5p2ZWrNNHNEw==}
    engines: {node: '>=18'}
    cpu: [loong64]
    os: [linux]

  '@esbuild/linux-loong64@0.25.2':
    resolution: {integrity: sha512-SHNGiKtvnU2dBlM5D8CXRFdd+6etgZ9dXfaPCeJtz+37PIUlixvlIhI23L5khKXs3DIzAn9V8v+qb1TRKrgT5w==}
    engines: {node: '>=18'}
    cpu: [loong64]
    os: [linux]

  '@esbuild/linux-mips64el@0.20.2':
    resolution: {integrity: sha512-4BlTqeutE/KnOiTG5Y6Sb/Hw6hsBOZapOVF6njAESHInhlQAghVVZL1ZpIctBOoTFbQyGW+LsVYZ8lSSB3wkjA==}
    engines: {node: '>=12'}
    cpu: [mips64el]
    os: [linux]

  '@esbuild/linux-mips64el@0.23.1':
    resolution: {integrity: sha512-nrFzzMQ7W4WRLNUOU5dlWAqa6yVeI0P78WKGUo7lg2HShq/yx+UYkeNSE0SSfSure0SqgnsxPvmAUu/vu0E+3Q==}
    engines: {node: '>=18'}
    cpu: [mips64el]
    os: [linux]

  '@esbuild/linux-mips64el@0.25.2':
    resolution: {integrity: sha512-hDDRlzE6rPeoj+5fsADqdUZl1OzqDYow4TB4Y/3PlKBD0ph1e6uPHzIQcv2Z65u2K0kpeByIyAjCmjn1hJgG0Q==}
    engines: {node: '>=18'}
    cpu: [mips64el]
    os: [linux]

  '@esbuild/linux-ppc64@0.20.2':
    resolution: {integrity: sha512-rD3KsaDprDcfajSKdn25ooz5J5/fWBylaaXkuotBDGnMnDP1Uv5DLAN/45qfnf3JDYyJv/ytGHQaziHUdyzaAg==}
    engines: {node: '>=12'}
    cpu: [ppc64]
    os: [linux]

  '@esbuild/linux-ppc64@0.23.1':
    resolution: {integrity: sha512-dKN8fgVqd0vUIjxuJI6P/9SSSe/mB9rvA98CSH2sJnlZ/OCZWO1DJvxj8jvKTfYUdGfcq2dDxoKaC6bHuTlgcw==}
    engines: {node: '>=18'}
    cpu: [ppc64]
    os: [linux]

  '@esbuild/linux-ppc64@0.25.2':
    resolution: {integrity: sha512-tsHu2RRSWzipmUi9UBDEzc0nLc4HtpZEI5Ba+Omms5456x5WaNuiG3u7xh5AO6sipnJ9r4cRWQB2tUjPyIkc6g==}
    engines: {node: '>=18'}
    cpu: [ppc64]
    os: [linux]

  '@esbuild/linux-riscv64@0.20.2':
    resolution: {integrity: sha512-snwmBKacKmwTMmhLlz/3aH1Q9T8v45bKYGE3j26TsaOVtjIag4wLfWSiZykXzXuE1kbCE+zJRmwp+ZbIHinnVg==}
    engines: {node: '>=12'}
    cpu: [riscv64]
    os: [linux]

  '@esbuild/linux-riscv64@0.23.1':
    resolution: {integrity: sha512-5AV4Pzp80fhHL83JM6LoA6pTQVWgB1HovMBsLQ9OZWLDqVY8MVobBXNSmAJi//Csh6tcY7e7Lny2Hg1tElMjIA==}
    engines: {node: '>=18'}
    cpu: [riscv64]
    os: [linux]

  '@esbuild/linux-riscv64@0.25.2':
    resolution: {integrity: sha512-k4LtpgV7NJQOml/10uPU0s4SAXGnowi5qBSjaLWMojNCUICNu7TshqHLAEbkBdAszL5TabfvQ48kK84hyFzjnw==}
    engines: {node: '>=18'}
    cpu: [riscv64]
    os: [linux]

  '@esbuild/linux-s390x@0.20.2':
    resolution: {integrity: sha512-wcWISOobRWNm3cezm5HOZcYz1sKoHLd8VL1dl309DiixxVFoFe/o8HnwuIwn6sXre88Nwj+VwZUvJf4AFxkyrQ==}
    engines: {node: '>=12'}
    cpu: [s390x]
    os: [linux]

  '@esbuild/linux-s390x@0.23.1':
    resolution: {integrity: sha512-9ygs73tuFCe6f6m/Tb+9LtYxWR4c9yg7zjt2cYkjDbDpV/xVn+68cQxMXCjUpYwEkze2RcU/rMnfIXNRFmSoDw==}
    engines: {node: '>=18'}
    cpu: [s390x]
    os: [linux]

  '@esbuild/linux-s390x@0.25.2':
    resolution: {integrity: sha512-GRa4IshOdvKY7M/rDpRR3gkiTNp34M0eLTaC1a08gNrh4u488aPhuZOCpkF6+2wl3zAN7L7XIpOFBhnaE3/Q8Q==}
    engines: {node: '>=18'}
    cpu: [s390x]
    os: [linux]

  '@esbuild/linux-x64@0.20.2':
    resolution: {integrity: sha512-1MdwI6OOTsfQfek8sLwgyjOXAu+wKhLEoaOLTjbijk6E2WONYpH9ZU2mNtR+lZ2B4uwr+usqGuVfFT9tMtGvGw==}
    engines: {node: '>=12'}
    cpu: [x64]
    os: [linux]

  '@esbuild/linux-x64@0.23.1':
    resolution: {integrity: sha512-EV6+ovTsEXCPAp58g2dD68LxoP/wK5pRvgy0J/HxPGB009omFPv3Yet0HiaqvrIrgPTBuC6wCH1LTOY91EO5hQ==}
    engines: {node: '>=18'}
    cpu: [x64]
    os: [linux]

  '@esbuild/linux-x64@0.25.2':
    resolution: {integrity: sha512-QInHERlqpTTZ4FRB0fROQWXcYRD64lAoiegezDunLpalZMjcUcld3YzZmVJ2H/Cp0wJRZ8Xtjtj0cEHhYc/uUg==}
    engines: {node: '>=18'}
    cpu: [x64]
    os: [linux]

  '@esbuild/netbsd-arm64@0.25.2':
    resolution: {integrity: sha512-talAIBoY5M8vHc6EeI2WW9d/CkiO9MQJ0IOWX8hrLhxGbro/vBXJvaQXefW2cP0z0nQVTdQ/eNyGFV1GSKrxfw==}
    engines: {node: '>=18'}
    cpu: [arm64]
    os: [netbsd]

  '@esbuild/netbsd-x64@0.20.2':
    resolution: {integrity: sha512-K8/DhBxcVQkzYc43yJXDSyjlFeHQJBiowJ0uVL6Tor3jGQfSGHNNJcWxNbOI8v5k82prYqzPuwkzHt3J1T1iZQ==}
    engines: {node: '>=12'}
    cpu: [x64]
    os: [netbsd]

  '@esbuild/netbsd-x64@0.23.1':
    resolution: {integrity: sha512-aevEkCNu7KlPRpYLjwmdcuNz6bDFiE7Z8XC4CPqExjTvrHugh28QzUXVOZtiYghciKUacNktqxdpymplil1beA==}
    engines: {node: '>=18'}
    cpu: [x64]
    os: [netbsd]

  '@esbuild/netbsd-x64@0.25.2':
    resolution: {integrity: sha512-voZT9Z+tpOxrvfKFyfDYPc4DO4rk06qamv1a/fkuzHpiVBMOhpjK+vBmWM8J1eiB3OLSMFYNaOaBNLXGChf5tg==}
    engines: {node: '>=18'}
    cpu: [x64]
    os: [netbsd]

  '@esbuild/openbsd-arm64@0.23.1':
    resolution: {integrity: sha512-3x37szhLexNA4bXhLrCC/LImN/YtWis6WXr1VESlfVtVeoFJBRINPJ3f0a/6LV8zpikqoUg4hyXw0sFBt5Cr+Q==}
    engines: {node: '>=18'}
    cpu: [arm64]
    os: [openbsd]

  '@esbuild/openbsd-arm64@0.25.2':
    resolution: {integrity: sha512-dcXYOC6NXOqcykeDlwId9kB6OkPUxOEqU+rkrYVqJbK2hagWOMrsTGsMr8+rW02M+d5Op5NNlgMmjzecaRf7Tg==}
    engines: {node: '>=18'}
    cpu: [arm64]
    os: [openbsd]

  '@esbuild/openbsd-x64@0.20.2':
    resolution: {integrity: sha512-eMpKlV0SThJmmJgiVyN9jTPJ2VBPquf6Kt/nAoo6DgHAoN57K15ZghiHaMvqjCye/uU4X5u3YSMgVBI1h3vKrQ==}
    engines: {node: '>=12'}
    cpu: [x64]
    os: [openbsd]

  '@esbuild/openbsd-x64@0.23.1':
    resolution: {integrity: sha512-aY2gMmKmPhxfU+0EdnN+XNtGbjfQgwZj43k8G3fyrDM/UdZww6xrWxmDkuz2eCZchqVeABjV5BpildOrUbBTqA==}
    engines: {node: '>=18'}
    cpu: [x64]
    os: [openbsd]

  '@esbuild/openbsd-x64@0.25.2':
    resolution: {integrity: sha512-t/TkWwahkH0Tsgoq1Ju7QfgGhArkGLkF1uYz8nQS/PPFlXbP5YgRpqQR3ARRiC2iXoLTWFxc6DJMSK10dVXluw==}
    engines: {node: '>=18'}
    cpu: [x64]
    os: [openbsd]

  '@esbuild/sunos-x64@0.20.2':
    resolution: {integrity: sha512-2UyFtRC6cXLyejf/YEld4Hajo7UHILetzE1vsRcGL3earZEW77JxrFjH4Ez2qaTiEfMgAXxfAZCm1fvM/G/o8w==}
    engines: {node: '>=12'}
    cpu: [x64]
    os: [sunos]

  '@esbuild/sunos-x64@0.23.1':
    resolution: {integrity: sha512-RBRT2gqEl0IKQABT4XTj78tpk9v7ehp+mazn2HbUeZl1YMdaGAQqhapjGTCe7uw7y0frDi4gS0uHzhvpFuI1sA==}
    engines: {node: '>=18'}
    cpu: [x64]
    os: [sunos]

  '@esbuild/sunos-x64@0.25.2':
    resolution: {integrity: sha512-cfZH1co2+imVdWCjd+D1gf9NjkchVhhdpgb1q5y6Hcv9TP6Zi9ZG/beI3ig8TvwT9lH9dlxLq5MQBBgwuj4xvA==}
    engines: {node: '>=18'}
    cpu: [x64]
    os: [sunos]

  '@esbuild/win32-arm64@0.20.2':
    resolution: {integrity: sha512-GRibxoawM9ZCnDxnP3usoUDO9vUkpAxIIZ6GQI+IlVmr5kP3zUq+l17xELTHMWTWzjxa2guPNyrpq1GWmPvcGQ==}
    engines: {node: '>=12'}
    cpu: [arm64]
    os: [win32]

  '@esbuild/win32-arm64@0.23.1':
    resolution: {integrity: sha512-4O+gPR5rEBe2FpKOVyiJ7wNDPA8nGzDuJ6gN4okSA1gEOYZ67N8JPk58tkWtdtPeLz7lBnY6I5L3jdsr3S+A6A==}
    engines: {node: '>=18'}
    cpu: [arm64]
    os: [win32]

  '@esbuild/win32-arm64@0.25.2':
    resolution: {integrity: sha512-7Loyjh+D/Nx/sOTzV8vfbB3GJuHdOQyrOryFdZvPHLf42Tk9ivBU5Aedi7iyX+x6rbn2Mh68T4qq1SDqJBQO5Q==}
    engines: {node: '>=18'}
    cpu: [arm64]
    os: [win32]

  '@esbuild/win32-ia32@0.20.2':
    resolution: {integrity: sha512-HfLOfn9YWmkSKRQqovpnITazdtquEW8/SoHW7pWpuEeguaZI4QnCRW6b+oZTztdBnZOS2hqJ6im/D5cPzBTTlQ==}
    engines: {node: '>=12'}
    cpu: [ia32]
    os: [win32]

  '@esbuild/win32-ia32@0.23.1':
    resolution: {integrity: sha512-BcaL0Vn6QwCwre3Y717nVHZbAa4UBEigzFm6VdsVdT/MbZ38xoj1X9HPkZhbmaBGUD1W8vxAfffbDe8bA6AKnQ==}
    engines: {node: '>=18'}
    cpu: [ia32]
    os: [win32]

  '@esbuild/win32-ia32@0.25.2':
    resolution: {integrity: sha512-WRJgsz9un0nqZJ4MfhabxaD9Ft8KioqU3JMinOTvobbX6MOSUigSBlogP8QB3uxpJDsFS6yN+3FDBdqE5lg9kg==}
    engines: {node: '>=18'}
    cpu: [ia32]
    os: [win32]

  '@esbuild/win32-x64@0.20.2':
    resolution: {integrity: sha512-N49X4lJX27+l9jbLKSqZ6bKNjzQvHaT8IIFUy+YIqmXQdjYCToGWwOItDrfby14c78aDd5NHQl29xingXfCdLQ==}
    engines: {node: '>=12'}
    cpu: [x64]
    os: [win32]

  '@esbuild/win32-x64@0.23.1':
    resolution: {integrity: sha512-BHpFFeslkWrXWyUPnbKm+xYYVYruCinGcftSBaa8zoF9hZO4BcSCFUvHVTtzpIY6YzUnYtuEhZ+C9iEXjxnasg==}
    engines: {node: '>=18'}
    cpu: [x64]
    os: [win32]

  '@esbuild/win32-x64@0.25.2':
    resolution: {integrity: sha512-kM3HKb16VIXZyIeVrM1ygYmZBKybX8N4p754bw390wGO3Tf2j4L2/WYL+4suWujpgf6GBYs3jv7TyUivdd05JA==}
    engines: {node: '>=18'}
    cpu: [x64]
    os: [win32]

  '@eslint-community/eslint-utils@4.4.0':
    resolution: {integrity: sha512-1/sA4dwrzBAyeUoQ6oxahHKmrZvsnLCg4RfxW3ZFGGmQkSNQPFNLV9CUEFQP1x9EYXHTo5p6xdhZM1Ne9p/AfA==}
    engines: {node: ^12.22.0 || ^14.17.0 || >=16.0.0}
    peerDependencies:
      eslint: ^6.0.0 || ^7.0.0 || >=8.0.0

  '@eslint-community/regexpp@4.10.0':
    resolution: {integrity: sha512-Cu96Sd2By9mCNTx2iyKOmq10v22jUVQv0lQnlGNy16oE9589yE+QADPbrMGCkA51cKZSg3Pu/aTJVTGfL/qjUA==}
    engines: {node: ^12.0.0 || ^14.0.0 || >=16.0.0}

  '@eslint/eslintrc@2.1.4':
    resolution: {integrity: sha512-269Z39MS6wVJtsoUl10L60WdkhJVdPG24Q4eZTH3nnF6lpvSShEK3wQjDX9JRWAUPvPh7COouPpU9IrqaZFvtQ==}
    engines: {node: ^12.22.0 || ^14.17.0 || >=16.0.0}

  '@eslint/js@8.57.0':
    resolution: {integrity: sha512-Ys+3g2TaW7gADOJzPt83SJtCDhMjndcDMFVQ/Tj9iA1BfJzFKD9mAUXT3OenpuPHbI6P/myECxRJrofUsDx/5g==}
    engines: {node: ^12.22.0 || ^14.17.0 || >=16.0.0}

  '@ffmpeg-installer/darwin-arm64@4.1.5':
    resolution: {integrity: sha512-hYqTiP63mXz7wSQfuqfFwfLOfwwFChUedeCVKkBtl/cliaTM7/ePI9bVzfZ2c+dWu3TqCwLDRWNSJ5pqZl8otA==}
    cpu: [arm64]
    os: [darwin]

  '@ffmpeg-installer/darwin-x64@4.1.0':
    resolution: {integrity: sha512-Z4EyG3cIFjdhlY8wI9aLUXuH8nVt7E9SlMVZtWvSPnm2sm37/yC2CwjUzyCQbJbySnef1tQwGG2Sx+uWhd9IAw==}
    cpu: [x64]
    os: [darwin]

  '@ffmpeg-installer/ffmpeg@1.1.0':
    resolution: {integrity: sha512-Uq4rmwkdGxIa9A6Bd/VqqYbT7zqh1GrT5/rFwCwKM70b42W5gIjWeVETq6SdcL0zXqDtY081Ws/iJWhr1+xvQg==}

  '@ffmpeg-installer/linux-arm64@4.1.4':
    resolution: {integrity: sha512-dljEqAOD0oIM6O6DxBW9US/FkvqvQwgJ2lGHOwHDDwu/pX8+V0YsDL1xqHbj1DMX/+nP9rxw7G7gcUvGspSoKg==}
    cpu: [arm64]
    os: [linux]

  '@ffmpeg-installer/linux-arm@4.1.3':
    resolution: {integrity: sha512-NDf5V6l8AfzZ8WzUGZ5mV8O/xMzRag2ETR6+TlGIsMHp81agx51cqpPItXPib/nAZYmo55Bl2L6/WOMI3A5YRg==}
    cpu: [arm]
    os: [linux]

  '@ffmpeg-installer/linux-ia32@4.1.0':
    resolution: {integrity: sha512-0LWyFQnPf+Ij9GQGD034hS6A90URNu9HCtQ5cTqo5MxOEc7Rd8gLXrJvn++UmxhU0J5RyRE9KRYstdCVUjkNOQ==}
    cpu: [ia32]
    os: [linux]

  '@ffmpeg-installer/linux-x64@4.1.0':
    resolution: {integrity: sha512-Y5BWhGLU/WpQjOArNIgXD3z5mxxdV8c41C+U15nsE5yF8tVcdCGet5zPs5Zy3Ta6bU7haGpIzryutqCGQA/W8A==}
    cpu: [x64]
    os: [linux]

  '@ffmpeg-installer/win32-ia32@4.1.0':
    resolution: {integrity: sha512-FV2D7RlaZv/lrtdhaQ4oETwoFUsUjlUiasiZLDxhEUPdNDWcH1OU9K1xTvqz+OXLdsmYelUDuBS/zkMOTtlUAw==}
    cpu: [ia32]
    os: [win32]

  '@ffmpeg-installer/win32-x64@4.1.0':
    resolution: {integrity: sha512-Drt5u2vzDnIONf4ZEkKtFlbvwj6rI3kxw1Ck9fpudmtgaZIHD4ucsWB2lCZBXRxJgXR+2IMSti+4rtM4C4rXgg==}
    cpu: [x64]
    os: [win32]

  '@google/genai@1.13.0':
    resolution: {integrity: sha512-BxilXzE8cJ0zt5/lXk6KwuBcIT9P2Lbi2WXhwWMbxf1RNeC68/8DmYQqMrzQP333CieRMdbDXs0eNCphLoScWg==}
    engines: {node: '>=20.0.0'}
    peerDependencies:
      '@modelcontextprotocol/sdk': ^1.11.0
    peerDependenciesMeta:
      '@modelcontextprotocol/sdk':
        optional: true

  '@huggingface/hub@2.4.1':
    resolution: {integrity: sha512-g/EJG091aIdP1whpSjhqBOL25/m60NKXhYGz3wqp7hLX57r4Fx7QVFfXRbtxI0ZMQjLQV3GYrPtldz38mvOr+w==}
    engines: {node: '>=18'}
    hasBin: true

  '@huggingface/jinja@0.5.1':
    resolution: {integrity: sha512-yUZLld4lrM9iFxHCwFQ7D1HW2MWMwSbeB7WzWqFYDWK+rEb+WldkLdAJxUPOmgICMHZLzZGVcVjFh3w/YGubng==}
    engines: {node: '>=18'}

  '@huggingface/tasks@0.19.36':
    resolution: {integrity: sha512-oBXkEndtoLScX4aljFM1mXlFvAI6kYzCjhLV+2/ekyU1vn4Ypl2csDuAI6PRLGWGW8g0q9uGtBtFHfS4uMiYPQ==}

  '@huggingface/transformers@3.7.2':
    resolution: {integrity: sha512-6SOxo6XziupnQ5Vs5vbbs74CNB6ViHLHGQJjY6zj88JeiDtJ2d/ADKxaay688Sf2KcjtdF3dyBL11C5pJS2NxQ==}

  '@humanwhocodes/config-array@0.11.14':
    resolution: {integrity: sha512-3T8LkOmg45BV5FICb15QQMsyUSWrQ8AygVfC7ZG32zOalnqrilm018ZVCw0eapXux8FtA33q8PSRSstjee3jSg==}
    engines: {node: '>=10.10.0'}
    deprecated: Use @eslint/config-array instead

  '@humanwhocodes/module-importer@1.0.1':
    resolution: {integrity: sha512-bxveV4V8v5Yb4ncFTT3rPSgZBOpCkjfK0y4oVVVJwIuDVBRMDXrPyXRL988i5ap9m9bnyEEjWfm5WkBmtffLfA==}
    engines: {node: '>=12.22'}

  '@humanwhocodes/object-schema@2.0.3':
    resolution: {integrity: sha512-93zYdMES/c1D69yZiKDBj0V24vqNzB/koF26KPaagAfd3P/4gUlh3Dys5ogAK+Exi9QyzlD8x/08Zt7wIKcDcA==}
    deprecated: Use @eslint/object-schema instead

  '@img/sharp-darwin-arm64@0.34.3':
    resolution: {integrity: sha512-ryFMfvxxpQRsgZJqBd4wsttYQbCxsJksrv9Lw/v798JcQ8+w84mBWuXwl+TT0WJ/WrYOLaYpwQXi3sA9nTIaIg==}
    engines: {node: ^18.17.0 || ^20.3.0 || >=21.0.0}
    cpu: [arm64]
    os: [darwin]

  '@img/sharp-darwin-x64@0.34.3':
    resolution: {integrity: sha512-yHpJYynROAj12TA6qil58hmPmAwxKKC7reUqtGLzsOHfP7/rniNGTL8tjWX6L3CTV4+5P4ypcS7Pp+7OB+8ihA==}
    engines: {node: ^18.17.0 || ^20.3.0 || >=21.0.0}
    cpu: [x64]
    os: [darwin]

  '@img/sharp-libvips-darwin-arm64@1.2.0':
    resolution: {integrity: sha512-sBZmpwmxqwlqG9ueWFXtockhsxefaV6O84BMOrhtg/YqbTaRdqDE7hxraVE3y6gVM4eExmfzW4a8el9ArLeEiQ==}
    cpu: [arm64]
    os: [darwin]

  '@img/sharp-libvips-darwin-x64@1.2.0':
    resolution: {integrity: sha512-M64XVuL94OgiNHa5/m2YvEQI5q2cl9d/wk0qFTDVXcYzi43lxuiFTftMR1tOnFQovVXNZJ5TURSDK2pNe9Yzqg==}
    cpu: [x64]
    os: [darwin]

  '@img/sharp-libvips-linux-arm64@1.2.0':
    resolution: {integrity: sha512-RXwd0CgG+uPRX5YYrkzKyalt2OJYRiJQ8ED/fi1tq9WQW2jsQIn0tqrlR5l5dr/rjqq6AHAxURhj2DVjyQWSOA==}
    cpu: [arm64]
    os: [linux]

  '@img/sharp-libvips-linux-arm@1.2.0':
    resolution: {integrity: sha512-mWd2uWvDtL/nvIzThLq3fr2nnGfyr/XMXlq8ZJ9WMR6PXijHlC3ksp0IpuhK6bougvQrchUAfzRLnbsen0Cqvw==}
    cpu: [arm]
    os: [linux]

  '@img/sharp-libvips-linux-ppc64@1.2.0':
    resolution: {integrity: sha512-Xod/7KaDDHkYu2phxxfeEPXfVXFKx70EAFZ0qyUdOjCcxbjqyJOEUpDe6RIyaunGxT34Anf9ue/wuWOqBW2WcQ==}
    cpu: [ppc64]
    os: [linux]

  '@img/sharp-libvips-linux-s390x@1.2.0':
    resolution: {integrity: sha512-eMKfzDxLGT8mnmPJTNMcjfO33fLiTDsrMlUVcp6b96ETbnJmd4uvZxVJSKPQfS+odwfVaGifhsB07J1LynFehw==}
    cpu: [s390x]
    os: [linux]

  '@img/sharp-libvips-linux-x64@1.2.0':
    resolution: {integrity: sha512-ZW3FPWIc7K1sH9E3nxIGB3y3dZkpJlMnkk7z5tu1nSkBoCgw2nSRTFHI5pB/3CQaJM0pdzMF3paf9ckKMSE9Tg==}
    cpu: [x64]
    os: [linux]

  '@img/sharp-libvips-linuxmusl-arm64@1.2.0':
    resolution: {integrity: sha512-UG+LqQJbf5VJ8NWJ5Z3tdIe/HXjuIdo4JeVNADXBFuG7z9zjoegpzzGIyV5zQKi4zaJjnAd2+g2nna8TZvuW9Q==}
    cpu: [arm64]
    os: [linux]

  '@img/sharp-libvips-linuxmusl-x64@1.2.0':
    resolution: {integrity: sha512-SRYOLR7CXPgNze8akZwjoGBoN1ThNZoqpOgfnOxmWsklTGVfJiGJoC/Lod7aNMGA1jSsKWM1+HRX43OP6p9+6Q==}
    cpu: [x64]
    os: [linux]

  '@img/sharp-linux-arm64@0.34.3':
    resolution: {integrity: sha512-QdrKe3EvQrqwkDrtuTIjI0bu6YEJHTgEeqdzI3uWJOH6G1O8Nl1iEeVYRGdj1h5I21CqxSvQp1Yv7xeU3ZewbA==}
    engines: {node: ^18.17.0 || ^20.3.0 || >=21.0.0}
    cpu: [arm64]
    os: [linux]

  '@img/sharp-linux-arm@0.34.3':
    resolution: {integrity: sha512-oBK9l+h6KBN0i3dC8rYntLiVfW8D8wH+NPNT3O/WBHeW0OQWCjfWksLUaPidsrDKpJgXp3G3/hkmhptAW0I3+A==}
    engines: {node: ^18.17.0 || ^20.3.0 || >=21.0.0}
    cpu: [arm]
    os: [linux]

  '@img/sharp-linux-ppc64@0.34.3':
    resolution: {integrity: sha512-GLtbLQMCNC5nxuImPR2+RgrviwKwVql28FWZIW1zWruy6zLgA5/x2ZXk3mxj58X/tszVF69KK0Is83V8YgWhLA==}
    engines: {node: ^18.17.0 || ^20.3.0 || >=21.0.0}
    cpu: [ppc64]
    os: [linux]

  '@img/sharp-linux-s390x@0.34.3':
    resolution: {integrity: sha512-3gahT+A6c4cdc2edhsLHmIOXMb17ltffJlxR0aC2VPZfwKoTGZec6u5GrFgdR7ciJSsHT27BD3TIuGcuRT0KmQ==}
    engines: {node: ^18.17.0 || ^20.3.0 || >=21.0.0}
    cpu: [s390x]
    os: [linux]

  '@img/sharp-linux-x64@0.34.3':
    resolution: {integrity: sha512-8kYso8d806ypnSq3/Ly0QEw90V5ZoHh10yH0HnrzOCr6DKAPI6QVHvwleqMkVQ0m+fc7EH8ah0BB0QPuWY6zJQ==}
    engines: {node: ^18.17.0 || ^20.3.0 || >=21.0.0}
    cpu: [x64]
    os: [linux]

  '@img/sharp-linuxmusl-arm64@0.34.3':
    resolution: {integrity: sha512-vAjbHDlr4izEiXM1OTggpCcPg9tn4YriK5vAjowJsHwdBIdx0fYRsURkxLG2RLm9gyBq66gwtWI8Gx0/ov+JKQ==}
    engines: {node: ^18.17.0 || ^20.3.0 || >=21.0.0}
    cpu: [arm64]
    os: [linux]

  '@img/sharp-linuxmusl-x64@0.34.3':
    resolution: {integrity: sha512-gCWUn9547K5bwvOn9l5XGAEjVTTRji4aPTqLzGXHvIr6bIDZKNTA34seMPgM0WmSf+RYBH411VavCejp3PkOeQ==}
    engines: {node: ^18.17.0 || ^20.3.0 || >=21.0.0}
    cpu: [x64]
    os: [linux]

  '@img/sharp-wasm32@0.34.3':
    resolution: {integrity: sha512-+CyRcpagHMGteySaWos8IbnXcHgfDn7pO2fiC2slJxvNq9gDipYBN42/RagzctVRKgxATmfqOSulgZv5e1RdMg==}
    engines: {node: ^18.17.0 || ^20.3.0 || >=21.0.0}
    cpu: [wasm32]

  '@img/sharp-win32-arm64@0.34.3':
    resolution: {integrity: sha512-MjnHPnbqMXNC2UgeLJtX4XqoVHHlZNd+nPt1kRPmj63wURegwBhZlApELdtxM2OIZDRv/DFtLcNhVbd1z8GYXQ==}
    engines: {node: ^18.17.0 || ^20.3.0 || >=21.0.0}
    cpu: [arm64]
    os: [win32]

  '@img/sharp-win32-ia32@0.34.3':
    resolution: {integrity: sha512-xuCdhH44WxuXgOM714hn4amodJMZl3OEvf0GVTm0BEyMeA2to+8HEdRPShH0SLYptJY1uBw+SCFP9WVQi1Q/cw==}
    engines: {node: ^18.17.0 || ^20.3.0 || >=21.0.0}
    cpu: [ia32]
    os: [win32]

  '@img/sharp-win32-x64@0.34.3':
    resolution: {integrity: sha512-OWwz05d++TxzLEv4VnsTz5CmZ6mI6S05sfQGEMrNrQcOEERbX46332IvE7pO/EUiw7jUrrS40z/M7kPyjfl04g==}
    engines: {node: ^18.17.0 || ^20.3.0 || >=21.0.0}
    cpu: [x64]
    os: [win32]

  '@inquirer/external-editor@1.0.1':
    resolution: {integrity: sha512-Oau4yL24d2B5IL4ma4UpbQigkVhzPDXLoqy1ggK4gnHg/stmkffJE4oOXHXF3uz0UEpywG68KcyXsyYpA1Re/Q==}
    engines: {node: '>=18'}
    peerDependencies:
      '@types/node': '>=18'
    peerDependenciesMeta:
      '@types/node':
        optional: true

  '@isaacs/cliui@8.0.2':
    resolution: {integrity: sha512-O8jcjabXaleOG9DQ0+ARXWZBTfnP4WNAqzuiJK7ll44AmxGKv/J2M4TPjxjY3znBCfvBXFzucm1twdyFybFqEA==}
    engines: {node: '>=12'}

  '@isaacs/fs-minipass@4.0.1':
    resolution: {integrity: sha512-wgm9Ehl2jpeqP3zw/7mo3kRHFp5MEDhqAdwy1fTGkHAwnkGOVsgpvQhL8B5n1qlb01jV3n/bI0ZfZp5lWA1k4w==}
    engines: {node: '>=18.0.0'}

  '@istanbuljs/schema@0.1.3':
    resolution: {integrity: sha512-ZXRY4jNvVgSVQ8DL3LTcakaAtXwTVUxE81hslsyD2AtoXW/wVob10HkOJ1X/pAlcI7D+2YoZKg5do8G/w6RYgA==}
    engines: {node: '>=8'}

  '@jest/schemas@29.6.3':
    resolution: {integrity: sha512-mo5j5X+jIZmJQveBKeS/clAueipV7KgiX1vMgCxam1RNYiqE1w62n0/tJJnHtjW8ZHcQco5gY85jA3mi0L+nSA==}
    engines: {node: ^14.15.0 || ^16.10.0 || >=18.0.0}

  '@jridgewell/gen-mapping@0.3.5':
    resolution: {integrity: sha512-IzL8ZoEDIBRWEzlCcRhOaCupYyN5gdIK+Q6fbFdPDg6HqX6jpkItn7DFIpW9LQzXG6Df9sA7+OKnq0qlz/GaQg==}
    engines: {node: '>=6.0.0'}

  '@jridgewell/resolve-uri@3.1.2':
    resolution: {integrity: sha512-bRISgCIjP20/tbWSPWMEi54QVPRZExkuD9lJL+UIxUKtwVJA8wW1Trb1jMs1RFXo1CBTNZ/5hpC9QvmKWdopKw==}
    engines: {node: '>=6.0.0'}

  '@jridgewell/set-array@1.2.1':
    resolution: {integrity: sha512-R8gLRTZeyp03ymzP/6Lil/28tGeGEzhx1q2k703KGWRAI1VdvPIXdG70VJc2pAMw3NA6JKL5hhFu1sJX0Mnn/A==}
    engines: {node: '>=6.0.0'}

  '@jridgewell/sourcemap-codec@1.4.15':
    resolution: {integrity: sha512-eF2rxCRulEKXHTRiDrDy6erMYWqNw4LPdQ8UQA4huuxaQsVeRPFl2oM8oDGxMFhJUWZf9McpLtJasDDZb/Bpeg==}

  '@jridgewell/sourcemap-codec@1.5.0':
    resolution: {integrity: sha512-gv3ZRaISU3fjPAgNsriBRqGWQL6quFx04YMPW/zD8XMLsU32mhCCbfbO6KZFLjvYpCZ8zyDEgqsgf+PwPaM7GQ==}

  '@jridgewell/trace-mapping@0.3.25':
    resolution: {integrity: sha512-vNk6aEwybGtawWmy/PzwnGDOjCkLWSD2wqvjGGAgOAwCGWySYXfYoxt00IJkTF+8Lb57DwOb3Aa0o9CApepiYQ==}

  '@livekit/agents-plugin-openai@1.0.27':
    resolution: {integrity: sha512-6GJkUzq8kbVCnW3+jkdyhiuykUWyu0TVYBtu4dX4U6e9sOETv6sXThBKqF6PvFUcSpquCQWoH2vvG27aXaUNSw==}
    peerDependencies:
      '@livekit/agents': 1.0.27
      '@livekit/rtc-node': ^0.13.12

  '@livekit/changesets-changelog-github@0.0.4':
    resolution: {integrity: sha512-MXaiLYwgkYciZb8G2wkVtZ1pJJzZmVx5cM30Q+ClslrIYyAqQhRbPmZDM79/5CGxb1MTemR/tfOM25tgJgAK0g==}

  '@livekit/mutex@1.1.1':
    resolution: {integrity: sha512-EsshAucklmpuUAfkABPxJNhzj9v2sG7JuzFDL4ML1oJQSV14sqrpTYnsaOudMAw9yOaW53NU3QQTlUQoRs4czw==}

  '@livekit/noise-cancellation-darwin-arm64@0.1.9':
    resolution: {integrity: sha512-IBUY2O2FG+zZESxtgghGBxoDsGqk6IYHQyQfkvDjdM41iv0+N9zA1YdMbAbV8W+ZGIxiQ3iS5W6ZCw9JeUf9cA==}
    cpu: [arm64]
    os: [darwin]

  '@livekit/noise-cancellation-darwin-x64@0.1.9':
    resolution: {integrity: sha512-tpSWmwP1WuIqrwXcSKM+4uLRwfRJmXuOSo/jskxsRKraPZmNgvqxeZhKj9bhCWLTo/Y4PZolRayIeZAiMAltAw==}
    cpu: [x64]
    os: [darwin]

  '@livekit/noise-cancellation-linux-arm64@0.1.9':
    resolution: {integrity: sha512-lCb56HMBqjCv02BPpJXwQ3srx2103f2HhFINblZozkVxvQmeyMECaK8neGgviGVSp2noXMKet/rDrB08aw3Bvw==}
    cpu: [arm64]
    os: [linux]

  '@livekit/noise-cancellation-linux-x64@0.1.9':
    resolution: {integrity: sha512-Uzfujifj5P1rysndzsVpElCy57c81UA0ZCfUHh9Sl4cemJ/WVbwC8FsQVqs3QeDqDd8upZxVsJxLCIz3TFp4yQ==}
    cpu: [x64]
    os: [linux]

  '@livekit/noise-cancellation-node@0.1.9':
    resolution: {integrity: sha512-4dnyecpUggKi7LtwcW/oeiiNtkymk0MoXTR7WK5QoGhNZlok1ROz4vnsnh76xcEgYJt6eguMoY6DHHjG19qtgg==}

  '@livekit/noise-cancellation-win32-x64@0.1.9':
    resolution: {integrity: sha512-/CXJWZD9aRU77ggL5SyUYLKFWKIQ7g2SZYE/IPVa93G9nUQBAujX5FP0U2n9+nO9GNsfA0I0rfomEWaO20ZZ/g==}
    cpu: [x64]
    os: [win32]

  '@livekit/protocol@1.43.0':
    resolution: {integrity: sha512-WCJ97fa4CBqPDh8pzdszOm/2xmelJ3Dx2vjKBlyb9BzmPQx1LjzVciP6uYFFMCMdrq2l1mjFQBXEz8Z20UCkyw==}

  '@livekit/rtc-node-darwin-arm64@0.13.22':
    resolution: {integrity: sha512-eGjIAHoUtLYAQN1pbRLH59j++vTYFF+zHxENhTEQJ4d8NBqibTeD86ftd/F+QoAg+tKfmasrieIcNu9Ck5oRTg==}
    engines: {node: '>= 10'}
    cpu: [arm64]
    os: [darwin]

  '@livekit/rtc-node-darwin-x64@0.13.22':
    resolution: {integrity: sha512-ZeywKqFqmfe+BWH2KKea+s5WD/3yq93zsomYzBzzfsHGehiJMvsTbSUcznzs+eY5vRLu7zYMYHsYYa2XAJp8pw==}
    engines: {node: '>= 10'}
    cpu: [x64]
    os: [darwin]

  '@livekit/rtc-node-linux-arm64-gnu@0.13.22':
    resolution: {integrity: sha512-WVCWkImhoQC2eC+zofhbFq2HyGjkhqgTrClosrWcCvU6a1d56wMaCnVvG34xZ+30v+p/pYdE+QAP7ngdACfJjg==}
    engines: {node: '>= 10'}
    cpu: [arm64]
    os: [linux]

  '@livekit/rtc-node-linux-x64-gnu@0.13.22':
    resolution: {integrity: sha512-cykrWbvthtTzqi+4+3G8vN1vvs+9F/r7VZQbrXY/wExTWCnogKqyEPQtgfT3P2joOLZ9rAVT7kmUMSxkN8y+Xg==}
    engines: {node: '>= 10'}
    cpu: [x64]
    os: [linux]

  '@livekit/rtc-node-win32-x64-msvc@0.13.22':
    resolution: {integrity: sha512-StbHpNjRBKtti4u7f8p6r+59gaHEM2M5dekUvMM/jOd5uiEygg8UNV1UeJZlpWYlDVBK3GtY99AzoEG6SJZmbw==}
    engines: {node: '>= 10'}
    cpu: [x64]
    os: [win32]

  '@livekit/rtc-node@0.13.22':
    resolution: {integrity: sha512-VkDVu+KA+pJDSQ7d4pf5SGLtZc+qDHi2zXo/zYyisfrQVO6Sjb0/0LN8IYC283YfAlOayj9BBlU6p7pP6F7o1A==}
    engines: {node: '>= 18'}

  '@livekit/typed-emitter@3.0.0':
    resolution: {integrity: sha512-9bl0k4MgBPZu3Qu3R3xy12rmbW17e3bE9yf4YY85gJIQ3ezLEj/uzpKHWBsLaDoL5Mozz8QCgggwIBudYQWeQg==}

  '@manypkg/find-root@1.1.0':
    resolution: {integrity: sha512-mki5uBvhHzO8kYYix/WRy2WX8S3B5wdVSc9D6KcU5lQNglP2yt58/VfLuAK49glRXChosY8ap2oJ1qgma3GUVA==}

  '@manypkg/get-packages@1.1.3':
    resolution: {integrity: sha512-fo+QhuU3qE/2TQMQmbVMqaQ6EWbMhi4ABWP+O4AM1NqPBuy0OrApV5LO6BrrgnhtAHS2NH6RrVk9OL181tTi8A==}

  '@microsoft/api-extractor-model@7.28.17':
    resolution: {integrity: sha512-b2AfLP33oEVtWLeNavSBRdyDa8sKlXjN4pdhBnC4HLontOtjILhL1ERAmZObF4PWSyChnnC2vjb47C9WKCFRGg==}

  '@microsoft/api-extractor@7.43.7':
    resolution: {integrity: sha512-t5M8BdnS+TmroUA/Z9HJXExS9iL4pK9I3yGu9PsXVTXPmcVXlBlA1CVI7TjRa1jwm+vusG/+sbX1/t5UkJhQMg==}
    hasBin: true

  '@microsoft/tsdoc-config@0.16.2':
    resolution: {integrity: sha512-OGiIzzoBLgWWR0UdRJX98oYO+XKGf7tiK4Zk6tQ/E4IJqGCe7dvkTvgDZV5cFJUzLGDOjeAXrnZoA6QkVySuxw==}

  '@microsoft/tsdoc@0.14.2':
    resolution: {integrity: sha512-9b8mPpKrfeGRuhFH5iO1iwCLeIIsV6+H1sRfxbkoGXIyQE2BTsPd9zqSqQJ+pv5sJ/hT5M1zvOFL02MnEezFug==}

  '@next/eslint-plugin-next@14.2.3':
    resolution: {integrity: sha512-L3oDricIIjgj1AVnRdRor21gI7mShlSwU/1ZGHmqM3LzHhXXhdkrfeNY5zif25Bi5Dd7fiJHsbhoZCHfXYvlAw==}

  '@nodelib/fs.scandir@2.1.5':
    resolution: {integrity: sha512-vq24Bq3ym5HEQm2NKCr3yXDwjc7vTsEThRDnkp2DK9p1uqLR+DHurm/NOTo0KG7HYHU7eppKZj3MyqYuMBf62g==}
    engines: {node: '>= 8'}

  '@nodelib/fs.stat@2.0.5':
    resolution: {integrity: sha512-RkhPPp2zrqDAQA/2jNhnztcPAlv64XdhIp7a7454A5ovI7Bukxgt7MX7udwAu3zg1DcpPU0rz3VV1SeaqvY4+A==}
    engines: {node: '>= 8'}

  '@nodelib/fs.walk@1.2.8':
    resolution: {integrity: sha512-oGB+UxlgWcgQkgwo8GcEGwemoTFt3FIO9ababBmaGwXIoBKZ+GTy0pP185beGg7Llih/NSHSV2XAs1lnznocSg==}
    engines: {node: '>= 8'}

  '@opentelemetry/api-logs@0.208.0':
    resolution: {integrity: sha512-CjruKY9V6NMssL/T1kAFgzosF1v9o6oeN+aX5JB/C/xPNtmgIJqcXHG7fA82Ou1zCpWGl4lROQUKwUNE1pMCyg==}
    engines: {node: '>=8.0.0'}

  '@opentelemetry/api-logs@0.54.2':
    resolution: {integrity: sha512-4MTVwwmLgUh5QrJnZpYo6YRO5IBLAggf2h8gWDblwRagDStY13aEvt7gGk3jewrMaPlHiF83fENhIx0HO97/cQ==}
    engines: {node: '>=14'}

  '@opentelemetry/api@1.9.0':
    resolution: {integrity: sha512-3giAOQvZiH5F9bMlMiv8+GSPMeqg0dbaeo58/0SlA9sxSqZhnUtxzX9/2FzyhS9sWQf5S0GJE0AKBrFqjpeYcg==}
    engines: {node: '>=8.0.0'}

  '@opentelemetry/context-async-hooks@1.30.1':
    resolution: {integrity: sha512-s5vvxXPVdjqS3kTLKMeBMvop9hbWkwzBpu+mUO2M7sZtlkyDJGwFe33wRKnbaYDo8ExRVBIIdwIGrqpxHuKttA==}
    engines: {node: '>=14'}
    peerDependencies:
      '@opentelemetry/api': '>=1.0.0 <1.10.0'

  '@opentelemetry/core@1.27.0':
    resolution: {integrity: sha512-yQPKnK5e+76XuiqUH/gKyS8wv/7qITd5ln56QkBTf3uggr0VkXOXfcaAuG330UfdYu83wsyoBwqwxigpIG+Jkg==}
    engines: {node: '>=14'}
    peerDependencies:
      '@opentelemetry/api': '>=1.0.0 <1.10.0'

  '@opentelemetry/core@1.30.1':
    resolution: {integrity: sha512-OOCM2C/QIURhJMuKaekP3TRBxBKxG/TWWA0TL2J6nXUtDnuCtccy49LUJF8xPFXMX+0LMcxFpCo8M9cGY1W6rQ==}
    engines: {node: '>=14'}
    peerDependencies:
      '@opentelemetry/api': '>=1.0.0 <1.10.0'

  '@opentelemetry/core@2.2.0':
    resolution: {integrity: sha512-FuabnnUm8LflnieVxs6eP7Z383hgQU4W1e3KJS6aOG3RxWxcHyBxH8fDMHNgu/gFx/M2jvTOW/4/PHhLz6bjWw==}
    engines: {node: ^18.19.0 || >=20.6.0}
    peerDependencies:
      '@opentelemetry/api': '>=1.0.0 <1.10.0'

  '@opentelemetry/exporter-logs-otlp-http@0.54.2':
    resolution: {integrity: sha512-wYeCSbX2XWX2wFslnfQ/YFUolO0fj2nUiGI7oEQWpLKSg40Lc4xOOW14X/EXOkCCijhP7bigo6nvyEQlxEVLjA==}
    engines: {node: '>=14'}
    peerDependencies:
      '@opentelemetry/api': ^1.3.0

  '@opentelemetry/exporter-logs-otlp-proto@0.54.2':
    resolution: {integrity: sha512-agrzFbSNmIy6dhkyg41ERlEDUDqkaUJj2n/tVRFp9Tl+6wyNVPsqmwU5RWJOXpyK+lYH/znv6A47VpTeJF0lrw==}
    engines: {node: '>=14'}
    peerDependencies:
      '@opentelemetry/api': ^1.3.0

  '@opentelemetry/exporter-trace-otlp-http@0.54.2':
    resolution: {integrity: sha512-BgWKKyD/h2zpISdmYHN/sapwTjvt1P4p5yx4xeBV8XAEqh4OQUhOtSGFG80+nPQ1F8of3mKOT1DDoDbJp1u25w==}
    engines: {node: '>=14'}
    peerDependencies:
      '@opentelemetry/api': ^1.3.0

  '@opentelemetry/exporter-trace-otlp-proto@0.54.2':
    resolution: {integrity: sha512-XSmm1N2wAhoWDXP1q/N6kpLebWaxl6VIADv4WA5QWKHLRpF3gLz5NAWNJBR8ygsvv8jQcrwnXgwfnJ18H3v1fg==}
    engines: {node: '>=14'}
    peerDependencies:
      '@opentelemetry/api': ^1.3.0

  '@opentelemetry/instrumentation-pino@0.43.0':
    resolution: {integrity: sha512-jlOOgbODWRRNknWXY1VLgmqgG0SO4kLgU3XnejjO/3De4OisroAsMGk+1cRB5AQ6WZ8WLAMkMyTShaOe6j2Asw==}
    engines: {node: '>=14'}
    peerDependencies:
      '@opentelemetry/api': ^1.3.0

  '@opentelemetry/instrumentation@0.54.2':
    resolution: {integrity: sha512-go6zpOVoZVztT9r1aPd79Fr3OWiD4N24bCPJsIKkBses8oyFo12F/Ew3UBTdIu6hsW4HC4MVEJygG6TEyJI/lg==}
    engines: {node: '>=14'}
    peerDependencies:
      '@opentelemetry/api': ^1.3.0

  '@opentelemetry/otlp-exporter-base@0.208.0':
    resolution: {integrity: sha512-gMd39gIfVb2OgxldxUtOwGJYSH8P1kVFFlJLuut32L6KgUC4gl1dMhn+YC2mGn0bDOiQYSk/uHOdSjuKp58vvA==}
    engines: {node: ^18.19.0 || >=20.6.0}
    peerDependencies:
      '@opentelemetry/api': ^1.3.0

  '@opentelemetry/otlp-exporter-base@0.54.2':
    resolution: {integrity: sha512-NrNyxu6R/bGAwanhz1HI0aJWKR6xUED4TjCH4iWMlAfyRukGbI9Kt/Akd2sYLwRKNhfS+sKetKGCUQPMDyYYMA==}
    engines: {node: '>=14'}
    peerDependencies:
      '@opentelemetry/api': ^1.3.0

  '@opentelemetry/otlp-transformer@0.208.0':
    resolution: {integrity: sha512-DCFPY8C6lAQHUNkzcNT9R+qYExvsk6C5Bto2pbNxgicpcSWbe2WHShLxkOxIdNcBiYPdVHv/e7vH7K6TI+C+fQ==}
    engines: {node: ^18.19.0 || >=20.6.0}
    peerDependencies:
      '@opentelemetry/api': ^1.3.0

  '@opentelemetry/otlp-transformer@0.54.2':
    resolution: {integrity: sha512-2tIjahJlMRRUz0A2SeE+qBkeBXBFkSjR0wqJ08kuOqaL8HNGan5iZf+A8cfrfmZzPUuMKCyY9I+okzFuFs6gKQ==}
    engines: {node: '>=14'}
    peerDependencies:
      '@opentelemetry/api': ^1.3.0

  '@opentelemetry/propagator-b3@1.30.1':
    resolution: {integrity: sha512-oATwWWDIJzybAZ4pO76ATN5N6FFbOA1otibAVlS8v90B4S1wClnhRUk7K+2CHAwN1JKYuj4jh/lpCEG5BAqFuQ==}
    engines: {node: '>=14'}
    peerDependencies:
      '@opentelemetry/api': '>=1.0.0 <1.10.0'

  '@opentelemetry/propagator-jaeger@1.30.1':
    resolution: {integrity: sha512-Pj/BfnYEKIOImirH76M4hDaBSx6HyZ2CXUqk+Kj02m6BB80c/yo4BdWkn/1gDFfU+YPY+bPR2U0DKBfdxCKwmg==}
    engines: {node: '>=14'}
    peerDependencies:
      '@opentelemetry/api': '>=1.0.0 <1.10.0'

  '@opentelemetry/resources@1.27.0':
    resolution: {integrity: sha512-jOwt2VJ/lUD5BLc+PMNymDrUCpm5PKi1E9oSVYAvz01U/VdndGmrtV3DU1pG4AwlYhJRHbHfOUIlpBeXCPw6QQ==}
    engines: {node: '>=14'}
    peerDependencies:
      '@opentelemetry/api': '>=1.0.0 <1.10.0'

  '@opentelemetry/resources@1.30.1':
    resolution: {integrity: sha512-5UxZqiAgLYGFjS4s9qm5mBVo433u+dSPUFWVWXmLAD4wB65oMCoXaJP1KJa9DIYYMeHu3z4BZcStG3LC593cWA==}
    engines: {node: '>=14'}
    peerDependencies:
      '@opentelemetry/api': '>=1.0.0 <1.10.0'

  '@opentelemetry/resources@2.2.0':
    resolution: {integrity: sha512-1pNQf/JazQTMA0BiO5NINUzH0cbLbbl7mntLa4aJNmCCXSj0q03T5ZXXL0zw4G55TjdL9Tz32cznGClf+8zr5A==}
    engines: {node: ^18.19.0 || >=20.6.0}
    peerDependencies:
      '@opentelemetry/api': '>=1.3.0 <1.10.0'

  '@opentelemetry/sdk-logs@0.208.0':
    resolution: {integrity: sha512-QlAyL1jRpOeaqx7/leG1vJMp84g0xKP6gJmfELBpnI4O/9xPX+Hu5m1POk9Kl+veNkyth5t19hRlN6tNY1sjbA==}
    engines: {node: ^18.19.0 || >=20.6.0}
    peerDependencies:
      '@opentelemetry/api': '>=1.4.0 <1.10.0'

  '@opentelemetry/sdk-logs@0.54.2':
    resolution: {integrity: sha512-yIbYqDLS/AtBbPjCjh6eSToGNRMqW2VR8RrKEy+G+J7dFG7pKoptTH5T+XlKPleP9NY8JZYIpgJBlI+Osi0rFw==}
    engines: {node: '>=14'}
    peerDependencies:
      '@opentelemetry/api': '>=1.4.0 <1.10.0'

  '@opentelemetry/sdk-metrics@1.27.0':
    resolution: {integrity: sha512-JzWgzlutoXCydhHWIbLg+r76m+m3ncqvkCcsswXAQ4gqKS+LOHKhq+t6fx1zNytvLuaOUBur7EvWxECc4jPQKg==}
    engines: {node: '>=14'}
    peerDependencies:
      '@opentelemetry/api': '>=1.3.0 <1.10.0'

  '@opentelemetry/sdk-metrics@2.2.0':
    resolution: {integrity: sha512-G5KYP6+VJMZzpGipQw7Giif48h6SGQ2PFKEYCybeXJsOCB4fp8azqMAAzE5lnnHK3ZVwYQrgmFbsUJO/zOnwGw==}
    engines: {node: ^18.19.0 || >=20.6.0}
    peerDependencies:
      '@opentelemetry/api': '>=1.9.0 <1.10.0'

  '@opentelemetry/sdk-trace-base@1.27.0':
    resolution: {integrity: sha512-btz6XTQzwsyJjombpeqCX6LhiMQYpzt2pIYNPnw0IPO/3AhT6yjnf8Mnv3ZC2A4eRYOjqrg+bfaXg9XHDRJDWQ==}
    engines: {node: '>=14'}
    peerDependencies:
      '@opentelemetry/api': '>=1.0.0 <1.10.0'

  '@opentelemetry/sdk-trace-base@1.30.1':
    resolution: {integrity: sha512-jVPgBbH1gCy2Lb7X0AVQ8XAfgg0pJ4nvl8/IiQA6nxOsPvS+0zMJaFSs2ltXe0J6C8dqjcnpyqINDJmU30+uOg==}
    engines: {node: '>=14'}
    peerDependencies:
      '@opentelemetry/api': '>=1.0.0 <1.10.0'

  '@opentelemetry/sdk-trace-base@2.2.0':
    resolution: {integrity: sha512-xWQgL0Bmctsalg6PaXExmzdedSp3gyKV8mQBwK/j9VGdCDu2fmXIb2gAehBKbkXCpJ4HPkgv3QfoJWRT4dHWbw==}
    engines: {node: ^18.19.0 || >=20.6.0}
    peerDependencies:
      '@opentelemetry/api': '>=1.3.0 <1.10.0'

  '@opentelemetry/sdk-trace-node@1.30.1':
    resolution: {integrity: sha512-cBjYOINt1JxXdpw1e5MlHmFRc5fgj4GW/86vsKFxJCJ8AL4PdVtYH41gWwl4qd4uQjqEL1oJVrXkSy5cnduAnQ==}
    engines: {node: '>=14'}
    peerDependencies:
      '@opentelemetry/api': '>=1.0.0 <1.10.0'

  '@opentelemetry/semantic-conventions@1.27.0':
    resolution: {integrity: sha512-sAay1RrB+ONOem0OZanAR1ZI/k7yDpnOQSQmTMuGImUQb2y8EbSaCJ94FQluM74xoU03vlb2d2U90hZluL6nQg==}
    engines: {node: '>=14'}

  '@opentelemetry/semantic-conventions@1.28.0':
    resolution: {integrity: sha512-lp4qAiMTD4sNWW4DbKLBkfiMZ4jbAboJIGOQr5DvciMRI494OapieI9qiODpOt0XBr1LjIDy1xAGAnVs5supTA==}
    engines: {node: '>=14'}

  '@opentelemetry/semantic-conventions@1.38.0':
    resolution: {integrity: sha512-kocjix+/sSggfJhwXqClZ3i9Y/MI0fp7b+g7kCRm6psy2dsf8uApTRclwG18h8Avm7C9+fnt+O36PspJ/OzoWg==}
    engines: {node: '>=14'}

  '@pkgjs/parseargs@0.11.0':
    resolution: {integrity: sha512-+1VkjdD0QBLPodGrJUeqarH8VAIvQODIbwh9XpP5Syisf7YoQgsJKPNFoqqLQlu+VQ/tVSshMR6loPMn8U+dPg==}
    engines: {node: '>=14'}

  '@pkgr/core@0.1.1':
    resolution: {integrity: sha512-cq8o4cWH0ibXh9VGi5P20Tu9XF/0fFXl9EUinr9QfTM7a7p0oTA4iJRCQWppXR1Pg8dSM0UCItCkPwsk9qWWYA==}
    engines: {node: ^12.20.0 || ^14.18.0 || >=16.0.0}

  '@protobufjs/aspromise@1.1.2':
    resolution: {integrity: sha512-j+gKExEuLmKwvz3OgROXtrJ2UG2x8Ch2YZUxahh+s1F2HZ+wAceUNLkvy6zKCPVRkU++ZWQrdxsUeQXmcg4uoQ==}

  '@protobufjs/base64@1.1.2':
    resolution: {integrity: sha512-AZkcAA5vnN/v4PDqKyMR5lx7hZttPDgClv83E//FMNhR2TMcLUhfRUBHCmSl0oi9zMgDDqRUJkSxO3wm85+XLg==}

  '@protobufjs/codegen@2.0.4':
    resolution: {integrity: sha512-YyFaikqM5sH0ziFZCN3xDC7zeGaB/d0IUb9CATugHWbd1FRFwWwt4ld4OYMPWu5a3Xe01mGAULCdqhMlPl29Jg==}

  '@protobufjs/eventemitter@1.1.0':
    resolution: {integrity: sha512-j9ednRT81vYJ9OfVuXG6ERSTdEL1xVsNgqpkxMsbIabzSo3goCjDIveeGv5d03om39ML71RdmrGNjG5SReBP/Q==}

  '@protobufjs/fetch@1.1.0':
    resolution: {integrity: sha512-lljVXpqXebpsijW71PZaCYeIcE5on1w5DlQy5WH6GLbFryLUrBD4932W/E2BSpfRJWseIL4v/KPgBFxDOIdKpQ==}

  '@protobufjs/float@1.0.2':
    resolution: {integrity: sha512-Ddb+kVXlXst9d+R9PfTIxh1EdNkgoRe5tOX6t01f1lYWOvJnSPDBlG241QLzcyPdoNTsblLUdujGSE4RzrTZGQ==}

  '@protobufjs/inquire@1.1.0':
    resolution: {integrity: sha512-kdSefcPdruJiFMVSbn801t4vFK7KB/5gd2fYvrxhuJYg8ILrmn9SKSX2tZdV6V+ksulWqS7aXjBcRXl3wHoD9Q==}

  '@protobufjs/path@1.1.2':
    resolution: {integrity: sha512-6JOcJ5Tm08dOHAbdR3GrvP+yUUfkjG5ePsHYczMFLq3ZmMkAD98cDgcT2iA1lJ9NVwFd4tH/iSSoe44YWkltEA==}

  '@protobufjs/pool@1.1.0':
    resolution: {integrity: sha512-0kELaGSIDBKvcgS4zkjz1PeddatrjYcmMWOlAuAPwAeccUrPHdUqo/J6LiymHHEiJT5NrF1UVwxY14f+fy4WQw==}

  '@protobufjs/utf8@1.1.0':
    resolution: {integrity: sha512-Vvn3zZrhQZkkBE8LSuW3em98c0FwgO4nxzv6OdSxPKJIEKY2bGbHn+mhGIPerzI4twdxaP8/0+06HBpwf345Lw==}

  '@rollup/rollup-android-arm-eabi@4.17.2':
    resolution: {integrity: sha512-NM0jFxY8bB8QLkoKxIQeObCaDlJKewVlIEkuyYKm5An1tdVZ966w2+MPQ2l8LBZLjR+SgyV+nRkTIunzOYBMLQ==}
    cpu: [arm]
    os: [android]

  '@rollup/rollup-android-arm-eabi@4.40.0':
    resolution: {integrity: sha512-+Fbls/diZ0RDerhE8kyC6hjADCXA1K4yVNlH0EYfd2XjyH0UGgzaQ8MlT0pCXAThfxv3QUAczHaL+qSv1E4/Cg==}
    cpu: [arm]
    os: [android]

  '@rollup/rollup-android-arm64@4.17.2':
    resolution: {integrity: sha512-yeX/Usk7daNIVwkq2uGoq2BYJKZY1JfyLTaHO/jaiSwi/lsf8fTFoQW/n6IdAsx5tx+iotu2zCJwz8MxI6D/Bw==}
    cpu: [arm64]
    os: [android]

  '@rollup/rollup-android-arm64@4.40.0':
    resolution: {integrity: sha512-PPA6aEEsTPRz+/4xxAmaoWDqh67N7wFbgFUJGMnanCFs0TV99M0M8QhhaSCks+n6EbQoFvLQgYOGXxlMGQe/6w==}
    cpu: [arm64]
    os: [android]

  '@rollup/rollup-darwin-arm64@4.17.2':
    resolution: {integrity: sha512-kcMLpE6uCwls023+kknm71ug7MZOrtXo+y5p/tsg6jltpDtgQY1Eq5sGfHcQfb+lfuKwhBmEURDga9N0ol4YPw==}
    cpu: [arm64]
    os: [darwin]

  '@rollup/rollup-darwin-arm64@4.40.0':
    resolution: {integrity: sha512-GwYOcOakYHdfnjjKwqpTGgn5a6cUX7+Ra2HeNj/GdXvO2VJOOXCiYYlRFU4CubFM67EhbmzLOmACKEfvp3J1kQ==}
    cpu: [arm64]
    os: [darwin]

  '@rollup/rollup-darwin-x64@4.17.2':
    resolution: {integrity: sha512-AtKwD0VEx0zWkL0ZjixEkp5tbNLzX+FCqGG1SvOu993HnSz4qDI6S4kGzubrEJAljpVkhRSlg5bzpV//E6ysTQ==}
    cpu: [x64]
    os: [darwin]

  '@rollup/rollup-darwin-x64@4.40.0':
    resolution: {integrity: sha512-CoLEGJ+2eheqD9KBSxmma6ld01czS52Iw0e2qMZNpPDlf7Z9mj8xmMemxEucinev4LgHalDPczMyxzbq+Q+EtA==}
    cpu: [x64]
    os: [darwin]

  '@rollup/rollup-freebsd-arm64@4.40.0':
    resolution: {integrity: sha512-r7yGiS4HN/kibvESzmrOB/PxKMhPTlz+FcGvoUIKYoTyGd5toHp48g1uZy1o1xQvybwwpqpe010JrcGG2s5nkg==}
    cpu: [arm64]
    os: [freebsd]

  '@rollup/rollup-freebsd-x64@4.40.0':
    resolution: {integrity: sha512-mVDxzlf0oLzV3oZOr0SMJ0lSDd3xC4CmnWJ8Val8isp9jRGl5Dq//LLDSPFrasS7pSm6m5xAcKaw3sHXhBjoRw==}
    cpu: [x64]
    os: [freebsd]

  '@rollup/rollup-linux-arm-gnueabihf@4.17.2':
    resolution: {integrity: sha512-3reX2fUHqN7sffBNqmEyMQVj/CKhIHZd4y631duy0hZqI8Qoqf6lTtmAKvJFYa6bhU95B1D0WgzHkmTg33In0A==}
    cpu: [arm]
    os: [linux]

  '@rollup/rollup-linux-arm-gnueabihf@4.40.0':
    resolution: {integrity: sha512-y/qUMOpJxBMy8xCXD++jeu8t7kzjlOCkoxxajL58G62PJGBZVl/Gwpm7JK9+YvlB701rcQTzjUZ1JgUoPTnoQA==}
    cpu: [arm]
    os: [linux]

  '@rollup/rollup-linux-arm-musleabihf@4.17.2':
    resolution: {integrity: sha512-uSqpsp91mheRgw96xtyAGP9FW5ChctTFEoXP0r5FAzj/3ZRv3Uxjtc7taRQSaQM/q85KEKjKsZuiZM3GyUivRg==}
    cpu: [arm]
    os: [linux]

  '@rollup/rollup-linux-arm-musleabihf@4.40.0':
    resolution: {integrity: sha512-GoCsPibtVdJFPv/BOIvBKO/XmwZLwaNWdyD8TKlXuqp0veo2sHE+A/vpMQ5iSArRUz/uaoj4h5S6Pn0+PdhRjg==}
    cpu: [arm]
    os: [linux]

  '@rollup/rollup-linux-arm64-gnu@4.17.2':
    resolution: {integrity: sha512-EMMPHkiCRtE8Wdk3Qhtciq6BndLtstqZIroHiiGzB3C5LDJmIZcSzVtLRbwuXuUft1Cnv+9fxuDtDxz3k3EW2A==}
    cpu: [arm64]
    os: [linux]

  '@rollup/rollup-linux-arm64-gnu@4.40.0':
    resolution: {integrity: sha512-L5ZLphTjjAD9leJzSLI7rr8fNqJMlGDKlazW2tX4IUF9P7R5TMQPElpH82Q7eNIDQnQlAyiNVfRPfP2vM5Avvg==}
    cpu: [arm64]
    os: [linux]

  '@rollup/rollup-linux-arm64-musl@4.17.2':
    resolution: {integrity: sha512-NMPylUUZ1i0z/xJUIx6VUhISZDRT+uTWpBcjdv0/zkp7b/bQDF+NfnfdzuTiB1G6HTodgoFa93hp0O1xl+/UbA==}
    cpu: [arm64]
    os: [linux]

  '@rollup/rollup-linux-arm64-musl@4.40.0':
    resolution: {integrity: sha512-ATZvCRGCDtv1Y4gpDIXsS+wfFeFuLwVxyUBSLawjgXK2tRE6fnsQEkE4csQQYWlBlsFztRzCnBvWVfcae/1qxQ==}
    cpu: [arm64]
    os: [linux]

  '@rollup/rollup-linux-loongarch64-gnu@4.40.0':
    resolution: {integrity: sha512-wG9e2XtIhd++QugU5MD9i7OnpaVb08ji3P1y/hNbxrQ3sYEelKJOq1UJ5dXczeo6Hj2rfDEL5GdtkMSVLa/AOg==}
    cpu: [loong64]
    os: [linux]

  '@rollup/rollup-linux-powerpc64le-gnu@4.17.2':
    resolution: {integrity: sha512-T19My13y8uYXPw/L/k0JYaX1fJKFT/PWdXiHr8mTbXWxjVF1t+8Xl31DgBBvEKclw+1b00Chg0hxE2O7bTG7GQ==}
    cpu: [ppc64]
    os: [linux]

  '@rollup/rollup-linux-powerpc64le-gnu@4.40.0':
    resolution: {integrity: sha512-vgXfWmj0f3jAUvC7TZSU/m/cOE558ILWDzS7jBhiCAFpY2WEBn5jqgbqvmzlMjtp8KlLcBlXVD2mkTSEQE6Ixw==}
    cpu: [ppc64]
    os: [linux]

  '@rollup/rollup-linux-riscv64-gnu@4.17.2':
    resolution: {integrity: sha512-BOaNfthf3X3fOWAB+IJ9kxTgPmMqPPH5f5k2DcCsRrBIbWnaJCgX2ll77dV1TdSy9SaXTR5iDXRL8n7AnoP5cg==}
    cpu: [riscv64]
    os: [linux]

  '@rollup/rollup-linux-riscv64-gnu@4.40.0':
    resolution: {integrity: sha512-uJkYTugqtPZBS3Z136arevt/FsKTF/J9dEMTX/cwR7lsAW4bShzI2R0pJVw+hcBTWF4dxVckYh72Hk3/hWNKvA==}
    cpu: [riscv64]
    os: [linux]

  '@rollup/rollup-linux-riscv64-musl@4.40.0':
    resolution: {integrity: sha512-rKmSj6EXQRnhSkE22+WvrqOqRtk733x3p5sWpZilhmjnkHkpeCgWsFFo0dGnUGeA+OZjRl3+VYq+HyCOEuwcxQ==}
    cpu: [riscv64]
    os: [linux]

  '@rollup/rollup-linux-s390x-gnu@4.17.2':
    resolution: {integrity: sha512-W0UP/x7bnn3xN2eYMql2T/+wpASLE5SjObXILTMPUBDB/Fg/FxC+gX4nvCfPBCbNhz51C+HcqQp2qQ4u25ok6g==}
    cpu: [s390x]
    os: [linux]

  '@rollup/rollup-linux-s390x-gnu@4.40.0':
    resolution: {integrity: sha512-SpnYlAfKPOoVsQqmTFJ0usx0z84bzGOS9anAC0AZ3rdSo3snecihbhFTlJZ8XMwzqAcodjFU4+/SM311dqE5Sw==}
    cpu: [s390x]
    os: [linux]

  '@rollup/rollup-linux-x64-gnu@4.17.2':
    resolution: {integrity: sha512-Hy7pLwByUOuyaFC6mAr7m+oMC+V7qyifzs/nW2OJfC8H4hbCzOX07Ov0VFk/zP3kBsELWNFi7rJtgbKYsav9QQ==}
    cpu: [x64]
    os: [linux]

  '@rollup/rollup-linux-x64-gnu@4.40.0':
    resolution: {integrity: sha512-RcDGMtqF9EFN8i2RYN2W+64CdHruJ5rPqrlYw+cgM3uOVPSsnAQps7cpjXe9be/yDp8UC7VLoCoKC8J3Kn2FkQ==}
    cpu: [x64]
    os: [linux]

  '@rollup/rollup-linux-x64-musl@4.17.2':
    resolution: {integrity: sha512-h1+yTWeYbRdAyJ/jMiVw0l6fOOm/0D1vNLui9iPuqgRGnXA0u21gAqOyB5iHjlM9MMfNOm9RHCQ7zLIzT0x11Q==}
    cpu: [x64]
    os: [linux]

  '@rollup/rollup-linux-x64-musl@4.40.0':
    resolution: {integrity: sha512-HZvjpiUmSNx5zFgwtQAV1GaGazT2RWvqeDi0hV+AtC8unqqDSsaFjPxfsO6qPtKRRg25SisACWnJ37Yio8ttaw==}
    cpu: [x64]
    os: [linux]

  '@rollup/rollup-win32-arm64-msvc@4.17.2':
    resolution: {integrity: sha512-tmdtXMfKAjy5+IQsVtDiCfqbynAQE/TQRpWdVataHmhMb9DCoJxp9vLcCBjEQWMiUYxO1QprH/HbY9ragCEFLA==}
    cpu: [arm64]
    os: [win32]

  '@rollup/rollup-win32-arm64-msvc@4.40.0':
    resolution: {integrity: sha512-UtZQQI5k/b8d7d3i9AZmA/t+Q4tk3hOC0tMOMSq2GlMYOfxbesxG4mJSeDp0EHs30N9bsfwUvs3zF4v/RzOeTQ==}
    cpu: [arm64]
    os: [win32]

  '@rollup/rollup-win32-ia32-msvc@4.17.2':
    resolution: {integrity: sha512-7II/QCSTAHuE5vdZaQEwJq2ZACkBpQDOmQsE6D6XUbnBHW8IAhm4eTufL6msLJorzrHDFv3CF8oCA/hSIRuZeQ==}
    cpu: [ia32]
    os: [win32]

  '@rollup/rollup-win32-ia32-msvc@4.40.0':
    resolution: {integrity: sha512-+m03kvI2f5syIqHXCZLPVYplP8pQch9JHyXKZ3AGMKlg8dCyr2PKHjwRLiW53LTrN/Nc3EqHOKxUxzoSPdKddA==}
    cpu: [ia32]
    os: [win32]

  '@rollup/rollup-win32-x64-msvc@4.17.2':
    resolution: {integrity: sha512-TGGO7v7qOq4CYmSBVEYpI1Y5xDuCEnbVC5Vth8mOsW0gDSzxNrVERPc790IGHsrT2dQSimgMr9Ub3Y1Jci5/8w==}
    cpu: [x64]
    os: [win32]

  '@rollup/rollup-win32-x64-msvc@4.40.0':
    resolution: {integrity: sha512-lpPE1cLfP5oPzVjKMx10pgBmKELQnFJXHgvtHCtuJWOv8MxqdEIMNtgHgBFf7Ea2/7EuVwa9fodWUfXAlXZLZQ==}
    cpu: [x64]
    os: [win32]

  '@rushstack/eslint-patch@1.10.3':
    resolution: {integrity: sha512-qC/xYId4NMebE6w/V33Fh9gWxLgURiNYgVNObbJl2LZv0GUUItCcCqC5axQSwRaAgaxl2mELq1rMzlswaQ0Zxg==}

  '@rushstack/heft-config-file@0.14.19':
    resolution: {integrity: sha512-XLrq3gY6M7SzY2HRtmI/frCNURdqNdH557mXoULIfUEBj61lpngMKdBhEpzyekilEowTnHSmHpi0/JCyE61kbA==}
    engines: {node: '>=10.13.0'}

  '@rushstack/heft@0.66.9':
    resolution: {integrity: sha512-nTdLS7ATkELK4dYQORQRt+TkW7+Jur4MSQIi76+sxbWxhS1nW9BN2Cz6+DFg/EWqTcxEIjqONFG0J3yHTDQZWQ==}
    engines: {node: '>=10.13.0'}
    hasBin: true

  '@rushstack/node-core-library@4.3.0':
    resolution: {integrity: sha512-JuNZ7lwaYQ4R1TugpryyWBn4lIxK+L7fF+muibFp0by5WklG22nsvH868fuBoZMLo5FqAs6WFOifNos4PJjWSA==}
    peerDependencies:
      '@types/node': '*'
    peerDependenciesMeta:
      '@types/node':
        optional: true

  '@rushstack/operation-graph@0.2.19':
    resolution: {integrity: sha512-yGxy5WfuR+uzR5AuwIYSayJsWb/Xa/mZvGlWI3A1CsJlOu9xBS2JFAGO9YAGURWY2QuUd64gGokYHKej2oa3Ew==}
    peerDependencies:
      '@types/node': '*'
    peerDependenciesMeta:
      '@types/node':
        optional: true

  '@rushstack/rig-package@0.5.2':
    resolution: {integrity: sha512-mUDecIJeH3yYGZs2a48k+pbhM6JYwWlgjs2Ca5f2n1G2/kgdgP9D/07oglEGf6mRyXEnazhEENeYTSNDRCwdqA==}

  '@rushstack/terminal@0.11.0':
    resolution: {integrity: sha512-LKz7pv0G9Py5uULahNSixK1pTqIIKd103pAGhDW51YfzPojvmO5wfITe0PEUNAJZjuufN/KgeRW83dJo1gL2rQ==}
    peerDependencies:
      '@types/node': '*'
    peerDependenciesMeta:
      '@types/node':
        optional: true

  '@rushstack/ts-command-line@4.21.0':
    resolution: {integrity: sha512-z38FLUCn8M9FQf19gJ9eltdwkvc47PxvJmVZS6aKwbBAa3Pis3r3A+ZcBCVPNb9h/Tbga+i0tHdzoSGUoji9GQ==}

  '@sinclair/typebox@0.27.8':
    resolution: {integrity: sha512-+Fj43pSMwJs4KRrH/938Uf+uAELIgVBmQzg/q1YG10djyfA3TnrU8N8XzqCh/okZdszqBQTZf96idMfE5lnwTA==}

  '@trivago/prettier-plugin-sort-imports@4.3.0':
    resolution: {integrity: sha512-r3n0onD3BTOVUNPhR4lhVK4/pABGpbA7bW3eumZnYdKaHkf1qEC+Mag6DPbGNuuh0eG8AaYj+YqmVHSiGslaTQ==}
    peerDependencies:
      '@vue/compiler-sfc': 3.x
      prettier: 2.x - 3.x
    peerDependenciesMeta:
      '@vue/compiler-sfc':
        optional: true

  '@types/argparse@1.0.38':
    resolution: {integrity: sha512-ebDJ9b0e702Yr7pWgB0jzm+CX4Srzz8RcXtLJDJB+BSccqMa36uyH/zUsSYao5+BD1ytv3k3rPYCq4mAE1hsXA==}

  '@types/chai@5.2.2':
    resolution: {integrity: sha512-8kB30R7Hwqf40JPiKhVzodJs2Qc1ZJ5zuT3uzw5Hq/dhNCl3G3l83jfpdI1e20BP348+fV7VIL/+FxaXkqBmWg==}

  '@types/deep-eql@4.0.2':
    resolution: {integrity: sha512-c9h9dVVMigMPc4bwTvC5dxqtqJZwQPePsWjPlpSOnojbor6pGqdk541lfA7AqFQr5pB1BRdq0juY9db81BwyFw==}

  '@types/estree@1.0.5':
    resolution: {integrity: sha512-/kYRxGDLWzHOB7q+wtSUQlFrtcdUccpfy+X+9iMBpHK8QLLhx2wIPYuS5DYtR9Wa/YlZAbIovy7qVdB1Aq6Lyw==}

  '@types/estree@1.0.7':
    resolution: {integrity: sha512-w28IoSUCJpidD/TGviZwwMJckNESJZXFu7NBZ5YJ4mEUnNraUn9Pm8HSZm/jDF1pDWYKspWE7oVphigUPRakIQ==}

  '@types/fluent-ffmpeg@2.1.28':
    resolution: {integrity: sha512-5ovxsDwBcPfJ+eYs1I/ZpcYCnkce7pvH9AHSvrZllAp1ZPpTRDZAFjF3TRFbukxSgIYTTNYePbS0rKUmaxVbXw==}

  '@types/json-schema@7.0.15':
    resolution: {integrity: sha512-5+fP8P8MFNC+AyZCDxrB2pkZFPGzqQWUzpSeuuVLvm8VMcorNYavBqoFcxK8bQz4Qsbn4oUEEem4wDLfcysGHA==}

  '@types/json5@0.0.29':
    resolution: {integrity: sha512-dRLjCWHYg4oaA77cxO64oO+7JwCwnIzkZPdrrC71jQmQtlhM556pwKo5bUzqvZndkVbeFLIIi+9TC40JNF5hNQ==}

  '@types/node-fetch@2.6.13':
    resolution: {integrity: sha512-QGpRVpzSaUs30JBSGPjOg4Uveu384erbHBoT1zeONvyCfwQxIkUshLAOqN/k9EjGviPRmWTTe6aH2qySWKTVSw==}

  '@types/node@12.20.55':
    resolution: {integrity: sha512-J8xLz7q2OFulZ2cyGTLE1TbbZcjpno7FaN6zdJNrgAdrJ+DZzh/uFR6YrTb4C+nXakvud8Q4+rbhoIWlYQbUFQ==}

  '@types/node@18.19.130':
    resolution: {integrity: sha512-GRaXQx6jGfL8sKfaIDD6OupbIHBr9jv7Jnaml9tB7l4v068PAOXqfcujMMo5PhbIs6ggR1XODELqahT2R8v0fg==}

  '@types/node@22.15.30':
    resolution: {integrity: sha512-6Q7lr06bEHdlfplU6YRbgG1SFBdlsfNC4/lX+SkhiTs0cpJkOElmWls8PxDFv4yY/xKb8Y6SO0OmSX4wgqTZbA==}

  '@types/node@22.19.1':
    resolution: {integrity: sha512-LCCV0HdSZZZb34qifBsyWlUmok6W7ouER+oQIGBScS8EsZsQbrtFTUrDX4hOl+CS6p7cnNC4td+qrSVGSCTUfQ==}

  '@types/pidusage@2.0.5':
    resolution: {integrity: sha512-MIiyZI4/MK9UGUXWt0jJcCZhVw7YdhBuTOuqP/BjuLDLZ2PmmViMIQgZiWxtaMicQfAz/kMrZ5T7PKxFSkTeUA==}

  '@types/semver@7.5.8':
    resolution: {integrity: sha512-I8EUhyrgfLrcTkzV3TSsGyl1tSuPrEDzr0yd5m90UgNxQkyDXULk3b6MlQqTCpZpNtWe1K0hzclnZkTcLBe2UQ==}

  '@types/shimmer@1.2.0':
    resolution: {integrity: sha512-UE7oxhQLLd9gub6JKIAhDq06T0F6FnztwMNRvYgjeQSBeMc1ZG/tA47EwfduvkuQS8apbkM/lpLpWsaCeYsXVg==}

  '@types/tapable@1.0.6':
    resolution: {integrity: sha512-W+bw9ds02rAQaMvaLYxAbJ6cvguW/iJXNT6lTssS1ps6QdrMKttqEAMEG/b5CR8TZl3/L7/lH0ZV5nNR1LXikA==}

  '@types/ws@8.5.10':
    resolution: {integrity: sha512-vmQSUcfalpIq0R9q7uTo2lXs6eGIpt9wtnLdMv9LVpIjCA/+ufZRozlVoVelIYixx1ugCBKDhn89vnsEGOCx9A==}

  '@typescript-eslint/eslint-plugin@6.21.0':
    resolution: {integrity: sha512-oy9+hTPCUFpngkEZUSzbf9MxI65wbKFoQYsgPdILTfbUldp5ovUuphZVe4i30emU9M/kP+T64Di0mxl7dSw3MA==}
    engines: {node: ^16.0.0 || >=18.0.0}
    peerDependencies:
      '@typescript-eslint/parser': ^6.0.0 || ^6.0.0-alpha
      eslint: ^7.0.0 || ^8.0.0
      typescript: '*'
    peerDependenciesMeta:
      typescript:
        optional: true

  '@typescript-eslint/parser@6.21.0':
    resolution: {integrity: sha512-tbsV1jPne5CkFQCgPBcDOt30ItF7aJoZL997JSF7MhGQqOeT3svWRYxiqlfA5RUdlHN6Fi+EI9bxqbdyAUZjYQ==}
    engines: {node: ^16.0.0 || >=18.0.0}
    peerDependencies:
      eslint: ^7.0.0 || ^8.0.0
      typescript: '*'
    peerDependenciesMeta:
      typescript:
        optional: true

  '@typescript-eslint/scope-manager@6.21.0':
    resolution: {integrity: sha512-OwLUIWZJry80O99zvqXVEioyniJMa+d2GrqpUTqi5/v5D5rOrppJVBPa0yKCblcigC0/aYAzxxqQ1B+DS2RYsg==}
    engines: {node: ^16.0.0 || >=18.0.0}

  '@typescript-eslint/type-utils@6.21.0':
    resolution: {integrity: sha512-rZQI7wHfao8qMX3Rd3xqeYSMCL3SoiSQLBATSiVKARdFGCYSRvmViieZjqc58jKgs8Y8i9YvVVhRbHSTA4VBag==}
    engines: {node: ^16.0.0 || >=18.0.0}
    peerDependencies:
      eslint: ^7.0.0 || ^8.0.0
      typescript: '*'
    peerDependenciesMeta:
      typescript:
        optional: true

  '@typescript-eslint/types@6.21.0':
    resolution: {integrity: sha512-1kFmZ1rOm5epu9NZEZm1kckCDGj5UJEf7P1kliH4LKu/RkwpsfqqGmY2OOcUs18lSlQBKLDYBOGxRVtrMN5lpg==}
    engines: {node: ^16.0.0 || >=18.0.0}

  '@typescript-eslint/typescript-estree@6.21.0':
    resolution: {integrity: sha512-6npJTkZcO+y2/kr+z0hc4HwNfrrP4kNYh57ek7yCNlrBjWQ1Y0OS7jiZTkgumrvkX5HkEKXFZkkdFNkaW2wmUQ==}
    engines: {node: ^16.0.0 || >=18.0.0}
    peerDependencies:
      typescript: '*'
    peerDependenciesMeta:
      typescript:
        optional: true

  '@typescript-eslint/utils@6.21.0':
    resolution: {integrity: sha512-NfWVaC8HP9T8cbKQxHcsJBY5YE1O33+jpMwN45qzWWaPDZgLIbo12toGMWnmhvCpd3sIxkpDw3Wv1B3dYrbDQQ==}
    engines: {node: ^16.0.0 || >=18.0.0}
    peerDependencies:
      eslint: ^7.0.0 || ^8.0.0

  '@typescript-eslint/visitor-keys@6.21.0':
    resolution: {integrity: sha512-JJtkDduxLi9bivAB+cYOVMtbkqdPOhZ+ZI5LC47MIRrDV4Yn2o+ZnW10Nkmr28xRpSpdJ6Sm42Hjf2+REYXm0A==}
    engines: {node: ^16.0.0 || >=18.0.0}

  '@ungap/structured-clone@1.2.0':
    resolution: {integrity: sha512-zuVdFrMJiuCDQUMCzQaD6KL28MjnqqN8XnAqiEq9PNm/hCPTSGfrXCOfwj1ow4LFb/tNymJPwsNbVePc1xFqrQ==}

  '@vitest/coverage-v8@3.2.2':
    resolution: {integrity: sha512-RVAi5xnqedSKvaoQyCTWvncMk8eYZcTTOsLK7XmnfOEvdGP/O/upA0/MA8Ss+Qs++mj0GcSRi/whR0S5iBPpTQ==}
    peerDependencies:
      '@vitest/browser': 3.2.2
      vitest: 3.2.2
    peerDependenciesMeta:
      '@vitest/browser':
        optional: true

  '@vitest/expect@1.6.0':
    resolution: {integrity: sha512-ixEvFVQjycy/oNgHjqsL6AZCDduC+tflRluaHIzKIsdbzkLn2U/iBnVeJwB6HsIjQBdfMR8Z0tRxKUsvFJEeWQ==}

  '@vitest/expect@3.2.2':
    resolution: {integrity: sha512-ipHw0z669vEMjzz3xQE8nJX1s0rQIb7oEl4jjl35qWTwm/KIHERIg/p/zORrjAaZKXfsv7IybcNGHwhOOAPMwQ==}

  '@vitest/mocker@3.2.2':
    resolution: {integrity: sha512-jKojcaRyIYpDEf+s7/dD3LJt53c0dPfp5zCPXz9H/kcGrSlovU/t1yEaNzM9oFME3dcd4ULwRI/x0Po1Zf+LTw==}
    peerDependencies:
      msw: ^2.4.9
      vite: ^5.0.0 || ^6.0.0 || ^7.0.0-0
    peerDependenciesMeta:
      msw:
        optional: true
      vite:
        optional: true

  '@vitest/pretty-format@3.2.2':
    resolution: {integrity: sha512-FY4o4U1UDhO9KMd2Wee5vumwcaHw7Vg4V7yR4Oq6uK34nhEJOmdRYrk3ClburPRUA09lXD/oXWZ8y/Sdma0aUQ==}

  '@vitest/runner@1.6.0':
    resolution: {integrity: sha512-P4xgwPjwesuBiHisAVz/LSSZtDjOTPYZVmNAnpHHSR6ONrf8eCJOFRvUwdHn30F5M1fxhqtl7QZQUk2dprIXAg==}

  '@vitest/runner@3.2.2':
    resolution: {integrity: sha512-GYcHcaS3ejGRZYed2GAkvsjBeXIEerDKdX3orQrBJqLRiea4NSS9qvn9Nxmuy1IwIB+EjFOaxXnX79l8HFaBwg==}

  '@vitest/snapshot@1.6.0':
    resolution: {integrity: sha512-+Hx43f8Chus+DCmygqqfetcAZrDJwvTj0ymqjQq4CvmpKFSTVteEOBzCusu1x2tt4OJcvBflyHUE0DZSLgEMtQ==}

  '@vitest/snapshot@3.2.2':
    resolution: {integrity: sha512-aMEI2XFlR1aNECbBs5C5IZopfi5Lb8QJZGGpzS8ZUHML5La5wCbrbhLOVSME68qwpT05ROEEOAZPRXFpxZV2wA==}

  '@vitest/spy@1.6.0':
    resolution: {integrity: sha512-leUTap6B/cqi/bQkXUu6bQV5TZPx7pmMBKBQiI0rJA8c3pB56ZsaTbREnF7CJfmvAS4V2cXIBAh/3rVwrrCYgw==}

  '@vitest/spy@3.2.2':
    resolution: {integrity: sha512-6Utxlx3o7pcTxvp0u8kUiXtRFScMrUg28KjB3R2hon7w4YqOFAEA9QwzPVVS1QNL3smo4xRNOpNZClRVfpMcYg==}

  '@vitest/utils@1.6.0':
    resolution: {integrity: sha512-21cPiuGMoMZwiOHa2i4LXkMkMkCGzA+MVFV70jRwHo95dL4x/ts5GZhML1QWuy7yfp3WzK3lRvZi3JnXTYqrBw==}

  '@vitest/utils@3.2.2':
    resolution: {integrity: sha512-qJYMllrWpF/OYfWHP32T31QCaLa3BAzT/n/8mNGhPdVcjY+JYazQFO1nsJvXU12Kp1xMpNY4AGuljPTNjQve6A==}

  abort-controller@3.0.0:
    resolution: {integrity: sha512-h8lQ8tacZYnR3vNQTgibj+tODHI5/+l06Au2Pcriv/Gmet0eaj4TwWH41sO9wnHDiQsEj19q0drzdWdeAHtweg==}
    engines: {node: '>=6.5'}

  acorn-import-attributes@1.9.5:
    resolution: {integrity: sha512-n02Vykv5uA3eHGM/Z2dQrcD56kL8TyDb2p1+0P83PClMnC/nc+anbQRhIOWnSq4Ke/KvDPrY3C9hDtC/A3eHnQ==}
    peerDependencies:
      acorn: ^8

  acorn-jsx@5.3.2:
    resolution: {integrity: sha512-rq9s+JNhf0IChjtDXxllJ7g41oZk5SlXtp0LHwyA5cejwn7vKmKp4pPri6YEePv2PU65sAsegbXtIinmDFDXgQ==}
    peerDependencies:
      acorn: ^6.0.0 || ^7.0.0 || ^8.0.0

  acorn-walk@8.3.2:
    resolution: {integrity: sha512-cjkyv4OtNCIeqhHrfS81QWXoCBPExR/J62oyEqepVw8WaQeSqpW2uhuLPh1m9eWhDuOo/jUXVTlifvesOWp/4A==}
    engines: {node: '>=0.4.0'}

  acorn@8.11.3:
    resolution: {integrity: sha512-Y9rRfJG5jcKOE0CLisYbojUjIrIEE7AGMzA/Sm4BslANhbS+cDMpgBdcPT91oJ7OuJ9hYJBx59RjbhxVnrF8Xg==}
    engines: {node: '>=0.4.0'}
    hasBin: true

  acorn@8.15.0:
    resolution: {integrity: sha512-NZyJarBfL7nWwIq+FDL6Zp/yHEhePMNnnJ0y3qfieCrmNvYct8uvtiV41UvlSe6apAfk0fY1FbWx+NwfmpvtTg==}
    engines: {node: '>=0.4.0'}
    hasBin: true

  agent-base@7.1.4:
    resolution: {integrity: sha512-MnA+YT8fwfJPgBx3m60MNqakm30XOkyIoH1y6huTQvC0PwZG7ki8NacLBcrPbNoo8vEZy7Jpuk7+jMO+CUovTQ==}
    engines: {node: '>= 14'}

  agentkeepalive@4.6.0:
    resolution: {integrity: sha512-kja8j7PjmncONqaTsB8fQ+wE2mSU2DJ9D4XKoJ5PFWIdRMa6SLSN1ff4mOr4jCbfRSsxR4keIiySJU0N9T5hIQ==}
    engines: {node: '>= 8.0.0'}

  ajv@6.12.6:
    resolution: {integrity: sha512-j3fVLgvTo527anyYyJOGTYJbG+vnnQYvE0m5mmkc1TK+nxAppkCLMIL0aZ4dblVCNoGShhm+kzE4ZUykBoMg4g==}

  ansi-colors@4.1.3:
    resolution: {integrity: sha512-/6w/C21Pm1A7aZitlI5Ni/2J6FFQN8i1Cvz3kHABAAbw93v/NlvKdVOqz7CCWz/3iv/JplRSEEZ83XION15ovw==}
    engines: {node: '>=6'}

  ansi-regex@5.0.1:
    resolution: {integrity: sha512-quJQXlTSUGL2LH9SUXo8VwsY4soanhgo6LNSm84E1LBcE8s3O0wpdiRzyR9z/ZZJMlMWv37qOOb9pdJlMUEKFQ==}
    engines: {node: '>=8'}

  ansi-regex@6.0.1:
    resolution: {integrity: sha512-n5M855fKb2SsfMIiFFoVrABHJC8QtHwVx+mHWP3QcEqBHYienj5dHSgjbxtC0WEZXYt4wcD6zrQElDPhFuZgfA==}
    engines: {node: '>=12'}

  ansi-sequence-parser@1.1.1:
    resolution: {integrity: sha512-vJXt3yiaUL4UU546s3rPXlsry/RnM730G1+HkpKE012AN0sx1eOrxSu95oKDIonskeLTijMgqWZ3uDEe3NFvyg==}

  ansi-styles@3.2.1:
    resolution: {integrity: sha512-VT0ZI6kZRdTh8YyJw3SMbYm/u+NqfsAxEpWO0Pf9sq8/e94WxxOpPKx9FR1FlyCtOVDNOQ+8ntlqFxiRc+r5qA==}
    engines: {node: '>=4'}

  ansi-styles@4.3.0:
    resolution: {integrity: sha512-zbB9rCJAT1rbjiVDb2hqKFHNYLxgtk8NURxZ3IZwD3F6NtxbXZQCnnSi1Lkx+IDohdPlFp222wVALIheZJQSEg==}
    engines: {node: '>=8'}

  ansi-styles@5.2.0:
    resolution: {integrity: sha512-Cxwpt2SfTzTtXcfOlzGEee8O+c+MmUgGrNiBcXnuWxuFJHe6a5Hz7qwhwe5OgaSYI0IJvkLqWX1ASG+cJOkEiA==}
    engines: {node: '>=10'}

  ansi-styles@6.2.1:
    resolution: {integrity: sha512-bN798gFfQX+viw3R7yrGWRqnrN2oRkEkUjjl4JNn4E8GxxbjtG3FbrEIIY3l8/hrwUwIeCZvi4QuOTP4MErVug==}
    engines: {node: '>=12'}

  any-promise@1.3.0:
    resolution: {integrity: sha512-7UvmKalWRt1wgjL1RrGxoSJW/0QZFIegpeGvZG9kjp8vrRu55XTHbwnqq2GpXm9uLbcuhxm3IqX9OB4MZR1b2A==}

  argparse@1.0.10:
    resolution: {integrity: sha512-o5Roy6tNG4SL/FOkCAN6RzjiakZS25RLYFrcMttJqbdd8BWrnA+fGz57iN5Pb06pvBGvl5gQ0B48dJlslXvoTg==}

  argparse@2.0.1:
    resolution: {integrity: sha512-8+9WqebbFzpX9OR+Wa6O29asIogeRMzcGtAINdpMHHyAg10f05aSFVBbcEqGf/PXw1EjAZ+q2/bEBg3DvurK3Q==}

  aria-query@5.3.0:
    resolution: {integrity: sha512-b0P0sZPKtyu8HkeRAfCq0IfURZK+SuwMjY1UXGBU27wpAiTwQAIlq56IbIO+ytk/JjS1fMR14ee5WBBfKi5J6A==}

  array-buffer-byte-length@1.0.1:
    resolution: {integrity: sha512-ahC5W1xgou+KTXix4sAO8Ki12Q+jf4i0+tmk3sC+zgcynshkHxzpXdImBehiUYKKKDwvfFiJl1tZt6ewscS1Mg==}
    engines: {node: '>= 0.4'}

  array-includes@3.1.8:
    resolution: {integrity: sha512-itaWrbYbqpGXkGhZPGUulwnhVf5Hpy1xiCFsGqyIGglbBxmG5vSjxQen3/WGOjPpNEv1RtBLKxbmVXm8HpJStQ==}
    engines: {node: '>= 0.4'}

  array-union@2.1.0:
    resolution: {integrity: sha512-HGyxoOTYUyCM6stUe6EJgnd4EoewAI7zMdfqO+kGjnlZmBDz/cR5pf8r/cR4Wq60sL/p0IkcjUEEPwS3GFrIyw==}
    engines: {node: '>=8'}

  array.prototype.findlast@1.2.5:
    resolution: {integrity: sha512-CVvd6FHg1Z3POpBLxO6E6zr+rSKEQ9L6rZHAaY7lLfhKsWYUBBOuMs0e9o24oopj6H+geRCX0YJ+TJLBK2eHyQ==}
    engines: {node: '>= 0.4'}

  array.prototype.findlastindex@1.2.5:
    resolution: {integrity: sha512-zfETvRFA8o7EiNn++N5f/kaCw221hrpGsDmcpndVupkPzEc1Wuf3VgC0qby1BbHs7f5DVYjgtEU2LLh5bqeGfQ==}
    engines: {node: '>= 0.4'}

  array.prototype.flat@1.3.2:
    resolution: {integrity: sha512-djYB+Zx2vLewY8RWlNCUdHjDXs2XOgm602S9E7P/UpHgfeHL00cRiIF+IN/G/aUJ7kGPb6yO/ErDI5V2s8iycA==}
    engines: {node: '>= 0.4'}

  array.prototype.flatmap@1.3.2:
    resolution: {integrity: sha512-Ewyx0c9PmpcsByhSW4r+9zDU7sGjFc86qf/kKtuSCRdhfbk0SNLLkaT5qvcHnRGgc5NP/ly/y+qkXkqONX54CQ==}
    engines: {node: '>= 0.4'}

  array.prototype.toreversed@1.1.2:
    resolution: {integrity: sha512-wwDCoT4Ck4Cz7sLtgUmzR5UV3YF5mFHUlbChCzZBQZ+0m2cl/DH3tKgvphv1nKgFsJ48oCSg6p91q2Vm0I/ZMA==}

  array.prototype.tosorted@1.1.3:
    resolution: {integrity: sha512-/DdH4TiTmOKzyQbp/eadcCVexiCb36xJg7HshYOYJnNZFDj33GEv0P7GxsynpShhq4OLYJzbGcBDkLsDt7MnNg==}

  arraybuffer.prototype.slice@1.0.3:
    resolution: {integrity: sha512-bMxMKAjg13EBSVscxTaYA4mRc5t1UAXa2kXiGTNfZ079HIWXEkKmkgFrh/nJqamaLSrXO5H4WFFkPEaLJWbs3A==}
    engines: {node: '>= 0.4'}

  assertion-error@1.1.0:
    resolution: {integrity: sha512-jgsaNduz+ndvGyFt3uSuWqvy4lCnIJiovtouQN5JZHOKCS2QuhEdbcQHFhVksz2N2U9hXJo8odG7ETyWlEeuDw==}

  assertion-error@2.0.1:
    resolution: {integrity: sha512-Izi8RQcffqCeNVgFigKli1ssklIbpHnCYc6AknXGYoB6grJqyeby7jv12JUQgmTAnIDnbck1uxksT4dzN3PWBA==}
    engines: {node: '>=12'}

  ast-types-flow@0.0.8:
    resolution: {integrity: sha512-OH/2E5Fg20h2aPrbe+QL8JZQFko0YZaF+j4mnQ7BGhfavO7OpSLa8a0y9sBwomHdSbkhTS8TQNayBfnW5DwbvQ==}

  ast-v8-to-istanbul@0.3.3:
    resolution: {integrity: sha512-MuXMrSLVVoA6sYN/6Hke18vMzrT4TZNbZIj/hvh0fnYFpO+/kFXcLIaiPwXXWaQUPg4yJD8fj+lfJ7/1EBconw==}

  async@0.2.10:
    resolution: {integrity: sha512-eAkdoKxU6/LkKDBzLpT+t6Ff5EtfSF4wx1WfJiPEEV7WNLnDaRXk0oVysiEPm262roaachGexwUv94WhSgN5TQ==}

  asynckit@0.4.0:
    resolution: {integrity: sha512-Oei9OH4tRh0YqU3GxhX79dM/mwVgvbZJaSNaRk+bshkj0S5cfHcgYakreBjrHwatXKbz+IoIdYLxrKim2MjW0Q==}

  atomic-sleep@1.0.0:
    resolution: {integrity: sha512-kNOjDqAh7px0XWNI+4QbzoiR/nTkHAWNud2uvnJquD1/x5a7EQZMJT0AczqK0Qn67oY/TTQ1LbUKajZpp3I9tQ==}
    engines: {node: '>=8.0.0'}

  available-typed-arrays@1.0.7:
    resolution: {integrity: sha512-wvUjBtSGN7+7SjNpq/9M2Tg350UZD3q62IFZLbRAR1bSMlCo1ZaeW+BJ+D090e4hIIZLBcTDWe4Mh4jvUDajzQ==}
    engines: {node: '>= 0.4'}

  axe-core@4.7.0:
    resolution: {integrity: sha512-M0JtH+hlOL5pLQwHOLNYZaXuhqmvS8oExsqB1SBYgA4Dk7u/xx+YdGHXaK5pyUfed5mYXdlYiphWq3G8cRi5JQ==}
    engines: {node: '>=4'}

  axobject-query@3.2.1:
    resolution: {integrity: sha512-jsyHu61e6N4Vbz/v18DHwWYKK0bSWLqn47eeDSKPB7m8tqMHF9YJ+mhIk2lVteyZrY8tnSj/jHOv4YiTCuCJgg==}

  balanced-match@1.0.2:
    resolution: {integrity: sha512-3oSeUO0TMV67hN1AmbXsK4yaqU7tjiHlbxRDZOpH0KW9+CeX4bRAaX0Anxt0tx2MrpRpWwQaPwIlISEJhYU5Pw==}

  base64-js@1.5.1:
    resolution: {integrity: sha512-AKpaYlHn8t4SVbOHCy+b5+KKgvR4vrsD8vbvrbiQJps7fKDTkjkDry6ji0rUJjC0kzbNePLwzxq8iypo41qeWA==}

  better-path-resolve@1.0.0:
    resolution: {integrity: sha512-pbnl5XzGBdrFU/wT4jqmJVPn2B6UHPBOhzMQkY/SPUPB6QtUXtmBHBIwCbXJol93mOpGMnQyP/+BB19q04xj7g==}
    engines: {node: '>=4'}

  bignumber.js@9.3.1:
    resolution: {integrity: sha512-Ko0uX15oIUS7wJ3Rb30Fs6SkVbLmPBAKdlm7q9+ak9bbIeFf0MwuBsQV6z7+X768/cHsfg+WlysDWJcmthjsjQ==}

  boolean@3.2.0:
    resolution: {integrity: sha512-d0II/GO9uf9lfUHH2BQsjxzRJZBdsjgsBiW4BvhWk/3qoKwQFjIDVN19PfX8F2D/r9PCMTtLWjYVCFrpeYUzsw==}
    deprecated: Package no longer supported. Contact Support at https://www.npmjs.com/support for more info.

  brace-expansion@1.1.11:
    resolution: {integrity: sha512-iCuPHDFgrHX7H2vEI/5xpz07zSHB00TpugqhmYtVmMO6518mCuRMoOYFldEBl0g187ufozdaHgWKcYFb61qGiA==}

  brace-expansion@2.0.1:
    resolution: {integrity: sha512-XnAIvQ8eM+kC6aULx6wuQiwVsnzsi9d3WxzV3FpWTGA19F621kwdbsAcFKXgKUHZWsy+mY6iL1sHTxWEFCytDA==}

  braces@3.0.2:
    resolution: {integrity: sha512-b8um+L1RzM3WDSzvhm6gIz1yfTbBt6YTlcEKAvsmqCZZFw46z626lVj9j1yEPW33H5H+lBQpZMP1k8l+78Ha0A==}
    engines: {node: '>=8'}

  braces@3.0.3:
    resolution: {integrity: sha512-yQbXgO/OSZVD2IsiLlro+7Hf6Q18EJrKSEsdoMzKePKXct3gvD8oLcOQdIzGupr5Fj+EDe8gO/lxc1BzfMpxvA==}
    engines: {node: '>=8'}

  buffer-equal-constant-time@1.0.1:
    resolution: {integrity: sha512-zRpUiDwd/xk6ADqPMATG8vc9VPrkck7T07OIx0gnjmJAnHnTVXNQG3vfvWNuiZIkwu9KrKdA1iJKfsfTVxE6NA==}

  buffer@6.0.3:
    resolution: {integrity: sha512-FTiCpNxtwiZZHEZbcbTIcZjERVICn9yq/pDFkTl95/AxzD1naBctN7YO68riM/gLSDY7sdrMby8hofADYuuqOA==}

  builtin-modules@3.3.0:
    resolution: {integrity: sha512-zhaCDicdLuWN5UbN5IMnFqNMhNfo919sH85y2/ea+5Yg9TsTkeZxpL+JLbp6cgYFS4sRLp3YV4S6yDuqVWHYOw==}
    engines: {node: '>=6'}

  builtins@5.1.0:
    resolution: {integrity: sha512-SW9lzGTLvWTP1AY8xeAMZimqDrIaSdLQUcVr9DMef51niJ022Ri87SwRRKYm4A6iHfkPaiVUu/Duw2Wc4J7kKg==}

  bundle-require@5.1.0:
    resolution: {integrity: sha512-3WrrOuZiyaaZPWiEt4G3+IffISVC9HYlWueJEBWED4ZH4aIAC2PnkdnuRrR94M+w6yGWn4AglWtJtBI8YqvgoA==}
    engines: {node: ^12.20.0 || ^14.13.1 || >=16.0.0}
    peerDependencies:
      esbuild: '>=0.18'

  cac@6.7.14:
    resolution: {integrity: sha512-b6Ilus+c3RrdDk+JhLKUAQfzzgLEPy6wcXqS7f/xe1EETvsDP6GORG7SFuOs6cID5YkqchW/LXZbX5bc8j7ZcQ==}
    engines: {node: '>=8'}

  call-bind-apply-helpers@1.0.2:
    resolution: {integrity: sha512-Sp1ablJ0ivDkSzjcaJdxEunN5/XvksFJ2sMBFfq6x0ryhQV/2b/KwFe21cMpmHtPOSij8K99/wSfoEuTObmuMQ==}
    engines: {node: '>= 0.4'}

  call-bind@1.0.7:
    resolution: {integrity: sha512-GHTSNSYICQ7scH7sZ+M2rFopRoLh8t2bLSW6BbgrtLsahOIB5iyAVJf9GjWK3cYTDaMj4XdBpM1cA6pIS0Kv2w==}
    engines: {node: '>= 0.4'}

  callsites@3.1.0:
    resolution: {integrity: sha512-P8BjAsXvZS+VIDUI11hHCQEv74YT67YUi5JJFNWIqL235sBmjX4+qx9Muvls5ivyNENctx46xQLQ3aTuE7ssaQ==}
    engines: {node: '>=6'}

  camelcase-keys@9.1.3:
    resolution: {integrity: sha512-Rircqi9ch8AnZscQcsA1C47NFdaO3wukpmIRzYcDOrmvgt78hM/sj5pZhZNec2NM12uk5vTwRHZ4anGcrC4ZTg==}
    engines: {node: '>=16'}

  camelcase@8.0.0:
    resolution: {integrity: sha512-8WB3Jcas3swSvjIeA2yvCJ+Miyz5l1ZmB6HFb9R1317dt9LCQoswg/BGrmAmkWVEszSrrg4RwmO46qIm2OEnSA==}
    engines: {node: '>=16'}

  chai@4.4.1:
    resolution: {integrity: sha512-13sOfMv2+DWduEU+/xbun3LScLoqN17nBeTLUsmDfKdoiC1fr0n9PU4guu4AhRcOVFk/sW8LyZWHuhWtQZiF+g==}
    engines: {node: '>=4'}

  chai@5.2.0:
    resolution: {integrity: sha512-mCuXncKXk5iCLhfhwTc0izo0gtEmpz5CtG2y8GiOINBlMVS6v8TMRc5TaLWKS6692m9+dVVfzgeVxR5UxWHTYw==}
    engines: {node: '>=12'}

  chalk@2.4.2:
    resolution: {integrity: sha512-Mti+f9lpJNcwF4tWV8/OrTTtF1gZi+f8FqlyAdouralcFWFQWF2+NgCHShjkCb+IFBLq9buZwE1xckQU4peSuQ==}
    engines: {node: '>=4'}

  chalk@4.1.2:
    resolution: {integrity: sha512-oKnbhFyRIXpUuez8iBMmyEa4nbj4IOQyuhc/wy9kY7/WVPcwIO9VA668Pu8RkO7+0G76SLROeyw9CpQ061i4mA==}
    engines: {node: '>=10'}

  chardet@2.1.0:
    resolution: {integrity: sha512-bNFETTG/pM5ryzQ9Ad0lJOTa6HWD/YsScAR3EnCPZRPlQh77JocYktSHOUHelyhm8IARL+o4c4F1bP5KVOjiRA==}

  check-error@1.0.3:
    resolution: {integrity: sha512-iKEoDYaRmd1mxM90a2OEfWhjsjPpYPuQ+lMYsoxB126+t8fw7ySEO48nmDg5COTjxDI65/Y2OWpeEHk3ZOe8zg==}

  check-error@2.1.1:
    resolution: {integrity: sha512-OAlb+T7V4Op9OwdkjmguYRqncdlx5JiofwOAUkmTF+jNdHwzTaTs4sRAGpzLF3oOz5xAyDGrPgeIDFQmDOTiJw==}
    engines: {node: '>= 16'}

  chokidar@4.0.3:
    resolution: {integrity: sha512-Qgzu8kfBvo+cA4962jnP1KkS6Dop5NS6g7R5LFYJr4b8Ub94PPQXUksCw9PvXoeXPRRddRNC5C1JQUR2SMGtnA==}
    engines: {node: '>= 14.16.0'}

  chownr@3.0.0:
    resolution: {integrity: sha512-+IxzY9BZOQd/XuYPRmrvEVjF/nqj5kgT4kEq7VofrDoM1MxoRjEWkrCC3EtLi59TVawxTAn+orJwFQcrqEN1+g==}
    engines: {node: '>=18'}

  ci-info@3.9.0:
    resolution: {integrity: sha512-NIxF55hv4nSqQswkAeiOi1r83xy8JldOFDTWiug55KBu9Jnblncd2U6ViHmYgHf01TPZS77NJBhBMKdWj9HQMQ==}
    engines: {node: '>=8'}

  cjs-module-lexer@1.4.3:
    resolution: {integrity: sha512-9z8TZaGM1pfswYeXrUpzPrkx8UnWYdhJclsiYMm6x/w5+nN+8Tf/LnAgfLGQCm59qAOxU8WwHEq2vNwF6i4j+Q==}

  color-convert@1.9.3:
    resolution: {integrity: sha512-QfAUtd+vFdAtFQcC8CCyYt1fYWxSqAiK2cSD6zDB8N3cpsEBAvRxp9zOGg6G/SHHJYAT88/az/IuDGALsNVbGg==}

  color-convert@2.0.1:
    resolution: {integrity: sha512-RRECPsj7iu/xb5oKYcsFHSppFNnsj/52OVTRKb4zP5onXwVF3zVmmToNcOfGC+CRDpfK/U584fMg38ZHCaElKQ==}
    engines: {node: '>=7.0.0'}

  color-name@1.1.3:
    resolution: {integrity: sha512-72fSenhMw2HZMTVHeCA9KCmpEIbzWiQsjN+BHcBbS9vr1mtt+vJjPdksIBNUmKAW8TFUDPJK5SUU3QhE9NEXDw==}

  color-name@1.1.4:
    resolution: {integrity: sha512-dOy+3AuW3a2wNbZHIuMZpTcgjGuLU/uBL/ubcZF9OXbDo8ff4O8yVp5Bf0efS8uEoYo5q4Fx7dY9OgQGXgAsQA==}

  color-string@1.9.1:
    resolution: {integrity: sha512-shrVawQFojnZv6xM40anx4CkoDP+fZsw/ZerEMsW/pyzsRbElpsL/DBVW7q3ExxwusdNXI3lXpuhEZkzs8p5Eg==}

  color@4.2.3:
    resolution: {integrity: sha512-1rXeuUUiGGrykh+CeBdu5Ie7OJwinCgQY0bc7GCRxy5xVHy+moaqkpL/jqQq0MtQOeYcrqEz4abc5f0KtU7W4A==}
    engines: {node: '>=12.5.0'}

  colorette@2.0.20:
    resolution: {integrity: sha512-IfEDxwoWIjkeXL1eXcDiow4UbKjhLdq6/EuSVR9GMN7KVH3r9gQ83e73hsz1Nd1T3ijd5xv1wcWRYO+D6kCI2w==}

  combined-stream@1.0.8:
    resolution: {integrity: sha512-FQN4MRfuJeHf7cBbBMJFXhKSDq+2kAArBlmRBvcvFE5BB1HZKXtSFASDhdlz9zOYwxh8lDdnvmMOe/+5cdoEdg==}
    engines: {node: '>= 0.8'}

  commander@12.0.0:
    resolution: {integrity: sha512-MwVNWlYjDTtOjX5PiD7o5pK0UrFU/OYgcJfjjK4RaHZETNtjJqrZa9Y9ds88+A+f+d5lv+561eZ+yCKoS3gbAA==}
    engines: {node: '>=18'}

  commander@4.1.1:
    resolution: {integrity: sha512-NOKm8xhkzAjzFx8B2v5OAHT+u5pRQc2UCa2Vq9jYL/31o2wi9mxBA7LIFs3sV5VSC49z6pEhfbMULvShKj26WA==}
    engines: {node: '>= 6'}

  commander@9.5.0:
    resolution: {integrity: sha512-KRs7WVDKg86PWiuAqhDrAQnTXZKraVcCc6vFdL14qrZ/DcWwuRo7VoiYXalXO7S5GKpqYiVEwCbgFDfxNHKJBQ==}
    engines: {node: ^12.20.0 || >=14}

  concat-map@0.0.1:
    resolution: {integrity: sha512-/Srv4dswyQNBfohGpz9o6Yb3Gz3SrUDqBH5rTuhGR7ahtlbYKnVxw2bCFMRljaA7EXHaXZ8wsHdodFvbkhKmqg==}

  confbox@0.1.7:
    resolution: {integrity: sha512-uJcB/FKZtBMCJpK8MQji6bJHgu1tixKPxRLeGkNzBoOZzpnZUJm0jm2/sBDWcuBx1dYgxV4JU+g5hmNxCyAmdA==}

  consola@3.4.2:
    resolution: {integrity: sha512-5IKcdX0nnYavi6G7TtOhwkYzyjfJlatbjMjuLSfE2kYT5pMDOilZ4OvMhi637CcDICTmz3wARPoyhqyX1Y+XvA==}
    engines: {node: ^14.18.0 || >=16.10.0}

  cross-spawn@7.0.3:
    resolution: {integrity: sha512-iRDPJKUPVEND7dHPO8rkbOnPpyDygcDFtWjpeWNCgy8WP2rXcxXL8TskReQl6OrB2G7+UJrags1q15Fudc7G6w==}
    engines: {node: '>= 8'}

  cross-spawn@7.0.6:
    resolution: {integrity: sha512-uV2QOWP2nWzsy2aMp8aRibhi9dlzF5Hgh5SHaB9OiTGEyDTiJJyx0uy51QXdyWbtAHNua4XJzUKca3OzKUd3vA==}
    engines: {node: '>= 8'}

  damerau-levenshtein@1.0.8:
    resolution: {integrity: sha512-sdQSFB7+llfUcQHUQO3+B8ERRj0Oa4w9POWMI/puGtuf7gFywGmkaLCElnudfTiKZV+NvHqL0ifzdrI8Ro7ESA==}

  data-view-buffer@1.0.1:
    resolution: {integrity: sha512-0lht7OugA5x3iJLOWFhWK/5ehONdprk0ISXqVFn/NFrDu+cuc8iADFrGQz5BnRK7LLU3JmkbXSxaqX+/mXYtUA==}
    engines: {node: '>= 0.4'}

  data-view-byte-length@1.0.1:
    resolution: {integrity: sha512-4J7wRJD3ABAzr8wP+OcIcqq2dlUKp4DVflx++hs5h5ZKydWMI6/D/fAot+yh6g2tHh8fLFTvNOaVN357NvSrOQ==}
    engines: {node: '>= 0.4'}

  data-view-byte-offset@1.0.0:
    resolution: {integrity: sha512-t/Ygsytq+R995EJ5PZlD4Cu56sWa8InXySaViRzw9apusqsOO2bQP+SbYzAhR0pFKoB+43lYy8rWban9JSuXnA==}
    engines: {node: '>= 0.4'}

  dataloader@1.4.0:
    resolution: {integrity: sha512-68s5jYdlvasItOJnCuI2Q9s4q98g0pCyL3HrcKJu8KNugUl8ahgmZYg38ysLTgQjjXX3H8CJLkAvWrclWfcalw==}

  dateformat@4.6.3:
    resolution: {integrity: sha512-2P0p0pFGzHS5EMnhdxQi7aJN+iMheud0UhG4dlE1DLAlvL8JHjJJTX/CSm4JXwV0Ka5nGk3zC5mcb5bUQUxxMA==}

  debug@3.2.7:
    resolution: {integrity: sha512-CFjzYYAi4ThfiQvizrFQevTTXHtnCqWfe7x1AhgEscTz6ZbLbfoLRLPugTQyBth6f8ZERVUSyWHFD/7Wu4t1XQ==}
    peerDependencies:
      supports-color: '*'
    peerDependenciesMeta:
      supports-color:
        optional: true

  debug@4.3.4:
    resolution: {integrity: sha512-PRWFHuSU3eDtQJPvnNY7Jcket1j0t5OuOsFzPPzsekD52Zl8qUfFIPEiswXqIvHWGVHOgX+7G/vCNNhehwxfkQ==}
    engines: {node: '>=6.0'}
    peerDependencies:
      supports-color: '*'
    peerDependenciesMeta:
      supports-color:
        optional: true

  debug@4.4.0:
    resolution: {integrity: sha512-6WTZ/IxCY/T6BALoZHaE4ctp9xm+Z5kY/pzYaCHRFeyVhojxlrm+46y68HA6hr0TcwEssoxNiDEUJQjfPZ/RYA==}
    engines: {node: '>=6.0'}
    peerDependencies:
      supports-color: '*'
    peerDependenciesMeta:
      supports-color:
        optional: true

  debug@4.4.1:
    resolution: {integrity: sha512-KcKCqiftBJcZr++7ykoDIEwSa3XWowTfNPo92BYxjXiyYEVrUQh2aLyhxBCwww+heortUFxEJYcRzosstTEBYQ==}
    engines: {node: '>=6.0'}
    peerDependencies:
      supports-color: '*'
    peerDependenciesMeta:
      supports-color:
        optional: true

  deep-eql@4.1.3:
    resolution: {integrity: sha512-WaEtAOpRA1MQ0eohqZjpGD8zdI0Ovsm8mmFhaDN8dvDZzyoUMcYDnf5Y6iu7HTXxf8JDS23qWa4a+hKCDyOPzw==}
    engines: {node: '>=6'}

  deep-eql@5.0.2:
    resolution: {integrity: sha512-h5k/5U50IJJFpzfL6nO9jaaumfjO/f2NjK/oYB2Djzm4p9L+3T9qWpZqZ2hAbLPuuYq9wrU08WQyBTL5GbPk5Q==}
    engines: {node: '>=6'}

  deep-is@0.1.4:
    resolution: {integrity: sha512-oIPzksmTg4/MriiaYGO+okXDT7ztn/w3Eptv/+gSIdMdKsJo0u4CfYNFJPy+4SKMuCqGw2wxnA+URMg3t8a/bQ==}

  define-data-property@1.1.4:
    resolution: {integrity: sha512-rBMvIzlpA8v6E+SJZoo++HAYqsLrkg7MSfIinMPFhmkorw7X+dOXVJQs+QT69zGkzMyfDnIMN2Wid1+NbL3T+A==}
    engines: {node: '>= 0.4'}

  define-properties@1.2.1:
    resolution: {integrity: sha512-8QmQKqEASLd5nx0U1B1okLElbUuuttJ/AnYmRXbbbGDWh6uS208EjD4Xqq/I9wK7u0v6O08XhTWnt5XtEbR6Dg==}
    engines: {node: '>= 0.4'}

  delayed-stream@1.0.0:
    resolution: {integrity: sha512-ZySD7Nf91aLB0RxL4KGrKHBXl7Eds1DAmEdcoVawXnLD7SDhpNgtuII2aAkg7a7QS41jxPSZ17p4VdGnMHk3MQ==}
    engines: {node: '>=0.4.0'}

  dequal@2.0.3:
    resolution: {integrity: sha512-0je+qPKHEMohvfRTCEo3CrPG6cAzAYgmzKyxRiYSSDkS6eGJdyVJm7WaYA5ECaAD9wLB2T4EEeymA5aFVcYXCA==}
    engines: {node: '>=6'}

  detect-indent@6.1.0:
    resolution: {integrity: sha512-reYkTUJAZb9gUuZ2RvVCNhVHdg62RHnJ7WJl8ftMi4diZ6NWlciOzQN88pUhSELEwflJht4oQDv0F0BMlwaYtA==}
    engines: {node: '>=8'}

  detect-libc@2.0.4:
    resolution: {integrity: sha512-3UDv+G9CsCKO1WKMGw9fwq/SWJYbI0c5Y7LU1AXYoDdbhE2AHQ6N6Nb34sG8Fj7T5APy8qXDCKuuIHd1BR0tVA==}
    engines: {node: '>=8'}

  detect-node@2.1.0:
    resolution: {integrity: sha512-T0NIuQpnTvFDATNuHN5roPwSBG83rFsuO+MXXH9/3N1eFbn4wcPjttvjMLEPWJ0RGUYgQE7cGgS3tNxbqCGM7g==}

  diff-sequences@29.6.3:
    resolution: {integrity: sha512-EjePK1srD3P08o2j4f0ExnylqRs5B9tJjcp9t1krH2qRi8CCdsYfwe9JgSLurFBWwq4uOlipzfk5fHNvwFKr8Q==}
    engines: {node: ^14.15.0 || ^16.10.0 || >=18.0.0}

  dir-glob@3.0.1:
    resolution: {integrity: sha512-WkrWp9GR4KXfKGYzOLmTuGVi1UWFfws377n9cc55/tb6DuqyF6pcQ5AbiHEshaDpY9v6oaSr2XCDidGmMwdzIA==}
    engines: {node: '>=8'}

  doctrine@2.1.0:
    resolution: {integrity: sha512-35mSku4ZXK0vfCuHEDAwt55dg2jNajHZ1odvF+8SSr82EsZY4QmXfuWso8oEd8zRhVObSN18aM0CjSdoBX7zIw==}
    engines: {node: '>=0.10.0'}

  doctrine@3.0.0:
    resolution: {integrity: sha512-yS+Q5i3hBf7GBkd4KG8a7eBNNWNGLTaEwwYWUijIYM7zrlYDM0BFXHjjPWlWZ1Rg7UaddZeIDmi9jF3HmqiQ2w==}
    engines: {node: '>=6.0.0'}

  dotenv@16.0.3:
    resolution: {integrity: sha512-7GO6HghkA5fYG9TYnNxi14/7K9f5occMlp3zXAuSxn7CKCxt9xbNWG7yF8hTCSUchlfWSe3uLmlPfigevRItzQ==}
    engines: {node: '>=12'}

  dotenv@17.2.3:
    resolution: {integrity: sha512-JVUnt+DUIzu87TABbhPmNfVdBDt18BLOWjMUFJMSi/Qqg7NTYtabbvSNJGOJ7afbRuv9D/lngizHtP7QyLQ+9w==}
    engines: {node: '>=12'}

  dotenv@8.6.0:
    resolution: {integrity: sha512-IrPdXQsk2BbzvCBGBOTmmSH5SodmqZNt4ERAZDmW4CT+tL8VtvinqywuANaFu4bOMWki16nqf0e4oC0QIaDr/g==}
    engines: {node: '>=10'}

  dunder-proto@1.0.1:
    resolution: {integrity: sha512-KIN/nDJBQRcXw0MLVhZE9iQHmG68qAVIBg9CqmUYjmQIhgij9U5MFvrqkUL5FbtyyzZuOeOt0zdeRe4UY7ct+A==}
    engines: {node: '>= 0.4'}

  eastasianwidth@0.2.0:
    resolution: {integrity: sha512-I88TYZWc9XiYHRQ4/3c5rjjfgkjhLyW2luGIheGERbNQ6OY7yTybanSpDXZa8y7VUP9YmDcYa+eyq4ca7iLqWA==}

  ecdsa-sig-formatter@1.0.11:
    resolution: {integrity: sha512-nagl3RYrbNv6kQkeJIpt6NJZy8twLB/2vtz6yN9Z4vRKHN4/QZJIEbqohALSgwKdnksuY3k5Addp5lg8sVoVcQ==}

  emoji-regex@8.0.0:
    resolution: {integrity: sha512-MSjYzcWNOA0ewAHpz0MxpYFvwg6yjy1NG3xteoqz644VCo/RPgnr1/GGt+ic3iJTzQ8Eu3TdM14SawnVUmGE6A==}

  emoji-regex@9.2.2:
    resolution: {integrity: sha512-L18DaJsXSUk2+42pv8mLs5jJT2hqFkFE4j21wOmgbUqsZ2hL72NsUU785g9RXgo3s0ZNgVl42TiHp3ZtOv/Vyg==}

  end-of-stream@1.4.4:
    resolution: {integrity: sha512-+uw1inIHVPQoaVuHzRyXd21icM+cnt4CzD5rW+NC1wjOUSTOs+Te7FOv7AhN7vS9x/oIyhLP5PR1H+phQAHu5Q==}

  enhanced-resolve@5.16.1:
    resolution: {integrity: sha512-4U5pNsuDl0EhuZpq46M5xPslstkviJuhrdobaRDBk2Jy2KO37FDAJl4lb2KlNabxT0m4MTK2UHNrsAcphE8nyw==}
    engines: {node: '>=10.13.0'}

  enquirer@2.4.1:
    resolution: {integrity: sha512-rRqJg/6gd538VHvR3PSrdRBb/1Vy2YfzHqzvbhGIQpDRKIa4FgV/54b5Q1xYSxOOwKvjXweS26E0Q+nAMwp2pQ==}
    engines: {node: '>=8.6'}

  es-abstract@1.23.3:
    resolution: {integrity: sha512-e+HfNH61Bj1X9/jLc5v1owaLYuHdeHHSQlkhCBiTK8rBvKaULl/beGMxwrMXjpYrv4pz22BlY570vVePA2ho4A==}
    engines: {node: '>= 0.4'}

  es-define-property@1.0.0:
    resolution: {integrity: sha512-jxayLKShrEqqzJ0eumQbVhTYQM27CfT1T35+gCgDFoL82JLsXqTJ76zv6A0YLOgEnLUMvLzsDsGIrl8NFpT2gQ==}
    engines: {node: '>= 0.4'}

  es-define-property@1.0.1:
    resolution: {integrity: sha512-e3nRfgfUZ4rNGL232gUgX06QNyyez04KdjFrF+LTRoOXmrOgFKDg4BCdsjW8EnT69eqdYGmRpJwiPVYNrCaW3g==}
    engines: {node: '>= 0.4'}

  es-errors@1.3.0:
    resolution: {integrity: sha512-Zf5H2Kxt2xjTvbJvP2ZWLEICxA6j+hAmMzIlypy4xcBg1vKVnx89Wy0GbS+kf5cwCVFFzdCFh2XSCFNULS6csw==}
    engines: {node: '>= 0.4'}

  es-iterator-helpers@1.0.19:
    resolution: {integrity: sha512-zoMwbCcH5hwUkKJkT8kDIBZSz9I6mVG//+lDCinLCGov4+r7NIy0ld8o03M0cJxl2spVf6ESYVS6/gpIfq1FFw==}
    engines: {node: '>= 0.4'}

  es-module-lexer@1.7.0:
    resolution: {integrity: sha512-jEQoCwk8hyb2AZziIOLhDqpm5+2ww5uIE6lkO/6jcOCusfk6LhMHpXXfBLXTZ7Ydyt0j4VoUQv6uGNYbdW+kBA==}

  es-object-atoms@1.0.0:
    resolution: {integrity: sha512-MZ4iQ6JwHOBQjahnjwaC1ZtIBH+2ohjamzAO3oaHcXYup7qxjF2fixyH+Q71voWHeOkI2q/TnJao/KfXYIZWbw==}
    engines: {node: '>= 0.4'}

  es-object-atoms@1.1.1:
    resolution: {integrity: sha512-FGgH2h8zKNim9ljj7dankFPcICIK9Cp5bm+c2gQSYePhpaG5+esrLODihIorn+Pe6FGJzWhXQotPv73jTaldXA==}
    engines: {node: '>= 0.4'}

  es-set-tostringtag@2.1.0:
    resolution: {integrity: sha512-j6vWzfrGVfyXxge+O0x5sh6cvxAog0a/4Rdd2K36zCMV5eJ+/+tOAngRO8cODMNWbVRdVlmGZQL2YS3yR8bIUA==}
    engines: {node: '>= 0.4'}

  es-shim-unscopables@1.0.2:
    resolution: {integrity: sha512-J3yBRXCzDu4ULnQwxyToo/OjdMx6akgVC7K6few0a7F/0wLtmKKN7I73AH5T2836UuXRqN7Qg+IIUw/+YJksRw==}

  es-to-primitive@1.2.1:
    resolution: {integrity: sha512-QCOllgZJtaUo9miYBcLChTUaHNjJF3PYs1VidD7AwiEj1kYxKeQTctLAezAOH5ZKRH0g2IgPn6KwB4IT8iRpvA==}
    engines: {node: '>= 0.4'}

  es6-error@4.1.1:
    resolution: {integrity: sha512-Um/+FxMr9CISWh0bi5Zv0iOD+4cFh5qLeks1qhAopKVAJw3drgKbKySikp7wGhDL0HPeaja0P5ULZrxLkniUVg==}

  esbuild@0.20.2:
    resolution: {integrity: sha512-WdOOppmUNU+IbZ0PaDiTst80zjnrOkyJNHoKupIcVyU8Lvla3Ugx94VzkQ32Ijqd7UhHJy75gNWDMUekcrSJ6g==}
    engines: {node: '>=12'}
    hasBin: true

  esbuild@0.23.1:
    resolution: {integrity: sha512-VVNz/9Sa0bs5SELtn3f7qhJCDPCF5oMEl5cO9/SSinpE9hbPVvxbd572HH5AKiP7WD8INO53GgfDDhRjkylHEg==}
    engines: {node: '>=18'}
    hasBin: true

  esbuild@0.25.2:
    resolution: {integrity: sha512-16854zccKPnC+toMywC+uKNeYSv+/eXkevRAfwRD/G9Cleq66m8XFIrigkbvauLLlCfDL45Q2cWegSg53gGBnQ==}
    engines: {node: '>=18'}
    hasBin: true

  escape-string-regexp@1.0.5:
    resolution: {integrity: sha512-vbRorB5FUQWvla16U8R/qgaFIya2qGzwDrNmCZuYKrbdSUMG6I1ZCGQRefkRVhuOkIGVne7BQ35DSfo1qvJqFg==}
    engines: {node: '>=0.8.0'}

  escape-string-regexp@4.0.0:
    resolution: {integrity: sha512-TtpcNJ3XAzx3Gq8sWRzJaVajRs0uVxA2YAkdb1jm2YkPz4G6egUFAyA3n5vtEIZefPk5Wa4UXbKuS5fKkJWdgA==}
    engines: {node: '>=10'}

  eslint-compat-utils@0.5.0:
    resolution: {integrity: sha512-dc6Y8tzEcSYZMHa+CMPLi/hyo1FzNeonbhJL7Ol0ccuKQkwopJcJBA9YL/xmMTLU1eKigXo9vj9nALElWYSowg==}
    engines: {node: '>=12'}
    peerDependencies:
      eslint: '>=6.0.0'

  eslint-config-next@14.2.3:
    resolution: {integrity: sha512-ZkNztm3Q7hjqvB1rRlOX8P9E/cXRL9ajRcs8jufEtwMfTVYRqnmtnaSu57QqHyBlovMuiB8LEzfLBkh5RYV6Fg==}
    peerDependencies:
      eslint: ^7.23.0 || ^8.0.0
      typescript: '>=3.3.1'
    peerDependenciesMeta:
      typescript:
        optional: true

  eslint-config-prettier@8.10.0:
    resolution: {integrity: sha512-SM8AMJdeQqRYT9O9zguiruQZaN7+z+E4eAP9oiLNGKMtomwaB1E9dcgUD6ZAn/eQAb52USbvezbiljfZUhbJcg==}
    hasBin: true
    peerDependencies:
      eslint: '>=7.0.0'

  eslint-config-standard@17.1.0:
    resolution: {integrity: sha512-IwHwmaBNtDK4zDHQukFDW5u/aTb8+meQWZvNFWkiGmbWjD6bqyuSSBxxXKkCftCUzc1zwCH2m/baCNDLGmuO5Q==}
    engines: {node: '>=12.0.0'}
    peerDependencies:
      eslint: ^8.0.1
      eslint-plugin-import: ^2.25.2
      eslint-plugin-n: '^15.0.0 || ^16.0.0 '
      eslint-plugin-promise: ^6.0.0

  eslint-config-turbo@1.13.3:
    resolution: {integrity: sha512-if/QtwEiWZ5b7Bg8yZBPSvS0TeCG2Zvfa/+XBYANS7uSYucjmW+BBC8enJB0PqpB/YLGGOumeo3x7h1Nuba9iw==}
    peerDependencies:
      eslint: '>6.6.0'

  eslint-import-resolver-node@0.3.9:
    resolution: {integrity: sha512-WFj2isz22JahUv+B788TlO3N6zL3nNJGU8CcZbPZvVEkBPaJdCV4vy5wyghty5ROFbCRnm132v8BScu5/1BQ8g==}

  eslint-import-resolver-typescript@3.6.1:
    resolution: {integrity: sha512-xgdptdoi5W3niYeuQxKmzVDTATvLYqhpwmykwsh7f6HIOStGWEIL9iqZgQDF9u9OEzrRwR8no5q2VT+bjAujTg==}
    engines: {node: ^14.18.0 || >=16.0.0}
    peerDependencies:
      eslint: '*'
      eslint-plugin-import: '*'

  eslint-module-utils@2.8.1:
    resolution: {integrity: sha512-rXDXR3h7cs7dy9RNpUlQf80nX31XWJEyGq1tRMo+6GsO5VmTe4UTwtmonAD4ZkAsrfMVDA2wlGJ3790Ys+D49Q==}
    engines: {node: '>=4'}
    peerDependencies:
      '@typescript-eslint/parser': '*'
      eslint: '*'
      eslint-import-resolver-node: '*'
      eslint-import-resolver-typescript: '*'
      eslint-import-resolver-webpack: '*'
    peerDependenciesMeta:
      '@typescript-eslint/parser':
        optional: true
      eslint:
        optional: true
      eslint-import-resolver-node:
        optional: true
      eslint-import-resolver-typescript:
        optional: true
      eslint-import-resolver-webpack:
        optional: true

  eslint-plugin-es-x@7.6.0:
    resolution: {integrity: sha512-I0AmeNgevgaTR7y2lrVCJmGYF0rjoznpDvqV/kIkZSZbZ8Rw3eu4cGlvBBULScfkSOCzqKbff5LR4CNrV7mZHA==}
    engines: {node: ^14.18.0 || >=16.0.0}
    peerDependencies:
      eslint: '>=8'

  eslint-plugin-import@2.29.1:
    resolution: {integrity: sha512-BbPC0cuExzhiMo4Ff1BTVwHpjjv28C5R+btTOGaCRC7UEz801up0JadwkeSk5Ued6TG34uaczuVuH6qyy5YUxw==}
    engines: {node: '>=4'}
    peerDependencies:
      '@typescript-eslint/parser': '*'
      eslint: ^2 || ^3 || ^4 || ^5 || ^6 || ^7.2.0 || ^8
    peerDependenciesMeta:
      '@typescript-eslint/parser':
        optional: true

  eslint-plugin-jsx-a11y@6.8.0:
    resolution: {integrity: sha512-Hdh937BS3KdwwbBaKd5+PLCOmYY6U4f2h9Z2ktwtNKvIdIEu137rjYbcb9ApSbVJfWxANNuiKTD/9tOKjK9qOA==}
    engines: {node: '>=4.0'}
    peerDependencies:
      eslint: ^3 || ^4 || ^5 || ^6 || ^7 || ^8

  eslint-plugin-n@16.6.2:
    resolution: {integrity: sha512-6TyDmZ1HXoFQXnhCTUjVFULReoBPOAjpuiKELMkeP40yffI/1ZRO+d9ug/VC6fqISo2WkuIBk3cvuRPALaWlOQ==}
    engines: {node: '>=16.0.0'}
    peerDependencies:
      eslint: '>=7.0.0'

  eslint-plugin-prettier@5.1.3:
    resolution: {integrity: sha512-C9GCVAs4Eq7ZC/XFQHITLiHJxQngdtraXaM+LoUFoFp/lHNl2Zn8f3WQbe9HvTBBQ9YnKFB0/2Ajdqwo5D1EAw==}
    engines: {node: ^14.18.0 || >=16.0.0}
    peerDependencies:
      '@types/eslint': '>=8.0.0'
      eslint: '>=8.0.0'
      eslint-config-prettier: '*'
      prettier: '>=3.0.0'
    peerDependenciesMeta:
      '@types/eslint':
        optional: true
      eslint-config-prettier:
        optional: true

  eslint-plugin-promise@6.1.1:
    resolution: {integrity: sha512-tjqWDwVZQo7UIPMeDReOpUgHCmCiH+ePnVT+5zVapL0uuHnegBUs2smM13CzOs2Xb5+MHMRFTs9v24yjba4Oig==}
    engines: {node: ^12.22.0 || ^14.17.0 || >=16.0.0}
    peerDependencies:
      eslint: ^7.0.0 || ^8.0.0

  eslint-plugin-react-hooks@4.6.2:
    resolution: {integrity: sha512-QzliNJq4GinDBcD8gPB5v0wh6g8q3SUi6EFF0x8N/BL9PoVs0atuGc47ozMRyOWAKdwaZ5OnbOEa3WR+dSGKuQ==}
    engines: {node: '>=10'}
    peerDependencies:
      eslint: ^3.0.0 || ^4.0.0 || ^5.0.0 || ^6.0.0 || ^7.0.0 || ^8.0.0-0

  eslint-plugin-react@7.34.1:
    resolution: {integrity: sha512-N97CxlouPT1AHt8Jn0mhhN2RrADlUAsk1/atcT2KyA/l9Q/E6ll7OIGwNumFmWfZ9skV3XXccYS19h80rHtgkw==}
    engines: {node: '>=4'}
    peerDependencies:
      eslint: ^3 || ^4 || ^5 || ^6 || ^7 || ^8

  eslint-plugin-standard@5.0.0:
    resolution: {integrity: sha512-eSIXPc9wBM4BrniMzJRBm2uoVuXz2EPa+NXPk2+itrVt+r5SbKFERx/IgrK/HmfjddyKVz2f+j+7gBRvu19xLg==}
    deprecated: 'standard 16.0.0 and eslint-config-standard 16.0.0 no longer require the eslint-plugin-standard package. You can remove it from your dependencies with ''npm rm eslint-plugin-standard''. More info here: https://github.com/standard/standard/issues/1316'
    peerDependencies:
      eslint: '>=5.0.0'

  eslint-plugin-tsdoc@0.2.17:
    resolution: {integrity: sha512-xRmVi7Zx44lOBuYqG8vzTXuL6IdGOeF9nHX17bjJ8+VE6fsxpdGem0/SBTmAwgYMKYB1WBkqRJVQ+n8GK041pA==}

  eslint-plugin-turbo@1.13.3:
    resolution: {integrity: sha512-RjmlnqYsEqnJ+U3M3IS5jLJDjWv5NsvReCpsC61n5pJ4JMHTZ/lU0EIoL1ccuL1L5wP0APzdXdByBxERcPQ+Nw==}
    peerDependencies:
      eslint: '>6.6.0'

  eslint-scope@7.2.2:
    resolution: {integrity: sha512-dOt21O7lTMhDM+X9mB4GX+DZrZtCUJPL/wlcTqxyrx5IvO0IYtILdtrQGQp+8n5S0gwSVmOf9NQrjMOgfQZlIg==}
    engines: {node: ^12.22.0 || ^14.17.0 || >=16.0.0}

  eslint-visitor-keys@3.4.3:
    resolution: {integrity: sha512-wpc+LXeiyiisxPlEkUzU6svyS1frIO3Mgxj1fdy7Pm8Ygzguax2N3Fa/D/ag1WqbOprdI+uY6wMUl8/a2G+iag==}
    engines: {node: ^12.22.0 || ^14.17.0 || >=16.0.0}

  eslint@8.57.0:
    resolution: {integrity: sha512-dZ6+mexnaTIbSBZWgou51U6OmzIhYM2VcNdtiTtI7qPNZm35Akpr0f6vtw3w1Kmn5PYo+tZVfh13WrhpS6oLqQ==}
    engines: {node: ^12.22.0 || ^14.17.0 || >=16.0.0}
    deprecated: This version is no longer supported. Please see https://eslint.org/version-support for other options.
    hasBin: true

  espree@9.6.1:
    resolution: {integrity: sha512-oruZaFkjorTpF32kDSI5/75ViwGeZginGGy2NoOSg3Q9bnwlnmDm4HLnkl0RE3n+njDXR037aY1+x58Z/zFdwQ==}
    engines: {node: ^12.22.0 || ^14.17.0 || >=16.0.0}

  esprima@4.0.1:
    resolution: {integrity: sha512-eGuFFw7Upda+g4p+QHvnW0RyTX/SVeJBDM/gCtMARO0cLuT2HcEKnTPvhjV6aGeqrCB/sbNop0Kszm0jsaWU4A==}
    engines: {node: '>=4'}
    hasBin: true

  esquery@1.5.0:
    resolution: {integrity: sha512-YQLXUplAwJgCydQ78IMJywZCceoqk1oH01OERdSAJc/7U2AylwjhSCLDEtqwg811idIS/9fIU5GjG73IgjKMVg==}
    engines: {node: '>=0.10'}

  esrecurse@4.3.0:
    resolution: {integrity: sha512-KmfKL3b6G+RXvP8N1vr3Tq1kL/oCFgn2NYXEtqP8/L3pKapUA4G8cFVaoF3SU323CD4XypR/ffioHmkti6/Tag==}
    engines: {node: '>=4.0'}

  estraverse@5.3.0:
    resolution: {integrity: sha512-MMdARuVEQziNTeJD8DgMqmhwR11BRQ/cBP+pLtYdSTnf3MIO8fFeiINEbX36ZdNlfU/7A9f3gUw49B3oQsvwBA==}
    engines: {node: '>=4.0'}

  estree-walker@3.0.3:
    resolution: {integrity: sha512-7RUKfXgSMMkzt6ZuXmqapOurLGPPfgj6l9uRZ7lRGolvk0y2yocc35LdcxKC5PQZdn2DMqioAQ2NoWcrTKmm6g==}

  esutils@2.0.3:
    resolution: {integrity: sha512-kVscqXk4OCp68SZ0dkgEKVi6/8ij300KBWTJq32P/dYeWTSwK41WyTxalN1eRmA5Z9UU/LX9D7FWSmV9SAYx6g==}
    engines: {node: '>=0.10.0'}

  event-target-shim@5.0.1:
    resolution: {integrity: sha512-i/2XbnSz/uxRCU6+NdVJgKWDTM427+MqYbkQzD321DuCQJUqOuJKIA0IM2+W2xtYHdKOmZ4dR6fExsd4SXL+WQ==}
    engines: {node: '>=6'}

  events@3.3.0:
    resolution: {integrity: sha512-mQw+2fkQbALzQ7V0MY0IqdnXNOeTtP4r0lN9z7AAawCXgqea7bDii20AYrIBrFd/Hx0M2Ocz6S111CaFkUcb0Q==}
    engines: {node: '>=0.8.x'}

  execa@8.0.1:
    resolution: {integrity: sha512-VyhnebXciFV2DESc+p6B+y0LjSm0krU4OgJN44qFAhBY0TJ+1V61tYD2+wHusZ6F9n5K+vl8k0sTy7PEfV4qpg==}
    engines: {node: '>=16.17'}

  expect-type@1.2.1:
    resolution: {integrity: sha512-/kP8CAwxzLVEeFrMm4kMmy4CCDlpipyA7MYLVrdJIkV0fYF0UaigQHRsxHiuY/GEea+bh4KSv3TIlgr+2UL6bw==}
    engines: {node: '>=12.0.0'}

  extend@3.0.2:
    resolution: {integrity: sha512-fjquC59cD7CyW6urNXK0FBufkZcoiGG80wTuPujX590cB5Ttln20E2UB4S/WARVqhXffZl2LNgS+gQdPIIim/g==}

  extendable-error@0.1.7:
    resolution: {integrity: sha512-UOiS2in6/Q0FK0R0q6UY9vYpQ21mr/Qn1KOnte7vsACuNJf514WvCCUHSRCPcgjPT2bAhNIJdlE6bVap1GKmeg==}

  fast-copy@3.0.2:
    resolution: {integrity: sha512-dl0O9Vhju8IrcLndv2eU4ldt1ftXMqqfgN4H1cpmGV7P6jeB9FwpN9a2c8DPGE1Ys88rNUJVYDHq73CGAGOPfQ==}

  fast-deep-equal@3.1.3:
    resolution: {integrity: sha512-f3qQ9oQy9j2AhBe/H9VC91wLmKBCCU/gDOnKNAYG5hswO7BLKj09Hc5HYNz9cGI++xlpDCIgDaitVs03ATR84Q==}

  fast-diff@1.3.0:
    resolution: {integrity: sha512-VxPP4NqbUjj6MaAOafWeUn2cXWLcCtljklUtZf0Ind4XQ+QPtmA0b18zZy0jIQx+ExRVCR/ZQpBmik5lXshNsw==}

  fast-glob@3.3.2:
    resolution: {integrity: sha512-oX2ruAFQwf/Orj8m737Y5adxDQO0LAB7/S5MnxCdTNDd4p6BsyIVsv9JQsATbTSq8KHRpLwIHbVlUNatxd+1Ow==}
    engines: {node: '>=8.6.0'}

  fast-json-stable-stringify@2.1.0:
    resolution: {integrity: sha512-lhd/wF+Lk98HZoTCtlVraHtfh5XYijIjalXck7saUtuanSDyLMxnHhSXEDJqHxD7msR8D0uCmqlkwjCV8xvwHw==}

  fast-levenshtein@2.0.6:
    resolution: {integrity: sha512-DCXu6Ifhqcks7TZKY3Hxp3y6qphY5SJZmrWMDrKcERSOXWQdMhU9Ig/PYrzyw/ul9jOIyh0N4M0tbC5hodg8dw==}

  fast-redact@3.5.0:
    resolution: {integrity: sha512-dwsoQlS7h9hMeYUq1W++23NDcBLV4KqONnITDV9DjfS3q1SgDGVrBdvvTLUotWtPSD7asWDV9/CmsZPy8Hf70A==}
    engines: {node: '>=6'}

  fast-safe-stringify@2.1.1:
    resolution: {integrity: sha512-W+KJc2dmILlPplD/H4K9l9LcAHAfPtP6BY84uVLXQ6Evcz9Lcg33Y2z1IVblT6xdY54PXYVHEv+0Wpq8Io6zkA==}

  fastest-levenshtein@1.0.16:
    resolution: {integrity: sha512-eRnCtTTtGZFpQCwhJiUOuxPQWRXVKYDn0b2PeHfXL6/Zi53SLAzAHfVhVWK2AryC/WH05kGfxhFIPvTF0SXQzg==}
    engines: {node: '>= 4.9.1'}

  fastq@1.17.1:
    resolution: {integrity: sha512-sRVD3lWVIXWg6By68ZN7vho9a1pQcN/WBFaAAsDDFzlJjvoGx0P8z7V1t72grFJfJhu3YPZBuu25f7Kaw2jN1w==}

  fdir@6.4.3:
    resolution: {integrity: sha512-PMXmW2y1hDDfTSRc9gaXIuCCRpuoz3Kaz8cUelp3smouvfT632ozg2vrT6lJsHKKOF59YLbOGfAWGUcKEfRMQw==}
    peerDependencies:
      picomatch: ^3 || ^4
    peerDependenciesMeta:
      picomatch:
        optional: true

  fdir@6.4.5:
    resolution: {integrity: sha512-4BG7puHpVsIYxZUbiUE3RqGloLaSSwzYie5jvasC4LWuBWzZawynvYouhjbQKw2JuIGYdm0DzIxl8iVidKlUEw==}
    peerDependencies:
      picomatch: ^3 || ^4
    peerDependenciesMeta:
      picomatch:
        optional: true

  file-entry-cache@6.0.1:
    resolution: {integrity: sha512-7Gps/XWymbLk2QLYK4NzpMOrYjMhdIxXuIvy2QBsLE6ljuodKvdkWs/cpyJJ3CVIVpH0Oi1Hvg1ovbMzLdFBBg==}
    engines: {node: ^10.12.0 || >=12.0.0}

  fill-range@7.0.1:
    resolution: {integrity: sha512-qOo9F+dMUmC2Lcb4BbVvnKJxTPjCm+RRpe4gDuGrzkL7mEVl/djYSu2OdQ2Pa302N4oqkSg9ir6jaLWJ2USVpQ==}
    engines: {node: '>=8'}

  fill-range@7.1.1:
    resolution: {integrity: sha512-YsGpe3WHLK8ZYi4tWDg2Jy3ebRz2rXowDxnld4bkQB00cc/1Zw9AWnC0i9ztDJitivtQvaI9KaLyKrc+hBW0yg==}
    engines: {node: '>=8'}

  find-up@4.1.0:
    resolution: {integrity: sha512-PpOwAdQ/YlXQ2vj8a3h8IipDuYRi3wceVQQGYWxNINccq40Anw7BlsEXCMbt1Zt+OLA6Fq9suIpIWD0OsnISlw==}
    engines: {node: '>=8'}

  find-up@5.0.0:
    resolution: {integrity: sha512-78/PXT1wlLLDgTzDs7sjq9hzz0vXD+zn+7wypEe4fXQxCmdmqfGsEPQxmiCSQI3ajFV91bVSsvNtrJRiW6nGng==}
    engines: {node: '>=10'}

  flat-cache@3.2.0:
    resolution: {integrity: sha512-CYcENa+FtcUKLmhhqyctpclsq7QF38pKjZHsGNiSQF5r4FtoKDWabFDl3hzaEQMvT1LHEysw5twgLvpYYb4vbw==}
    engines: {node: ^10.12.0 || >=12.0.0}

  flatbuffers@25.2.10:
    resolution: {integrity: sha512-7JlN9ZvLDG1McO3kbX0k4v+SUAg48L1rIwEvN6ZQl/eCtgJz9UylTMzE9wrmYrcorgxm3CX/3T/w5VAub99UUw==}

  flatted@3.3.1:
    resolution: {integrity: sha512-X8cqMLLie7KsNUDSdzeN8FYK9rEt4Dt67OsG/DNGnYTSDBG4uFAJFBnUeiV+zCVAvwFy56IjM9sH51jVaEhNxw==}

  fluent-ffmpeg@2.1.3:
    resolution: {integrity: sha512-Be3narBNt2s6bsaqP6Jzq91heDgOEaDCJAXcE3qcma/EJBSy5FB4cvO31XBInuAuKBx8Kptf8dkhjK0IOru39Q==}
    engines: {node: '>=18'}
    deprecated: Package no longer supported. Contact Support at https://www.npmjs.com/support for more info.

  for-each@0.3.3:
    resolution: {integrity: sha512-jqYfLp7mo9vIyQf8ykW2v7A+2N4QjeCeI5+Dz9XraiO1ign81wjiH7Fb9vSOWvQfNtmSa4H2RoQTrrXivdUZmw==}

  foreground-child@3.1.1:
    resolution: {integrity: sha512-TMKDUnIte6bfb5nWv7V/caI169OHgvwjb7V4WkeUvbQQdjr5rWKqHFiKWb/fcOwB+CzBT+qbWjvj+DVwRskpIg==}
    engines: {node: '>=14'}

  form-data-encoder@1.7.2:
    resolution: {integrity: sha512-qfqtYan3rxrnCk1VYaA4H+Ms9xdpPqvLZa6xmMgFvhO32x7/3J/ExcTd6qpxM0vH2GdMI+poehyBZvqfMTto8A==}

  form-data@4.0.5:
    resolution: {integrity: sha512-8RipRLol37bNs2bhoV67fiTEvdTrbMUYcFTiy3+wuuOnUog2QBHCZWXDRijWQfAkhBj2Uf5UnVaiWwA5vdd82w==}
    engines: {node: '>= 6'}

  formdata-node@4.4.1:
    resolution: {integrity: sha512-0iirZp3uVDjVGt9p49aTaqjk84TrglENEDuqfdlZQ1roC9CWlPk6Avf8EEnZNcAqPonwkG35x4n3ww/1THYAeQ==}
    engines: {node: '>= 12.20'}

  fs-extra@7.0.1:
    resolution: {integrity: sha512-YJDaCJZEnBmcbw13fvdAM9AwNOJwOzrE4pqMqBq5nFiEqXUqHwlK4B+3pUw6JNvfSPtX05xFHtYy/1ni01eGCw==}
    engines: {node: '>=6 <7 || >=8'}

  fs-extra@8.1.0:
    resolution: {integrity: sha512-yhlQgA6mnOJUKOsRUFsgJdQCvkKhcz8tlZG5HBQfReYZy46OwLcY+Zia0mtdHsOo9y/hP+CxMN0TU9QxoOtG4g==}
    engines: {node: '>=6 <7 || >=8'}

  fs.realpath@1.0.0:
    resolution: {integrity: sha512-OO0pH2lK6a0hZnAdau5ItzHPI6pUlvI7jMVnxUQRtw4owF2wk8lOSabtGDCTP4Ggrg2MbGnWO9X8K1t4+fGMDw==}

  fsevents@2.3.3:
    resolution: {integrity: sha512-5xoDfX+fL7faATnagmWPpbFtwh/R77WmMMqqHGS65C3vvB0YHrgF+B1YmZ3441tMj5n63k0212XNoJwzlhffQw==}
    engines: {node: ^8.16.0 || ^10.6.0 || >=11.0.0}
    os: [darwin]

  function-bind@1.1.2:
    resolution: {integrity: sha512-7XHNxH7qX9xG5mIwxkhumTox/MIRNcOgDrxWsMt2pAr23WHp6MrRlN7FBSFpCpr+oVO0F744iUgR82nJMfG2SA==}

  function.prototype.name@1.1.6:
    resolution: {integrity: sha512-Z5kx79swU5P27WEayXM1tBi5Ze/lbIyiNgU3qyXUOf9b2rgXYyF9Dy9Cx+IQv/Lc8WCG6L82zwUPpSS9hGehIg==}
    engines: {node: '>= 0.4'}

  functions-have-names@1.2.3:
    resolution: {integrity: sha512-xckBUXyTIqT97tq2x2AMb+g163b5JFysYk0x4qxNFwbfQkmNZoiRHb6sPzI9/QV33WeuvVYBUIiD4NzNIyqaRQ==}

  gaxios@6.7.1:
    resolution: {integrity: sha512-LDODD4TMYx7XXdpwxAVRAIAuB0bzv0s+ywFonY46k126qzQHT9ygyoa9tncmOiQmmDrik65UYsEkv3lbfqQ3yQ==}
    engines: {node: '>=14'}

  gcp-metadata@6.1.1:
    resolution: {integrity: sha512-a4tiq7E0/5fTjxPAaH4jpjkSv/uCaU2p5KC6HVGrvl0cDjA8iBZv4vv1gyzlmK0ZUKqwpOyQMKzZQe3lTit77A==}
    engines: {node: '>=14'}

  get-func-name@2.0.2:
    resolution: {integrity: sha512-8vXOvuE167CtIc3OyItco7N/dpRtBbYOsPsXCz7X/PMnlGjYjSGuZJgM1Y7mmew7BKf9BqvLX2tnOVy1BBUsxQ==}

  get-intrinsic@1.2.4:
    resolution: {integrity: sha512-5uYhsJH8VJBTv7oslg4BznJYhDoRI6waYCxMmCdnTrcCrHA/fCFKoTFz2JKKE0HdDFUF7/oQuhzumXJK7paBRQ==}
    engines: {node: '>= 0.4'}

  get-intrinsic@1.3.0:
    resolution: {integrity: sha512-9fSjSaos/fRIVIp+xSJlE6lfwhES7LNtKaCBIamHsjr2na1BiABJPo0mOjjz8GJDURarmCPGqaiVg5mfjb98CQ==}
    engines: {node: '>= 0.4'}

  get-proto@1.0.1:
    resolution: {integrity: sha512-sTSfBjoXBp89JvIKIefqw7U2CCebsc74kiY6awiGogKtoSGbgjYE/G/+l9sF3MWFPNc9IcoOC4ODfKHfxFmp0g==}
    engines: {node: '>= 0.4'}

  get-stream@8.0.1:
    resolution: {integrity: sha512-VaUJspBffn/LMCJVoMvSAdmscJyS1auj5Zulnn5UoYcY531UWmdwhRWkcGKnGU93m5HSXP9LP2usOryrBtQowA==}
    engines: {node: '>=16'}

  get-symbol-description@1.0.2:
    resolution: {integrity: sha512-g0QYk1dZBxGwk+Ngc+ltRH2IBp2f7zBkBMBJZCDerh6EhlhSR6+9irMCuT/09zD6qkarHUSn529sK/yL4S27mg==}
    engines: {node: '>= 0.4'}

  get-tsconfig@4.7.5:
    resolution: {integrity: sha512-ZCuZCnlqNzjb4QprAzXKdpp/gh6KTxSJuw3IBsPnV/7fV4NxC9ckB+vPTt8w7fJA0TaSD7c55BR47JD6MEDyDw==}

  git-repo-info@2.1.1:
    resolution: {integrity: sha512-8aCohiDo4jwjOwma4FmYFd3i97urZulL8XL24nIPxuE+GZnfsAyy/g2Shqx6OjUiFKUXZM+Yy+KHnOmmA3FVcg==}
    engines: {node: '>= 4.0'}

  glob-parent@5.1.2:
    resolution: {integrity: sha512-AOIgSQCepiJYwP3ARnGx+5VnTu2HBYdzbGP45eLw1vr3zB3vZLeyed1sC9hnbcOc9/SrMyM5RPQrkGz4aS9Zow==}
    engines: {node: '>= 6'}

  glob-parent@6.0.2:
    resolution: {integrity: sha512-XxwI8EOhVQgWp6iDL+3b0r86f4d6AX6zSU55HfB4ydCEuXLXc5FcYeOu+nnGftS4TEju/11rt4KJPTMgbfmv4A==}
    engines: {node: '>=10.13.0'}

  glob-to-regexp@0.4.1:
    resolution: {integrity: sha512-lkX1HJXwyMcprw/5YUZc2s7DrpAiHB21/V+E1rHUrVNokkvB6bqMzT0VfV6/86ZNabt1k14YOIaT7nDvOX3Iiw==}

  glob@10.3.10:
    resolution: {integrity: sha512-fa46+tv1Ak0UPK1TOy/pZrIybNNt4HCv7SDzwyfiOZkvZLEbjsZkJBPtDHVshZjbecAoAGSC20MjLDG/qr679g==}
    engines: {node: '>=16 || 14 >=14.17'}
    hasBin: true

  glob@10.4.5:
    resolution: {integrity: sha512-7Bv8RF0k6xjo7d4A/PxYLbUCfb6c+Vpd2/mB2yRDlew7Jb5hEXiCD9ibfO7wpk8i4sevK6DFny9h7EYbM3/sHg==}
    hasBin: true

  glob@7.2.3:
    resolution: {integrity: sha512-nFR0zLpU2YCaRxwoCJvL6UvCH2JFyFVIvwTLsIf21AuHlMskA1hhTdk+LlYJtOlYt9v6dvszD2BGRqBL+iQK9Q==}
    deprecated: Glob versions prior to v9 are no longer supported

  global-agent@3.0.0:
    resolution: {integrity: sha512-PT6XReJ+D07JvGoxQMkT6qji/jVNfX/h364XHZOWeRzy64sSFr+xJ5OX7LI3b4MPQzdL4H8Y8M0xzPpsVMwA8Q==}
    engines: {node: '>=10.0'}

  globals@11.12.0:
    resolution: {integrity: sha512-WOBp/EEGUiIsJSp7wcv/y6MO+lV9UoncWqxuFfm8eBwzWNgyfBd6Gz+IeKQ9jCmyhoH99g15M3T+QaVHFjizVA==}
    engines: {node: '>=4'}

  globals@13.24.0:
    resolution: {integrity: sha512-AhO5QUcj8llrbG09iWhPU2B204J1xnPeL8kQmVorSsy+Sjj1sk8gIyh6cUocGmH4L0UuhAJy+hJMRA4mgA4mFQ==}
    engines: {node: '>=8'}

  globalthis@1.0.4:
    resolution: {integrity: sha512-DpLKbNU4WylpxJykQujfCcwYWiV/Jhm50Goo0wrVILAv5jOr9d+H+UR3PhSCD2rCCEIg0uc+G+muBTwD54JhDQ==}
    engines: {node: '>= 0.4'}

  globby@11.1.0:
    resolution: {integrity: sha512-jhIXaOzy1sb8IyocaruWSn1TjmnBVs8Ayhcy83rmxNJ8q2uWKCAj3CnJY+KpGSXCueAPc0i05kVvVKtP1t9S3g==}
    engines: {node: '>=10'}

  google-auth-library@9.15.1:
    resolution: {integrity: sha512-Jb6Z0+nvECVz+2lzSMt9u98UsoakXxA2HGHMCxh+so3n90XgYWkq5dur19JAJV7ONiJY22yBTyJB1TSkvPq9Ng==}
    engines: {node: '>=14'}

  google-logging-utils@0.0.2:
    resolution: {integrity: sha512-NEgUnEcBiP5HrPzufUkBzJOD/Sxsco3rLNo1F1TNf7ieU8ryUzBhqba8r756CjLX7rn3fHl6iLEwPYuqpoKgQQ==}
    engines: {node: '>=14'}

  gopd@1.0.1:
    resolution: {integrity: sha512-d65bNlIadxvpb/A2abVdlqKqV563juRnZ1Wtk6s1sIR8uNsXR70xqIzVqxVf1eTqDunwT2MkczEeaezCKTZhwA==}

  gopd@1.2.0:
    resolution: {integrity: sha512-ZUKRh6/kUFoAiTAtTYPZJ3hw9wNxx+BIBOijnlG9PnrJsCcSjs1wyyD6vJpaYtgnzDrKYRSqf3OO6Rfa93xsRg==}
    engines: {node: '>= 0.4'}

  graceful-fs@4.2.11:
    resolution: {integrity: sha512-RbJ5/jmFcNNCcDV5o9eTnBLJ/HszWV0P73bc+Ff4nS/rJj+YaS6IGyiOL0VoBYX+l1Wrl3k63h/KrH+nhJ0XvQ==}

  graphemer@1.4.0:
    resolution: {integrity: sha512-EtKwoO6kxCL9WO5xipiHTZlSzBm7WLT627TqC/uVRd0HKmq8NXyebnNYxDoBi7wt8eTWrUrKXCOVaFq9x1kgag==}

  gtoken@7.1.0:
    resolution: {integrity: sha512-pCcEwRi+TKpMlxAQObHDQ56KawURgyAf6jtIY046fJ5tIv3zDe/LEIubckAO8fj6JnAxLdmWkUfNyulQ2iKdEw==}
    engines: {node: '>=14.0.0'}

  guid-typescript@1.0.9:
    resolution: {integrity: sha512-Y8T4vYhEfwJOTbouREvG+3XDsjr8E3kIr7uf+JZ0BYloFsttiHU0WfvANVsR7TxNUJa/WpCnw/Ino/p+DeBhBQ==}

  has-bigints@1.0.2:
    resolution: {integrity: sha512-tSvCKtBr9lkF0Ex0aQiP9N+OpV4zi2r/Nee5VkRDbaqv35RLYMzbwQfFSZZH0kR+Rd6302UJZ2p/bJCEoR3VoQ==}

  has-flag@3.0.0:
    resolution: {integrity: sha512-sKJf1+ceQBr4SMkvQnBDNDtf4TXpVhVGateu0t918bl30FnbE2m4vNLX+VWe/dpjlb+HugGYzW7uQXH98HPEYw==}
    engines: {node: '>=4'}

  has-flag@4.0.0:
    resolution: {integrity: sha512-EykJT/Q1KjTWctppgIAgfSO0tKVuZUjhgMr17kqTumMl6Afv3EISleU7qZUzoXDFTAHTDC4NOoG/ZxU3EvlMPQ==}
    engines: {node: '>=8'}

  has-property-descriptors@1.0.2:
    resolution: {integrity: sha512-55JNKuIW+vq4Ke1BjOTjM2YctQIvCT7GFzHwmfZPGo5wnrgkid0YQtnAleFSqumZm4az3n2BS+erby5ipJdgrg==}

  has-proto@1.0.3:
    resolution: {integrity: sha512-SJ1amZAJUiZS+PhsVLf5tGydlaVB8EdFpaSO4gmiUKUOxk8qzn5AIy4ZeJUmh22znIdk/uMAUT2pl3FxzVUH+Q==}
    engines: {node: '>= 0.4'}

  has-symbols@1.0.3:
    resolution: {integrity: sha512-l3LCuF6MgDNwTDKkdYGEihYjt5pRPbEg46rtlmnSPlUbgmB8LOIrKJbYYFBSbnPaJexMKtiPO8hmeRjRz2Td+A==}
    engines: {node: '>= 0.4'}

  has-symbols@1.1.0:
    resolution: {integrity: sha512-1cDNdwJ2Jaohmb3sg4OmKaMBwuC48sYni5HUw2DvsC8LjGTLK9h+eb1X6RyuOHe4hT0ULCW68iomhjUoKUqlPQ==}
    engines: {node: '>= 0.4'}

  has-tostringtag@1.0.2:
    resolution: {integrity: sha512-NqADB8VjPFLM2V0VvHUewwwsw0ZWBaIdgo+ieHtK3hasLz4qeCRjYcqfB6AQrBggRKppKF8L52/VqdVsO47Dlw==}
    engines: {node: '>= 0.4'}

  hasown@2.0.2:
    resolution: {integrity: sha512-0hJU9SCPvmMzIBdZFqNPXWa6dqh7WdH0cII9y+CyS8rG3nL48Bclra9HmKhVVUHyPWNH5Y7xDwAB7bfgSjkUMQ==}
    engines: {node: '>= 0.4'}

  heap-js@2.6.0:
    resolution: {integrity: sha512-trFMIq3PATiFRiQmNNeHtsrkwYRByIXUbYNbotiY9RLVfMkdwZdd2eQ38mGt7BRiCKBaj1DyBAIHmm7mmXPuuw==}
    engines: {node: '>=10.0.0'}

  help-me@5.0.0:
    resolution: {integrity: sha512-7xgomUX6ADmcYzFik0HzAxh/73YlKR9bmFzf51CZwR+b6YtzU2m0u49hQCqV6SvlqIqsaxovfwdvbnsw3b/zpg==}

  html-escaper@2.0.2:
    resolution: {integrity: sha512-H2iMtd0I4Mt5eYiapRdIDjp+XzelXQ0tFE4JS7YFwFevXXMmOp9myNrUvCg0D6ws8iqkRPBfKHgbwig1SmlLfg==}

  https-proxy-agent@7.0.6:
    resolution: {integrity: sha512-vK9P5/iUfdl95AI+JVyUuIcVtd4ofvtrOr3HNtM2yxC9bnMbEdp3x01OhQNnjb8IJYi38VlTE3mBXwcfvywuSw==}
    engines: {node: '>= 14'}

  human-id@4.1.1:
    resolution: {integrity: sha512-3gKm/gCSUipeLsRYZbbdA1BD83lBoWUkZ7G9VFrhWPAU76KwYo5KR8V28bpoPm/ygy0x5/GCbpRQdY7VLYCoIg==}
    hasBin: true

  human-signals@5.0.0:
    resolution: {integrity: sha512-AXcZb6vzzrFAUE61HnN4mpLqd/cSIwNQjtNWR0euPm6y0iqx3G4gOXaIDdtdDwZmhwe82LA6+zinmW4UBWVePQ==}
    engines: {node: '>=16.17.0'}

  humanize-ms@1.2.1:
    resolution: {integrity: sha512-Fl70vYtsAFb/C06PTS9dZBo7ihau+Tu/DNCk/OyHhea07S+aeMWpFFkUaXRa8fI+ScZbEI8dfSxwY7gxZ9SAVQ==}

  iconv-lite@0.6.3:
    resolution: {integrity: sha512-4fCk79wshMdzMp2rH06qWrJE4iolqLhCUH+OiuIgU++RB0+94NlDL81atO7GX55uUKueo0txHNtvEyI6D7WdMw==}
    engines: {node: '>=0.10.0'}

  ieee754@1.2.1:
    resolution: {integrity: sha512-dcyqhDvX1C46lXZcVqCpK+FtMRQVdIMN6/Df5js2zouUsqG7I6sFxitIC+7KYK29KdXOLHdu9zL4sFnoVQnqaA==}

  ignore@5.1.9:
    resolution: {integrity: sha512-2zeMQpbKz5dhZ9IwL0gbxSW5w0NK/MSAMtNuhgIHEPmaU3vPdKPL0UdvUCXs5SS4JAwsBxysK5sFMW8ocFiVjQ==}
    engines: {node: '>= 4'}

  ignore@5.3.1:
    resolution: {integrity: sha512-5Fytz/IraMjqpwfd34ke28PTVMjZjJG2MPn5t7OE4eUCUNf8BAa7b5WUS9/Qvr6mwOQS7Mk6vdsMno5he+T8Xw==}
    engines: {node: '>= 4'}

  import-fresh@3.3.0:
    resolution: {integrity: sha512-veYYhQa+D1QBKznvhUHxb8faxlrwUnxseDAbAp457E0wLNio2bOSKnjYDhMj+YiAq61xrMGhQk9iXVk5FzgQMw==}
    engines: {node: '>=6'}

  import-in-the-middle@1.15.0:
    resolution: {integrity: sha512-bpQy+CrsRmYmoPMAE/0G33iwRqwW4ouqdRg8jgbH3aKuCtOc8lxgmYXg2dMM92CRiGP660EtBcymH/eVUpCSaA==}

  import-lazy@4.0.0:
    resolution: {integrity: sha512-rKtvo6a868b5Hu3heneU+L4yEQ4jYKLtjpnPeUdK7h0yzXGmyBTypknlkCvHFBqfX9YlorEiMM6Dnq/5atfHkw==}
    engines: {node: '>=8'}

  imurmurhash@0.1.4:
    resolution: {integrity: sha512-JmXMZ6wuvDmLiHEml9ykzqO6lwFbof0GG4IkcGaENdCRDDmMVnny7s5HsIgHCbaq0w2MyPhDqkhTUgS2LU2PHA==}
    engines: {node: '>=0.8.19'}

  inflight@1.0.6:
    resolution: {integrity: sha512-k92I/b08q4wvFscXCLvqfsHCrjrF7yiXsQuIVvVE7N82W3+aqpzuUdBbfhWcy/FZR3/4IgflMgKLOsvPDrGCJA==}
    deprecated: This module is not supported, and leaks memory. Do not use it. Check out lru-cache if you want a good and tested way to coalesce async requests by a key value, which is much more comprehensive and powerful.

  inherits@2.0.4:
    resolution: {integrity: sha512-k/vGaX4/Yla3WzyMCvTQOXYeIHvqOKtnqBduzTHpzpQZzAskKMhZ2K+EnBiSM9zGSoIFeMpXKxa4dYeZIQqewQ==}

  internal-slot@1.0.7:
    resolution: {integrity: sha512-NGnrKwXzSms2qUUih/ILZ5JBqNTSa1+ZmP6flaIp6KmSElgE9qdndzS3cqjrDovwFdmwsGsLdeFgB6suw+1e9g==}
    engines: {node: '>= 0.4'}

  is-array-buffer@3.0.4:
    resolution: {integrity: sha512-wcjaerHw0ydZwfhiKbXJWLDY8A7yV7KhjQOpb83hGgGfId/aQa4TOvwyzn2PuswW2gPCYEL/nEAiSVpdOj1lXw==}
    engines: {node: '>= 0.4'}

  is-arrayish@0.3.2:
    resolution: {integrity: sha512-eVRqCvVlZbuw3GrM63ovNSNAeA1K16kaR/LRY/92w0zxQ5/1YzwblUX652i4Xs9RwAGjW9d9y6X88t8OaAJfWQ==}

  is-async-function@2.0.0:
    resolution: {integrity: sha512-Y1JXKrfykRJGdlDwdKlLpLyMIiWqWvuSd17TvZk68PLAOGOoF4Xyav1z0Xhoi+gCYjZVeC5SI+hYFOfvXmGRCA==}
    engines: {node: '>= 0.4'}

  is-bigint@1.0.4:
    resolution: {integrity: sha512-zB9CruMamjym81i2JZ3UMn54PKGsQzsJeo6xvN3HJJ4CAsQNB6iRutp2To77OfCNuoxspsIhzaPoO1zyCEhFOg==}

  is-boolean-object@1.1.2:
    resolution: {integrity: sha512-gDYaKHJmnj4aWxyj6YHyXVpdQawtVLHU5cb+eztPGczf6cjuTdwve5ZIEfgXqH4e57An1D1AKf8CZ3kYrQRqYA==}
    engines: {node: '>= 0.4'}

  is-builtin-module@3.2.1:
    resolution: {integrity: sha512-BSLE3HnV2syZ0FK0iMA/yUGplUeMmNz4AW5fnTunbCIqZi4vG3WjJT9FHMy5D69xmAYBHXQhJdALdpwVxV501A==}
    engines: {node: '>=6'}

  is-callable@1.2.7:
    resolution: {integrity: sha512-1BC0BVFhS/p0qtw6enp8e+8OD0UrK0oFLztSjNzhcKA3WDuJxxAPXzPuPtKkjEY9UUoEWlX/8fgKeu2S8i9JTA==}
    engines: {node: '>= 0.4'}

  is-core-module@2.13.1:
    resolution: {integrity: sha512-hHrIjvZsftOsvKSn2TRYl63zvxsgE0K+0mYMoH6gD4omR5IWB2KynivBQczo3+wF1cCkjzvptnI9Q0sPU66ilw==}

  is-data-view@1.0.1:
    resolution: {integrity: sha512-AHkaJrsUVW6wq6JS8y3JnM/GJF/9cf+k20+iDzlSaJrinEo5+7vRiteOSwBhHRiAyQATN1AmY4hwzxJKPmYf+w==}
    engines: {node: '>= 0.4'}

  is-date-object@1.0.5:
    resolution: {integrity: sha512-9YQaSxsAiSwcvS33MBk3wTCVnWK+HhF8VZR2jRxehM16QcVOdHqPn4VPHmRK4lSr38n9JriurInLcP90xsYNfQ==}
    engines: {node: '>= 0.4'}

  is-extglob@2.1.1:
    resolution: {integrity: sha512-SbKbANkN603Vi4jEZv49LeVJMn4yGwsbzZworEoyEiutsN3nJYdbO36zfhGJ6QEDpOZIFkDtnq5JRxmvl3jsoQ==}
    engines: {node: '>=0.10.0'}

  is-finalizationregistry@1.0.2:
    resolution: {integrity: sha512-0by5vtUJs8iFQb5TYUHHPudOR+qXYIMKtiUzvLIZITZUjknFmziyBJuLhVRc+Ds0dREFlskDNJKYIdIzu/9pfw==}

  is-fullwidth-code-point@3.0.0:
    resolution: {integrity: sha512-zymm5+u+sCsSWyD9qNaejV3DFvhCKclKdizYaJUuHA83RLjb7nSuGnddCHGv0hk+KY7BMAlsWeK4Ueg6EV6XQg==}
    engines: {node: '>=8'}

  is-generator-function@1.0.10:
    resolution: {integrity: sha512-jsEjy9l3yiXEQ+PsXdmBwEPcOxaXWLspKdplFUVI9vq1iZgIekeC0L167qeu86czQaxed3q/Uzuw0swL0irL8A==}
    engines: {node: '>= 0.4'}

  is-glob@4.0.3:
    resolution: {integrity: sha512-xelSayHH36ZgE7ZWhli7pW34hNbNl8Ojv5KVmkJD4hBdD3th8Tfk9vYasLM+mXWOZhFkgZfxhLSnrwRr4elSSg==}
    engines: {node: '>=0.10.0'}

  is-map@2.0.3:
    resolution: {integrity: sha512-1Qed0/Hr2m+YqxnM09CjA2d/i6YZNfF6R2oRAOj36eUdS6qIV/huPJNSEpKbupewFs+ZsJlxsjjPbc0/afW6Lw==}
    engines: {node: '>= 0.4'}

  is-negative-zero@2.0.3:
    resolution: {integrity: sha512-5KoIu2Ngpyek75jXodFvnafB6DJgr3u8uuK0LEZJjrU19DrMD3EVERaR8sjz8CCGgpZvxPl9SuE1GMVPFHx1mw==}
    engines: {node: '>= 0.4'}

  is-number-object@1.0.7:
    resolution: {integrity: sha512-k1U0IRzLMo7ZlYIfzRu23Oh6MiIFasgpb9X76eqfFZAqwH44UI4KTBvBYIZ1dSL9ZzChTB9ShHfLkR4pdW5krQ==}
    engines: {node: '>= 0.4'}

  is-number@7.0.0:
    resolution: {integrity: sha512-41Cifkg6e8TylSpdtTpeLVMqvSBEVzTttHvERD741+pnZ8ANv0004MRL43QKPDlK9cGvNp6NZWZUBlbGXYxxng==}
    engines: {node: '>=0.12.0'}

  is-path-inside@3.0.3:
    resolution: {integrity: sha512-Fd4gABb+ycGAmKou8eMftCupSir5lRxqf4aD/vd0cD2qc4HL07OjCeuHMr8Ro4CoMaeCKDB0/ECBOVWjTwUvPQ==}
    engines: {node: '>=8'}

  is-regex@1.1.4:
    resolution: {integrity: sha512-kvRdxDsxZjhzUX07ZnLydzS1TU/TJlTUHHY4YLL87e37oUA49DfkLqgy+VjFocowy29cKvcSiu+kIv728jTTVg==}
    engines: {node: '>= 0.4'}

  is-set@2.0.3:
    resolution: {integrity: sha512-iPAjerrse27/ygGLxw+EBR9agv9Y6uLeYVJMu+QNCoouJ1/1ri0mGrcWpfCqFZuzzx3WjtwxG098X+n4OuRkPg==}
    engines: {node: '>= 0.4'}

  is-shared-array-buffer@1.0.3:
    resolution: {integrity: sha512-nA2hv5XIhLR3uVzDDfCIknerhx8XUKnstuOERPNNIinXG7v9u+ohXF67vxm4TPTEPU6lm61ZkwP3c9PCB97rhg==}
    engines: {node: '>= 0.4'}

  is-stream@2.0.1:
    resolution: {integrity: sha512-hFoiJiTl63nn+kstHGBtewWSKnQLpyb155KHheA1l39uvtO9nWIop1p3udqPcUd/xbF1VLMO4n7OI6p7RbngDg==}
    engines: {node: '>=8'}

  is-stream@3.0.0:
    resolution: {integrity: sha512-LnQR4bZ9IADDRSkvpqMGvt/tEJWclzklNgSw48V5EAaAeDd6qGvN8ei6k5p0tvxSR171VmGyHuTiAOfxAbr8kA==}
    engines: {node: ^12.20.0 || ^14.13.1 || >=16.0.0}

  is-string@1.0.7:
    resolution: {integrity: sha512-tE2UXzivje6ofPW7l23cjDOMa09gb7xlAqG6jG5ej6uPV32TlWP3NKPigtaGeHNu9fohccRYvIiZMfOOnOYUtg==}
    engines: {node: '>= 0.4'}

  is-subdir@1.2.0:
    resolution: {integrity: sha512-2AT6j+gXe/1ueqbW6fLZJiIw3F8iXGJtt0yDrZaBhAZEG1raiTxKWU+IPqMCzQAXOUCKdA4UDMgacKH25XG2Cw==}
    engines: {node: '>=4'}

  is-symbol@1.0.4:
    resolution: {integrity: sha512-C/CPBqKWnvdcxqIARxyOh4v1UUEOCHpgDa0WYgpKDFMszcrPcffg5uhwSgPCLD2WWxmq6isisz87tzT01tuGhg==}
    engines: {node: '>= 0.4'}

  is-typed-array@1.1.13:
    resolution: {integrity: sha512-uZ25/bUAlUY5fR4OKT4rZQEBrzQWYV9ZJYGGsUmEJ6thodVJ1HX64ePQ6Z0qPWP+m+Uq6e9UugrE38jeYsDSMw==}
    engines: {node: '>= 0.4'}

  is-weakmap@2.0.2:
    resolution: {integrity: sha512-K5pXYOm9wqY1RgjpL3YTkF39tni1XajUIkawTLUo9EZEVUFga5gSQJF8nNS7ZwJQ02y+1YCNYcMh+HIf1ZqE+w==}
    engines: {node: '>= 0.4'}

  is-weakref@1.0.2:
    resolution: {integrity: sha512-qctsuLZmIQ0+vSSMfoVvyFe2+GSEvnmZ2ezTup1SBse9+twCCeial6EEi3Nc2KFcf6+qz2FBPnjXsk8xhKSaPQ==}

  is-weakset@2.0.3:
    resolution: {integrity: sha512-LvIm3/KWzS9oRFHugab7d+M/GcBXuXX5xZkzPmN+NxihdQlZUQ4dWuSV1xR/sq6upL1TJEDrfBgRepHFdBtSNQ==}
    engines: {node: '>= 0.4'}

  is-windows@1.0.2:
    resolution: {integrity: sha512-eXK1UInq2bPmjyX6e3VHIzMLobc4J94i4AWn+Hpq3OU5KkrRC96OAcR3PRJ/pGu6m8TRnBHP9dkXQVsT/COVIA==}
    engines: {node: '>=0.10.0'}

  isarray@2.0.5:
    resolution: {integrity: sha512-xHjhDr3cNBK0BzdUJSPXZntQUx/mwMS5Rw4A7lPJ90XGAO6ISP/ePDNuo0vhqOZU+UD5JoodwCAAoZQd3FeAKw==}

  isexe@2.0.0:
    resolution: {integrity: sha512-RHxMLp9lnKHGHRng9QFhRCMbYAcVpn69smSGcq3f36xjgVVWThj4qqLbTLlq7Ssj8B+fIQ1EuCEGI2lKsyQeIw==}

  istanbul-lib-coverage@3.2.2:
    resolution: {integrity: sha512-O8dpsF+r0WV/8MNRKfnmrtCWhuKjxrq2w+jpzBL5UZKTi2LeVWnWOmWRxFlesJONmc+wLAGvKQZEOanko0LFTg==}
    engines: {node: '>=8'}

  istanbul-lib-report@3.0.1:
    resolution: {integrity: sha512-GCfE1mtsHGOELCU8e/Z7YWzpmybrx/+dSTfLrvY8qRmaY6zXTKWn6WQIjaAFw069icm6GVMNkgu0NzI4iPZUNw==}
    engines: {node: '>=10'}

  istanbul-lib-source-maps@5.0.6:
    resolution: {integrity: sha512-yg2d+Em4KizZC5niWhQaIomgf5WlL4vOOjZ5xGCmF8SnPE/mDWWXgvRExdcpCgh9lLRRa1/fSYp2ymmbJ1pI+A==}
    engines: {node: '>=10'}

  istanbul-reports@3.1.7:
    resolution: {integrity: sha512-BewmUXImeuRk2YY0PVbxgKAysvhRPUQE0h5QRM++nVWyubKGV0l8qQ5op8+B2DOmwSe63Jivj0BjkPQVf8fP5g==}
    engines: {node: '>=8'}

  iterator.prototype@1.1.2:
    resolution: {integrity: sha512-DR33HMMr8EzwuRL8Y9D3u2BMj8+RqSE850jfGu59kS7tbmPLzGkZmVSfyCFSDxuZiEY6Rzt3T2NA/qU+NwVj1w==}

  jackspeak@2.3.6:
    resolution: {integrity: sha512-N3yCS/NegsOBokc8GAdM8UcmfsKiSS8cipheD/nivzr700H+nsMOxJjQnvwOcRYVuFkdH0wGUvW2WbXGmrZGbQ==}
    engines: {node: '>=14'}

  jackspeak@3.4.3:
    resolution: {integrity: sha512-OGlZQpz2yfahA/Rd1Y8Cd9SIEsqvXkLVoSw/cgwhnhFMDbsQFeZYoJJ7bIZBS9BcamUW96asq/npPWugM+RQBw==}

  javascript-natural-sort@0.7.1:
    resolution: {integrity: sha512-nO6jcEfZWQXDhOiBtG2KvKyEptz7RVbpGP4vTD2hLBdmNQSsCiicO2Ioinv6UI4y9ukqnBpy+XZ9H6uLNgJTlw==}

  jju@1.4.0:
    resolution: {integrity: sha512-8wb9Yw966OSxApiCt0K3yNJL8pnNeIv+OEq2YMidz4FKP6nonSRoOXc80iXY4JaN2FC11B9qsNmDsm+ZOfMROA==}

  jose@5.2.4:
    resolution: {integrity: sha512-6ScbIk2WWCeXkmzF6bRPmEuaqy1m8SbsRFMa/FLrSCkGIhj8OLVG/IH+XHVmNMx/KUo8cVWEE6oKR4dJ+S0Rkg==}

  joycon@3.1.1:
    resolution: {integrity: sha512-34wB/Y7MW7bzjKRjUKTa46I2Z7eV62Rkhva+KkopW7Qvv/OSWBqvkSY7vusOPrNuZcUG3tApvdVgNB8POj3SPw==}
    engines: {node: '>=10'}

  js-tokens@4.0.0:
    resolution: {integrity: sha512-RdJUflcE3cUzKiMqQgsCu06FPu9UdIJO0beYbPhHN4k6apgJtifcoCtT9bcxOpYBtpD2kCM6Sbzg4CausW/PKQ==}

  js-tokens@9.0.0:
    resolution: {integrity: sha512-WriZw1luRMlmV3LGJaR6QOJjWwgLUTf89OwT2lUOyjX2dJGBwgmIkbcz+7WFZjrZM635JOIR517++e/67CP9dQ==}

  js-tokens@9.0.1:
    resolution: {integrity: sha512-mxa9E9ITFOt0ban3j6L5MpjwegGz6lBQmM1IJkWeBZGcMxto50+eWdjC/52xDbS2vy0k7vIMK0Fe2wfL9OQSpQ==}

  js-yaml@3.14.1:
    resolution: {integrity: sha512-okMH7OXXJ7YrN9Ok3/SXrnu4iX9yOk+25nqX4imS2npuvTYDmo/QEZoqwZkYaIDk3jVvBOTOIEgEhaLOynBS9g==}
    hasBin: true

  js-yaml@4.1.0:
    resolution: {integrity: sha512-wpxZs9NoxZaJESJGIZTyDEaYpl0FKSA+FB9aJiyemKhMwkxQg63h4T1KJgUGHpTqPDNRcmmYLugrRjJlBtWvRA==}
    hasBin: true

  jsesc@2.5.2:
    resolution: {integrity: sha512-OYu7XEzjkCQ3C5Ps3QIZsQfNpqoJyZZA99wd9aWd05NCtC5pWOkShK2mkL6HXQR6/Cy2lbNdPlZBpuQHXE63gA==}
    engines: {node: '>=4'}
    hasBin: true

  json-bigint@1.0.0:
    resolution: {integrity: sha512-SiPv/8VpZuWbvLSMtTDU8hEfrZWg/mH/nV/b4o0CYbSxu1UIQPLdwKOCIyLQX+VIPO5vrLX3i8qtqFyhdPSUSQ==}

  json-buffer@3.0.1:
    resolution: {integrity: sha512-4bV5BfR2mqfQTJm+V5tPPdf+ZpuhiIvTuAB5g8kcrXOZpTT/QwwVRWBywX1ozr6lEuPdbHxwaJlm9G6mI2sfSQ==}

  json-schema-traverse@0.4.1:
    resolution: {integrity: sha512-xbbCH5dCYU5T8LcEhhuh7HJ88HXuW3qsI3Y0zOZFKfZEHcpWiHU/Jxzk629Brsab/mMiHQti9wMP+845RPe3Vg==}

  json-schema@0.4.0:
    resolution: {integrity: sha512-es94M3nTIfsEPisRafak+HDLfHXnKBhV3vU5eqPcS3flIWqcxJWgXHXiey3YrpaNsanY5ei1VoYEbOzijuq9BA==}

  json-stable-stringify-without-jsonify@1.0.1:
    resolution: {integrity: sha512-Bdboy+l7tA3OGW6FjyFHWkP5LuByj1Tk33Ljyq0axyzdk9//JSi2u3fP1QSmd1KNwq6VOKYGlAu87CisVir6Pw==}

  json-stringify-safe@5.0.1:
    resolution: {integrity: sha512-ZClg6AaYvamvYEE82d3Iyd3vSSIjQ+odgjaTzRuO3s7toCdFKczob2i0zCh7JE8kWn17yvAWhUVxvqGwUalsRA==}

  json5@1.0.2:
    resolution: {integrity: sha512-g1MWMLBiz8FKi1e4w0UyVL3w+iJceWAFBAaBnnGKOpNa5f8TLktkbre1+s6oICydWAm+HRUGTmI+//xv2hvXYA==}
    hasBin: true

  jsonc-parser@3.2.1:
    resolution: {integrity: sha512-AilxAyFOAcK5wA1+LeaySVBrHsGQvUFCDWXKpZjzaL0PqW+xfBOttn8GNtWKFWqneyMZj41MWF9Kl6iPWLwgOA==}

  jsonfile@4.0.0:
    resolution: {integrity: sha512-m6F1R3z8jjlf2imQHS2Qez5sjKWQzbuuhuJ/FKYFRZvPE3PuHcSMVZzfsLhGVOkfd20obL5SWEBew5ShlquNxg==}

  jsonpath-plus@4.0.0:
    resolution: {integrity: sha512-e0Jtg4KAzDJKKwzbLaUtinCn0RZseWBVRTRGihSpvFlM3wTR7ExSp+PTdeTsDrLNJUe7L7JYJe8mblHX5SCT6A==}
    engines: {node: '>=10.0'}

  jsx-ast-utils@3.3.5:
    resolution: {integrity: sha512-ZZow9HBI5O6EPgSJLUb8n2NKgmVWTwCvHGwFuJlMjvLFqlGG6pjirPhtdsseaLZjSibD8eegzmYpUZwoIlj2cQ==}
    engines: {node: '>=4.0'}

  jwa@2.0.1:
    resolution: {integrity: sha512-hRF04fqJIP8Abbkq5NKGN0Bbr3JxlQ+qhZufXVr0DvujKy93ZCbXZMHDL4EOtodSbCWxOqR8MS1tXA5hwqCXDg==}

  jws@4.0.0:
    resolution: {integrity: sha512-KDncfTmOZoOMTFG4mBlG0qUIOlc03fmzH+ru6RgYVZhPkyiy/92Owlt/8UEN+a4TXR1FQetfIpJE8ApdvdVxTg==}

  keyv@4.5.4:
    resolution: {integrity: sha512-oxVHkHR/EJf2CNXnWxRLW6mg7JyCCUcG0DtEGmL2ctUo1PNTin1PUil+r/+4r5MpVgC/fn1kjsx7mjSujKqIpw==}

  language-subtag-registry@0.3.22:
    resolution: {integrity: sha512-tN0MCzyWnoz/4nHS6uxdlFWoUZT7ABptwKPQ52Ea7URk6vll88bWBVhodtnlfEuCcKWNGoc+uGbw1cwa9IKh/w==}

  language-tags@1.0.9:
    resolution: {integrity: sha512-MbjN408fEndfiQXbFQ1vnd+1NoLDsnQW41410oQBXiyXDMYH5z505juWa4KUE1LqxRC7DgOgZDbKLxHIwm27hA==}
    engines: {node: '>=0.10'}

  levn@0.4.1:
    resolution: {integrity: sha512-+bT2uH4E5LGE7h/n3evcS/sQlJXCpIp6ym8OWJ5eV6+67Dsql/LaaT7qJBAt2rzfoa/5QBGBhxDix1dMt2kQKQ==}
    engines: {node: '>= 0.8.0'}

  lilconfig@3.1.2:
    resolution: {integrity: sha512-eop+wDAvpItUys0FWkHIKeC9ybYrTGbU41U5K7+bttZZeohvnY7M9dZ5kB21GNWiFT2q1OoPTvncPCgSOVO5ow==}
    engines: {node: '>=14'}

  lines-and-columns@1.2.4:
    resolution: {integrity: sha512-7ylylesZQ/PV29jhEDl3Ufjo6ZX7gCqJr5F7PKrqc93v7fzSymt1BpwEU8nAUXs8qzzvqhbjhK5QZg6Mt/HkBg==}

  livekit-server-sdk@2.13.3:
    resolution: {integrity: sha512-ItSQ2gE1oz/Ev9mfBRdAw+P05rt/BaYRkldggKz0+3rh/Yt0ag0BLID3VrgCVFVRAQ2YEJKcJJyj5p4epIJ8QA==}
    engines: {node: '>=18'}

  livekit-server-sdk@2.14.1:
    resolution: {integrity: sha512-kdpNXKJXps+5jzN4SmGN1w3TVSSDlS45c99R73oqz69EAlApiRT7AeEd3hAn0j2VOCFQ4tr8tegxnL+NbPA/WQ==}
    engines: {node: '>=18'}

  load-tsconfig@0.2.5:
    resolution: {integrity: sha512-IXO6OCs9yg8tMKzfPZ1YmheJbZCiEsnBdcB03l0OcfK9prKnJb96siuHCr5Fl37/yo9DnKU+TLpxzTUspw9shg==}
    engines: {node: ^12.20.0 || ^14.13.1 || >=16.0.0}

  local-pkg@0.5.0:
    resolution: {integrity: sha512-ok6z3qlYyCDS4ZEU27HaU6x/xZa9Whf8jD4ptH5UZTQYZVYeb9bnZ3ojVhiJNLiXK1Hfc0GNbLXcmZ5plLDDBg==}
    engines: {node: '>=14'}

  locate-path@5.0.0:
    resolution: {integrity: sha512-t7hw9pI+WvuwNJXwk5zVHpyhIqzg2qTlklJOf0mVxGSbe3Fp2VieZcduNYjaLDoy6p9uGpQEGWG87WpMKlNq8g==}
    engines: {node: '>=8'}

  locate-path@6.0.0:
    resolution: {integrity: sha512-iPZK6eYjbxRu3uB4/WZ3EsEIMJFMqAoopl3R+zuq0UjcAm/MO6KCweDgPfP3elTztoKP3KtnVHxTn2NHBSDVUw==}
    engines: {node: '>=10'}

  lodash.get@4.4.2:
    resolution: {integrity: sha512-z+Uw/vLuy6gQe8cfaFWD7p0wVv8fJl3mbzXh33RS+0oW2wvUqiRXiQ69gLWSLpgB5/6sU+r6BlQR0MBILadqTQ==}
    deprecated: This package is deprecated. Use the optional chaining (?.) operator instead.

  lodash.isequal@4.5.0:
    resolution: {integrity: sha512-pDo3lu8Jhfjqls6GkMgpahsF9kCyayhgykjyLMNFTKWrpVdAQtYyB4muAMWozBB4ig/dtWAmsMxLEI8wuz+DYQ==}
    deprecated: This package is deprecated. Use require('node:util').isDeepStrictEqual instead.

  lodash.merge@4.6.2:
    resolution: {integrity: sha512-0KpjqXRVvrYyCsX1swR/XTK0va6VQkQM6MNo7PqW77ByjAhoARA8EfrP1N4+KlKj8YS0ZUCtRT/YUuhyYDujIQ==}

  lodash.sortby@4.7.0:
    resolution: {integrity: sha512-HDWXG8isMntAyRF5vZ7xKuEvOhT4AhlRt/3czTSjvGUxjYCBVRQY48ViDHyfYz9VIoBkW4TMGQNapx+l3RUwdA==}

  lodash.startcase@4.4.0:
    resolution: {integrity: sha512-+WKqsK294HMSc2jEbNgpHpd0JfIBhp7rEV4aqXWqFr6AlXov+SlcgB1Fv01y2kGe3Gc8nMW7VA0SrGuSkRfIEg==}

  lodash@4.17.21:
    resolution: {integrity: sha512-v2kDEe57lecTulaDIuNTPy3Ry4gLGJ6Z1O3vE1krgXZNrsQ+LFTGHVxVjcXPs17LhbZVGedAJv8XZ1tvj5FvSg==}

  long@5.2.3:
    resolution: {integrity: sha512-lcHwpNoggQTObv5apGNCTdJrO69eHOZMi4BNC+rTLER8iHAqGrUVeLh/irVIM7zTw2bOXA8T6uNPeujwOLg/2Q==}

  loose-envify@1.4.0:
    resolution: {integrity: sha512-lyuxPGr/Wfhrlem2CL/UcnUc1zcqKAImBDzukY7Y5F/yQiNdko6+fRLevlw1HgMySw7f611UIY408EtxRSoK3Q==}
    hasBin: true

  loupe@2.3.7:
    resolution: {integrity: sha512-zSMINGVYkdpYSOBmLi0D1Uo7JU9nVdQKrHxC8eYlV+9YKK9WePqAlL7lSlorG/U2Fw1w0hTBmaa/jrQ3UbPHtA==}

  loupe@3.1.3:
    resolution: {integrity: sha512-kkIp7XSkP78ZxJEsSxW3712C6teJVoeHHwgo9zJ380de7IYyJ2ISlxojcH2pC5OFLewESmnRi/+XCDIEEVyoug==}

  lru-cache@10.2.2:
    resolution: {integrity: sha512-9hp3Vp2/hFQUiIwKo8XCeFVnrg8Pk3TYNPIR7tJADKi5YfcF7vEaK7avFHTlSy3kOKYaJQaalfEo6YuXdceBOQ==}
    engines: {node: 14 || >=16.14}

  lru-cache@6.0.0:
    resolution: {integrity: sha512-Jo6dJ04CmSjuznwJSS3pUeWmd/H0ffTlkXXgwZi+eq1UCmqQwCh+eLsYOYCwY991i2Fah4h1BEMCx4qThGbsiA==}
    engines: {node: '>=10'}

  lunr@2.3.9:
    resolution: {integrity: sha512-zTU3DaZaF3Rt9rhN3uBMGQD3dD2/vFQqnvZCDv4dl5iOzq2IZQqTxu90r4E5J+nP70J3ilqVCrbho2eWaeW8Ow==}

  magic-string@0.30.10:
    resolution: {integrity: sha512-iIRwTIf0QKV3UAnYK4PU8uiEc4SRh5jX0mwpIwETPpHdhVM4f53RSwS/vXvN1JhGX+Cs7B8qIq3d6AH49O5fAQ==}

  magic-string@0.30.17:
    resolution: {integrity: sha512-sNPKHvyjVf7gyjwS4xGTaW/mCnF8wnjtifKBEhxfZ7E/S8tQ0rssrwGNn6q8JH/ohItJfSQp9mBtQYuTlH5QnA==}

  magicast@0.3.5:
    resolution: {integrity: sha512-L0WhttDl+2BOsybvEOLK7fW3UA0OQ0IQ2d6Zl2x/a6vVRs3bAY0ECOSHHeL5jD+SbOpOCUEi0y1DgHEn9Qn1AQ==}

  make-dir@4.0.0:
    resolution: {integrity: sha512-hXdUTZYIVOt1Ex//jAQi+wTZZpUpwBj/0QsOzqegb3rGMMeJiSEu5xLHnYfBrRV4RH2+OCSOO95Is/7x1WJ4bw==}
    engines: {node: '>=10'}

  map-obj@5.0.0:
    resolution: {integrity: sha512-2L3MIgJynYrZ3TYMriLDLWocz15okFakV6J12HXvMXDHui2x/zgChzg1u9mFFGbbGWE+GsLpQByt4POb9Or+uA==}
    engines: {node: ^12.20.0 || ^14.13.1 || >=16.0.0}

  marked@4.3.0:
    resolution: {integrity: sha512-PRsaiG84bK+AMvxziE/lCFss8juXjNaWzVbN5tXAm4XjeaS9NAHhop+PjQxz2A9h8Q4M/xGmzP8vqNwy6JeK0A==}
    engines: {node: '>= 12'}
    hasBin: true

  matcher@3.0.0:
    resolution: {integrity: sha512-OkeDaAZ/bQCxeFAozM55PKcKU0yJMPGifLwV4Qgjitu+5MoAfSQN4lsLJeXZ1b8w0x+/Emda6MZgXS1jvsapng==}
    engines: {node: '>=10'}

  math-intrinsics@1.1.0:
    resolution: {integrity: sha512-/IXtbwEk5HTPyEwyKX6hGkYXxM9nbj64B+ilVJnC/R6B0pH5G4V3b0pVbL7DBj4tkhBAppbQUlf6F6Xl9LHu1g==}
    engines: {node: '>= 0.4'}

  merge-stream@2.0.0:
    resolution: {integrity: sha512-abv/qOcuPfk3URPfDzmZU1LKmuw8kT+0nIHvKrKgFrwifol/doWcdA4ZqsWQ8ENrFKkd67Mfpo/LovbIUsbt3w==}

  merge2@1.4.1:
    resolution: {integrity: sha512-8q7VEgMJW4J8tcfVPy8g09NcQwZdbwFEqhe/WZkoIzjn/3TGDwtOCYtXGxA3O8tPzpczCCDgv+P2P5y00ZJOOg==}
    engines: {node: '>= 8'}

  micromatch@4.0.5:
    resolution: {integrity: sha512-DMy+ERcEW2q8Z2Po+WNXuw3c5YaUSFjAO5GsJqfEl7UjvtIuFKO6ZrKvcItdy98dwFI2N1tg3zNIdKaQT+aNdA==}
    engines: {node: '>=8.6'}

  micromatch@4.0.8:
    resolution: {integrity: sha512-PXwfBhYu0hBCPw8Dn0E+WDYb7af3dSLVWKi3HGv84IdF4TyFoC0ysxFd0Goxw7nSv4T/PzEJQxsYsEiFCKo2BA==}
    engines: {node: '>=8.6'}

  mime-db@1.52.0:
    resolution: {integrity: sha512-sPU4uV7dYlvtWJxwwxHD0PuihVNiE7TyAbQ5SWxDCB9mUYvOgroQOwYQQOKPJ8CIbE+1ETVlOoK1UC2nU3gYvg==}
    engines: {node: '>= 0.6'}

  mime-types@2.1.35:
    resolution: {integrity: sha512-ZDY+bPm5zTTF+YpCrAU9nK0UgICYPT0QtT1NZWFv4s++TNkcgVaT0g6+4R2uI4MjQjzysHB1zxuWL50hzaeXiw==}
    engines: {node: '>= 0.6'}

  mimic-fn@4.0.0:
    resolution: {integrity: sha512-vqiC06CuhBTUdZH+RYl8sFrL096vA45Ok5ISO6sE/Mr1jRbGH4Csnhi8f3wKVl7x8mO4Au7Ir9D3Oyv1VYMFJw==}
    engines: {node: '>=12'}

  minimatch@3.0.8:
    resolution: {integrity: sha512-6FsRAQsxQ61mw+qP1ZzbL9Bc78x2p5OqNgNpnoAFLTrX8n5Kxph0CsnhmKKNXTWjXqU5L0pGPR7hYk+XWZr60Q==}

  minimatch@3.1.2:
    resolution: {integrity: sha512-J7p63hRiAjw1NDEww1W7i37+ByIrOWO5XQQAzZ3VOcL0PNybwpfmV/N05zFAzwQ9USyEcX6t3UO+K5aqBQOIHw==}

  minimatch@9.0.3:
    resolution: {integrity: sha512-RHiac9mvaRw0x3AYRgDC1CxAP7HTcNrrECeA8YYJeWnpo+2Q5CegtZjaotWTWxDG3UeGA1coE05iH1mPjT/2mg==}
    engines: {node: '>=16 || 14 >=14.17'}

  minimatch@9.0.4:
    resolution: {integrity: sha512-KqWh+VchfxcMNRAJjj2tnsSJdNbHsVgnkBhTNrW7AjVo6OvLtxw8zfT9oLw1JSohlFzJ8jCoTgaoXvJ+kHt6fw==}
    engines: {node: '>=16 || 14 >=14.17'}

  minimist@1.2.8:
    resolution: {integrity: sha512-2yyAR8qBkN3YuheJanUpWC5U3bb5osDywNB8RzDVlDwDHbocAJveqqj1u8+SVD7jkWT4yvsHCpWqqWqAxb0zCA==}

  minipass@7.1.1:
    resolution: {integrity: sha512-UZ7eQ+h8ywIRAW1hIEl2AqdwzJucU/Kp59+8kkZeSvafXhZjul247BvIJjEVFVeON6d7lM46XX1HXCduKAS8VA==}
    engines: {node: '>=16 || 14 >=14.17'}

  minipass@7.1.2:
    resolution: {integrity: sha512-qOOzS1cBTWYF4BH8fVePDBOO9iptMnGUEZwNc/cMWnTV2nVLZ7VoNWEPHkYczZA0pdoA7dl6e7FL659nX9S2aw==}
    engines: {node: '>=16 || 14 >=14.17'}

  minizlib@3.0.1:
    resolution: {integrity: sha512-umcy022ILvb5/3Djuu8LWeqUa8D68JaBzlttKeMWen48SjabqS3iY5w/vzeMzMUNhLDifyhbOwKDSznB1vvrwg==}
    engines: {node: '>= 18'}

  mkdirp@3.0.1:
    resolution: {integrity: sha512-+NsyUUAZDmo6YVHzL/stxSu3t9YS1iljliy3BSDrXJ/dkn1KYdmtZODGGjLcc9XLgVVpH4KshHB8XmZgMhaBXg==}
    engines: {node: '>=10'}
    hasBin: true

  mlly@1.7.0:
    resolution: {integrity: sha512-U9SDaXGEREBYQgfejV97coK0UL1r+qnF2SyO9A3qcI8MzKnsIFKHNVEkrDyNncQTKQQumsasmeq84eNMdBfsNQ==}

  module-details-from-path@1.0.4:
    resolution: {integrity: sha512-EGWKgxALGMgzvxYF1UyGTy0HXX/2vHLkw6+NvDKW2jypWbHpjQuj4UMcqQWXHERJhVGKikolT06G3bcKe4fi7w==}

  mri@1.2.0:
    resolution: {integrity: sha512-tzzskb3bG8LvYGFF/mDTpq3jpI6Q9wc3LEmBaghu+DdCssd1FakN7Bc0hVNmEyGq1bq3RgfkCb3cmQLpNPOroA==}
    engines: {node: '>=4'}

  ms@2.1.2:
    resolution: {integrity: sha512-sGkPx+VjMtmA6MX27oA4FBFELFCZZ4S4XqeGOXCv68tT+jb3vk/RyaKWP0PTKyWtmLSM0b+adUTEvbs1PEaH2w==}

  ms@2.1.3:
    resolution: {integrity: sha512-6FlzubTLZG3J2a/NVCAleEhjzq5oxgHyaCU9yYXvcLsvoVaHJq/s5xXI6/XXP6tz7R9xAOtHnSO/tXtF3WRTlA==}

  mz@2.7.0:
    resolution: {integrity: sha512-z81GNO7nnYMEhrGh9LeymoE4+Yr0Wn5McHIZMK5cfQCl+NDX08sCZgUc9/6MHni9IWuFLm1Z3HTCXu2z9fN62Q==}

  nanoid@3.3.7:
    resolution: {integrity: sha512-eSRppjcPIatRIMC1U6UngP8XFcz8MQWGQdt1MTBQ7NaAmvXDfvNxbvWV3x2y6CdEUciCSsDHDQZbhYaB8QEo2g==}
    engines: {node: ^10 || ^12 || ^13.7 || ^14 || >=15.0.1}
    hasBin: true

  natural-compare@1.4.0:
    resolution: {integrity: sha512-OWND8ei3VtNC9h7V60qff3SVobHr996CTwgxubgyQYEpg290h9J0buyECNNJexkFm5sOajh5G116RYA1c8ZMSw==}

  node-domexception@1.0.0:
    resolution: {integrity: sha512-/jKZoMpw0F8GRwl4/eLROPA3cfcXtLApP0QzLmUT/HuPCZWyB7IY9ZrMeKw2O/nFIqPQB3PVM9aYm0F312AXDQ==}
    engines: {node: '>=10.5.0'}
    deprecated: Use your platform's native DOMException instead

  node-fetch@2.7.0:
    resolution: {integrity: sha512-c4FRfUm/dbcWZ7U+1Wq0AwCyFL+3nt2bEw05wfxSz+DWpWsitgmSgYmy2dQdWyKC1694ELPqMs/YzUSNozLt8A==}
    engines: {node: 4.x || >=6.0.0}
    peerDependencies:
      encoding: ^0.1.0
    peerDependenciesMeta:
      encoding:
        optional: true

  npm-run-path@5.3.0:
    resolution: {integrity: sha512-ppwTtiJZq0O/ai0z7yfudtBpWIoxM8yE6nHi1X47eFR2EWORqfbu6CnPlNsjeN683eT0qG6H/Pyf9fCcvjnnnQ==}
    engines: {node: ^12.20.0 || ^14.13.1 || >=16.0.0}

  object-assign@4.1.1:
    resolution: {integrity: sha512-rJgTQnkUnH1sFw8yT6VSU3zD3sWmu6sZhIseY8VX+GRu3P6F7Fu+JNDoXfklElbLJSnc3FUQHVe4cU5hj+BcUg==}
    engines: {node: '>=0.10.0'}

  object-inspect@1.13.1:
    resolution: {integrity: sha512-5qoj1RUiKOMsCCNLV1CBiPYE10sziTsnmNxkAI/rZhiD63CF7IqdFGC/XzjWjpSgLf0LxXX3bDFIh0E18f6UhQ==}

  object-keys@1.1.1:
    resolution: {integrity: sha512-NuAESUOUMrlIXOfHKzD6bpPu3tYt3xvjNdRIQ+FeT0lNb4K8WR70CaDxhuNguS2XG+GjkyMwOzsN5ZktImfhLA==}
    engines: {node: '>= 0.4'}

  object.assign@4.1.5:
    resolution: {integrity: sha512-byy+U7gp+FVwmyzKPYhW2h5l3crpmGsxl7X2s8y43IgxvG4g3QZ6CffDtsNQy1WsmZpQbO+ybo0AlW7TY6DcBQ==}
    engines: {node: '>= 0.4'}

  object.entries@1.1.8:
    resolution: {integrity: sha512-cmopxi8VwRIAw/fkijJohSfpef5PdN0pMQJN6VC/ZKvn0LIknWD8KtgY6KlQdEc4tIjcQ3HxSMmnvtzIscdaYQ==}
    engines: {node: '>= 0.4'}

  object.fromentries@2.0.8:
    resolution: {integrity: sha512-k6E21FzySsSK5a21KRADBd/NGneRegFO5pLHfdQLpRDETUNJueLXs3WCzyQ3tFRDYgbq3KHGXfTbi2bs8WQ6rQ==}
    engines: {node: '>= 0.4'}

  object.groupby@1.0.3:
    resolution: {integrity: sha512-+Lhy3TQTuzXI5hevh8sBGqbmurHbbIjAi0Z4S63nthVLmLxfbj4T54a4CfZrXIrt9iP4mVAPYMo/v99taj3wjQ==}
    engines: {node: '>= 0.4'}

  object.hasown@1.1.4:
    resolution: {integrity: sha512-FZ9LZt9/RHzGySlBARE3VF+gE26TxR38SdmqOqliuTnl9wrKulaQs+4dee1V+Io8VfxqzAfHu6YuRgUy8OHoTg==}
    engines: {node: '>= 0.4'}

  object.values@1.2.0:
    resolution: {integrity: sha512-yBYjY9QX2hnRmZHAjG/f13MzmBzxzYgQhFrke06TTyKY5zSTEqkOeukBzIdVA3j3ulu8Qa3MbVFShV7T2RmGtQ==}
    engines: {node: '>= 0.4'}

  on-exit-leak-free@2.1.2:
    resolution: {integrity: sha512-0eJJY6hXLGf1udHwfNftBqH+g73EU4B504nZeKpz1sYRKafAghwxEJunB2O7rDZkL4PGfsMVnTXZ2EjibbqcsA==}
    engines: {node: '>=14.0.0'}

  once@1.4.0:
    resolution: {integrity: sha512-lNaJgI+2Q5URQBkccEKHTQOPaXdUxnZZElQTZY0MFUAuaEqe1E+Nyvgdz/aIyNi6Z9MzO5dv1H8n58/GELp3+w==}

  onetime@6.0.0:
    resolution: {integrity: sha512-1FlR+gjXK7X+AsAHso35MnyN5KqGwJRi/31ft6x0M194ht7S+rWAvd7PHss9xSKMzE0asv1pyIHaJYq+BbacAQ==}
    engines: {node: '>=12'}

  onnxruntime-common@1.21.0:
    resolution: {integrity: sha512-Q632iLLrtCAVOTO65dh2+mNbQir/QNTVBG3h/QdZBpns7mZ0RYbLRBgGABPbpU9351AgYy7SJf1WaeVwMrBFPQ==}

  onnxruntime-common@1.22.0-dev.20250409-89f8206ba4:
    resolution: {integrity: sha512-vDJMkfCfb0b1A836rgHj+ORuZf4B4+cc2bASQtpeoJLueuFc5DuYwjIZUBrSvx/fO5IrLjLz+oTrB3pcGlhovQ==}

  onnxruntime-node@1.21.0:
    resolution: {integrity: sha512-NeaCX6WW2L8cRCSqy3bInlo5ojjQqu2fD3D+9W5qb5irwxhEyWKXeH2vZ8W9r6VxaMPUan+4/7NDwZMtouZxEw==}
    os: [win32, darwin, linux]

  onnxruntime-web@1.22.0-dev.20250409-89f8206ba4:
    resolution: {integrity: sha512-0uS76OPgH0hWCPrFKlL8kYVV7ckM7t/36HfbgoFw6Nd0CZVVbQC4PkrR8mBX8LtNUFZO25IQBqV2Hx2ho3FlbQ==}

  openai@4.104.0:
    resolution: {integrity: sha512-p99EFNsA/yX6UhVO93f5kJsDRLAg+CTA2RBqdHK4RtK8u5IJw32Hyb2dTGKbnnFmnuoBv5r7Z2CURI9sGZpSuA==}
    hasBin: true
    peerDependencies:
      ws: ^8.18.0
      zod: ^3.23.8
    peerDependenciesMeta:
      ws:
        optional: true
      zod:
        optional: true

  openai@6.8.1:
    resolution: {integrity: sha512-ACifslrVgf+maMz9vqwMP4+v9qvx5Yzssydizks8n+YUJ6YwUoxj51sKRQ8HYMfR6wgKLSIlaI108ZwCk+8yig==}
    hasBin: true
    peerDependencies:
      ws: ^8.18.0
      zod: ^3.25 || ^4.0
    peerDependenciesMeta:
      ws:
        optional: true
      zod:
        optional: true

  optionator@0.9.4:
    resolution: {integrity: sha512-6IpQ7mKUxRcZNLIObR0hz7lxsapSSIYNZJwXPGeF0mTVqGKFIXj1DQcMoT22S3ROcLyY/rz0PWaWZ9ayWmad9g==}
    engines: {node: '>= 0.8.0'}

  outdent@0.5.0:
    resolution: {integrity: sha512-/jHxFIzoMXdqPzTaCpFzAAWhpkSjZPF4Vsn6jAfNpmbH/ymsmd7Qc6VE9BGn0L6YMj6uwpQLxCECpus4ukKS9Q==}

  p-filter@2.1.0:
    resolution: {integrity: sha512-ZBxxZ5sL2HghephhpGAQdoskxplTwr7ICaehZwLIlfL6acuVgZPm8yBNuRAFBGEqtD/hmUeq9eqLg2ys9Xr/yw==}
    engines: {node: '>=8'}

  p-limit@2.3.0:
    resolution: {integrity: sha512-//88mFWSJx8lxCzwdAABTJL2MyWB12+eIY7MDL2SqLmAkeKU9qxRvWuSyTjm3FUmpBEMuFfckAIqEaVGUDxb6w==}
    engines: {node: '>=6'}

  p-limit@3.1.0:
    resolution: {integrity: sha512-TYOanM3wGwNGsZN2cVTYPArw454xnXj5qmWF1bEoAc4+cU/ol7GVh7odevjp1FNHduHc3KZMcFduxU5Xc6uJRQ==}
    engines: {node: '>=10'}

  p-limit@5.0.0:
    resolution: {integrity: sha512-/Eaoq+QyLSiXQ4lyYV23f14mZRQcXnxfHrN0vCai+ak9G0pp9iEQukIIZq5NccEvwRB8PUnZT0KsOoDCINS1qQ==}
    engines: {node: '>=18'}

  p-locate@4.1.0:
    resolution: {integrity: sha512-R79ZZ/0wAxKGu3oYMlz8jy/kbhsNrS7SKZ7PxEHBgJ5+F2mtFW2fK2cOtBh1cHYkQsbzFV7I+EoRKe6Yt0oK7A==}
    engines: {node: '>=8'}

  p-locate@5.0.0:
    resolution: {integrity: sha512-LaNjtRWUBY++zB5nE/NwcaoMylSPk+S+ZHNB1TzdbMJMny6dynpAGt7X/tl/QYq3TIeE6nxHppbo2LGymrG5Pw==}
    engines: {node: '>=10'}

  p-map@2.1.0:
    resolution: {integrity: sha512-y3b8Kpd8OAN444hxfBbFfj1FY/RjtTd8tzYwhUqNYXx0fXx2iX4maP4Qr6qhIKbQXI02wTLAda4fYUbDagTUFw==}
    engines: {node: '>=6'}

  p-try@2.2.0:
    resolution: {integrity: sha512-R4nPAVTAU0B9D35/Gk3uJf/7XYbQcyohSKdvAxIRSNghFl4e71hVoGnBNQz9cWaXxO2I10KTC+3jMdvvoKw6dQ==}
    engines: {node: '>=6'}

  package-json-from-dist@1.0.1:
    resolution: {integrity: sha512-UEZIS3/by4OC8vL3P2dTXRETpebLI2NiI5vIrjaD/5UtrkFX/tNbwjTSRAGC/+7CAo2pIcBaRgWmcBBHcsaCIw==}

  package-manager-detector@0.2.11:
    resolution: {integrity: sha512-BEnLolu+yuz22S56CU1SUKq3XC3PkwD5wv4ikR4MfGvnRVcmzXR9DwSlW2fEamyTPyXHomBJRzgapeuBvRNzJQ==}

  parent-module@1.0.1:
    resolution: {integrity: sha512-GQ2EWRpQV8/o+Aw8YqtfZZPfNRWZYkbidE9k5rpl/hC3vtHHBfGm2Ifi6qWV+coDGkrUKZAxE3Lot5kcsRlh+g==}
    engines: {node: '>=6'}

  path-exists@4.0.0:
    resolution: {integrity: sha512-ak9Qy5Q7jYb2Wwcey5Fpvg2KoAc/ZIhLSLOSBmRmygPsGwkVVt0fZa0qrtMz+m6tJTAHfZQ8FnmB4MG4LWy7/w==}
    engines: {node: '>=8'}

  path-is-absolute@1.0.1:
    resolution: {integrity: sha512-AVbw3UJ2e9bq64vSaS9Am0fje1Pa8pbGqTTsmXfaIiMpnr5DlDhfJOuLj9Sf95ZPVDAUerDfEk88MPmPe7UCQg==}
    engines: {node: '>=0.10.0'}

  path-key@3.1.1:
    resolution: {integrity: sha512-ojmeN0qd+y0jszEtoY48r0Peq5dwMEkIlCOu6Q5f41lfkswXuKtYrhgoTpLnyIcHm24Uhqx+5Tqm2InSwLhE6Q==}
    engines: {node: '>=8'}

  path-key@4.0.0:
    resolution: {integrity: sha512-haREypq7xkM7ErfgIyA0z+Bj4AGKlMSdlQE2jvJo6huWD1EdkKYV+G/T4nq0YEF2vgTT8kqMFKo1uHn950r4SQ==}
    engines: {node: '>=12'}

  path-parse@1.0.7:
    resolution: {integrity: sha512-LDJzPVEEEPR+y48z93A0Ed0yXb8pAByGWo/k5YYdYgpY2/2EsOsksJrq7lOHxryrVOn1ejG6oAp8ahvOIQD8sw==}

  path-scurry@1.11.1:
    resolution: {integrity: sha512-Xa4Nw17FS9ApQFJ9umLiJS4orGjm7ZzwUrwamcGQuHSzDyth9boKDaycYdDcZDuqYATXw4HFXgaqWTctW/v1HA==}
    engines: {node: '>=16 || 14 >=14.18'}

  path-type@4.0.0:
    resolution: {integrity: sha512-gDKb8aZMDeD/tZWs9P6+q0J9Mwkdl6xMV8TjnGP3qJVJ06bdMgkbBlLU8IdfOsIsFz2BW1rNVT3XuNEl8zPAvw==}
    engines: {node: '>=8'}

  pathe@1.1.2:
    resolution: {integrity: sha512-whLdWMYL2TwI08hn8/ZqAbrVemu0LNaNNJZX73O6qaIdCTfXutsLhMkjdENX0qhsQ9uIimo4/aQOmXkoon2nDQ==}

  pathe@2.0.3:
    resolution: {integrity: sha512-WUjGcAqP1gQacoQe+OBJsFA7Ld4DyXuUIjZ5cc75cLHvJ7dtNsTugphxIADwspS+AraAUePCKrSVtPLFj/F88w==}

  pathval@1.1.1:
    resolution: {integrity: sha512-Dp6zGqpTdETdR63lehJYPeIOqpiNBNtc7BpWSLrOje7UaIsE5aY92r/AunQA7rsXvet3lrJ3JnZX29UPTKXyKQ==}

  pathval@2.0.0:
    resolution: {integrity: sha512-vE7JKRyES09KiunauX7nd2Q9/L7lhok4smP9RZTDeD4MVs72Dp2qNFVz39Nz5a0FVEW0BJR6C0DYrq6unoziZA==}
    engines: {node: '>= 14.16'}

  picocolors@1.0.1:
    resolution: {integrity: sha512-anP1Z8qwhkbmu7MFP5iTt+wQKXgwzf7zTyGlcdzabySa9vd0Xt392U0rVmz9poOaBj0uHJKyyo9/upk0HrEQew==}

  picocolors@1.1.1:
    resolution: {integrity: sha512-xceH2snhtb5M9liqDsmEw56le376mTZkEX/jEb/RxNFyegNul7eNslCXP9FDj/Lcu0X8KEyMceP2ntpaHrDEVA==}

  picomatch@2.3.1:
    resolution: {integrity: sha512-JU3teHTNjmE2VCGFzuY8EXzCDVwEqB2a8fsIvwaStHhAWJEeVd1o1QD80CU6+ZdEXXSLbSsuLwJjkCBWqRQUVA==}
    engines: {node: '>=8.6'}

  picomatch@4.0.2:
    resolution: {integrity: sha512-M7BAV6Rlcy5u+m6oPhAPFgJTzAioX/6B0DxyvDlo9l8+T3nLKbrczg2WLUyzd45L8RqfUMyGPzekbMvX2Ldkwg==}
    engines: {node: '>=12'}

  pidusage@4.0.1:
    resolution: {integrity: sha512-yCH2dtLHfEBnzlHUJymR/Z1nN2ePG3m392Mv8TFlTP1B0xkpMQNHAnfkY0n2tAi6ceKO6YWhxYfZ96V4vVkh/g==}
    engines: {node: '>=18'}

  pify@4.0.1:
    resolution: {integrity: sha512-uB80kBFb/tfd68bVleG9T5GGsGPjJrLAUpR5PZIrhBnIaRTQRjqdJSsIKkOP6OAIFbj7GOrcudc5pNjZ+geV2g==}
    engines: {node: '>=6'}

  pino-abstract-transport@1.2.0:
    resolution: {integrity: sha512-Guhh8EZfPCfH+PMXAb6rKOjGQEoy0xlAIn+irODG5kgfYV+BQ0rGYYWTIel3P5mmyXqkYkPmdIkywsn6QKUR1Q==}

  pino-abstract-transport@2.0.0:
    resolution: {integrity: sha512-F63x5tizV6WCh4R6RHyi2Ml+M70DNRXt/+HANowMflpgGFMAym/VKm6G7ZOQRjqN7XbGxK1Lg9t6ZrtzOaivMw==}

  pino-pretty@11.0.0:
    resolution: {integrity: sha512-YFJZqw59mHIY72wBnBs7XhLGG6qpJMa4pEQTRgEPEbjIYbng2LXEZZF1DoyDg9CfejEy8uZCyzpcBXXG0oOCwQ==}
    hasBin: true

  pino-pretty@13.0.0:
    resolution: {integrity: sha512-cQBBIVG3YajgoUjo1FdKVRX6t9XPxwB9lcNJVD5GCnNM4Y6T12YYx8c6zEejxQsU0wrg9TwmDulcE9LR7qcJqA==}
    hasBin: true

  pino-std-serializers@6.2.2:
    resolution: {integrity: sha512-cHjPPsE+vhj/tnhCy/wiMh3M3z3h/j15zHQX+S9GkTBgqJuTuJzYJ4gUyACLhDaJ7kk9ba9iRDmbH2tJU03OiA==}

  pino-std-serializers@7.0.0:
    resolution: {integrity: sha512-e906FRY0+tV27iq4juKzSYPbUj2do2X2JX4EzSca1631EB2QJQUqGbDuERal7LCtOpxl6x3+nvo9NPZcmjkiFA==}

  pino@8.21.0:
    resolution: {integrity: sha512-ip4qdzjkAyDDZklUaZkcRFb2iA118H9SgRh8yzTkSQK8HilsOJF7rSY8HoW5+I0M46AZgX/pxbprf2vvzQCE0Q==}
    hasBin: true

  pino@9.6.0:
    resolution: {integrity: sha512-i85pKRCt4qMjZ1+L7sy2Ag4t1atFcdbEt76+7iRJn1g2BvsnRMGu9p8pivl9fs63M2kF/A0OacFZhTub+m/qMg==}
    hasBin: true

  pirates@4.0.6:
    resolution: {integrity: sha512-saLsH7WeYYPiD25LDuLRRY/i+6HaPYr6G1OUlN39otzkSTxKnubR9RTxS3/Kk50s1g2JTgFwWQDQyplC5/SHZg==}
    engines: {node: '>= 6'}

  pkg-types@1.1.1:
    resolution: {integrity: sha512-ko14TjmDuQJ14zsotODv7dBlwxKhUKQEhuhmbqo1uCi9BB0Z2alo/wAXg6q1dTR5TyuqYyWhjtfe/Tsh+X28jQ==}

  platform@1.3.6:
    resolution: {integrity: sha512-fnWVljUchTro6RiCFvCXBbNhJc2NijN7oIQxbwsyL0buWJPG85v81ehlHI9fXrJsMNgTofEoWIQeClKpgxFLrg==}

  possible-typed-array-names@1.0.0:
    resolution: {integrity: sha512-d7Uw+eZoloe0EHDIYoe+bQ5WXnGMOpmiZFTuMWCwpjzzkL2nTjcKiAk4hh8TjnGye2TwWOk3UXucZ+3rbmBa8Q==}
    engines: {node: '>= 0.4'}

  postcss-load-config@6.0.1:
    resolution: {integrity: sha512-oPtTM4oerL+UXmx+93ytZVN82RrlY/wPUV8IeDxFrzIjXOLF1pN+EmKPLbubvKHT2HC20xXsCAH2Z+CKV6Oz/g==}
    engines: {node: '>= 18'}
    peerDependencies:
      jiti: '>=1.21.0'
      postcss: '>=8.0.9'
      tsx: ^4.8.1
      yaml: ^2.4.2
    peerDependenciesMeta:
      jiti:
        optional: true
      postcss:
        optional: true
      tsx:
        optional: true
      yaml:
        optional: true

  postcss@8.4.38:
    resolution: {integrity: sha512-Wglpdk03BSfXkHoQa3b/oulrotAkwrlLDRSOb9D0bN86FdRyE9lppSp33aHNPgBa0JKCoB+drFLZkQoRRYae5A==}
    engines: {node: ^10 || ^12 || >=14}

  prelude-ls@1.2.1:
    resolution: {integrity: sha512-vkcDPrRZo1QZLbn5RLGPpg/WmIQ65qoWWhcGKf/b5eplkkarX0m9z8ppCat4mlOqUsWpyNuYgO3VRyrYHSzX5g==}
    engines: {node: '>= 0.8.0'}

  prettier-linter-helpers@1.0.0:
    resolution: {integrity: sha512-GbK2cP9nraSSUF9N2XwUwqfzlAFlMNYYl+ShE/V+H8a9uNl/oUqB1w2EL54Jh0OlyRSd8RfWYJ3coVS4TROP2w==}
    engines: {node: '>=6.0.0'}

  prettier@2.8.8:
    resolution: {integrity: sha512-tdN8qQGvNjw4CHbY+XXk0JgCXn9QiF21a55rBe5LJAU+kDyC4WQn4+awm2Xfk2lQMk5fKup9XgzTZtGkjBdP9Q==}
    engines: {node: '>=10.13.0'}
    hasBin: true

  prettier@3.2.5:
    resolution: {integrity: sha512-3/GWa9aOC0YeD7LUfvOG2NiDyhOWRvt1k+rcKhOuYnMY24iiCphgneUfJDyFXd6rZCAnuLBv6UeAULtrhT/F4A==}
    engines: {node: '>=14'}
    hasBin: true

  pretty-format@29.7.0:
    resolution: {integrity: sha512-Pdlw/oPxN+aXdmM9R00JVC9WVFoCLTKJvDVLgmJ+qAffBMxsV85l/Lu7sNx4zSzPyoL2euImuEwHhOXdEgNFZQ==}
    engines: {node: ^14.15.0 || ^16.10.0 || >=18.0.0}

  process-warning@3.0.0:
    resolution: {integrity: sha512-mqn0kFRl0EoqhnL0GQ0veqFHyIN1yig9RHh/InzORTUiZHFRAur+aMtRkELNwGs9aNwKS6tg/An4NYBPGwvtzQ==}

  process-warning@4.0.1:
    resolution: {integrity: sha512-3c2LzQ3rY9d0hc1emcsHhfT9Jwz0cChib/QN89oME2R451w5fy3f0afAhERFZAwrbDU43wk12d0ORBpDVME50Q==}

  process@0.11.10:
    resolution: {integrity: sha512-cdGef/drWFoydD1JsMzuFf8100nZl+GT+yacc2bEced5f9Rjk4z+WtFUTBu9PhOi9j/jfmBPu0mMEY4wIdAF8A==}
    engines: {node: '>= 0.6.0'}

  prop-types@15.8.1:
    resolution: {integrity: sha512-oj87CgZICdulUohogVAR7AjlC0327U4el4L6eAvOqCeudMDVU0NThNaV+b9Df4dXgSP1gXMTnPdhfe/2qDH5cg==}

  protobufjs@7.4.0:
    resolution: {integrity: sha512-mRUWCc3KUU4w1jU8sGxICXH/gNS94DvI1gxqDvBzhj1JpcsimQkYiOJfwsPUykUI5ZaspFbSgmBLER8IrQ3tqw==}
    engines: {node: '>=12.0.0'}

  pump@3.0.0:
    resolution: {integrity: sha512-LwZy+p3SFs1Pytd/jYct4wpv49HiYCqd9Rlc5ZVdk0V+8Yzv6jR5Blk3TRmPL1ft69TxP0IMZGJ+WPFU2BFhww==}

  punycode@2.3.1:
    resolution: {integrity: sha512-vYt7UD1U9Wg6138shLtLOvdAu+8DsC/ilFtEVHcH+wydcSpNE20AfSOduf6MkRFahL5FY7X1oU7nKVZFtfq8Fg==}
    engines: {node: '>=6'}

  quansync@0.2.11:
    resolution: {integrity: sha512-AifT7QEbW9Nri4tAwR5M/uzpBuqfZf+zwaEM/QkzEjj7NBuFD2rBuy0K3dE+8wltbezDV7JMA0WfnCPYRSYbXA==}

  queue-microtask@1.2.3:
    resolution: {integrity: sha512-NuaNSa6flKT5JaSYQzJok04JzTL1CA6aGhv5rfLW3PgqA+M2ChpZQnAC8h8i4ZFkBS8X5RqkDBHA7r4hej3K9A==}

  quick-format-unescaped@4.0.4:
    resolution: {integrity: sha512-tYC1Q1hgyRuHgloV/YXs2w15unPVh8qfu/qCTfhTYamaw7fyhumKa2yGpdSo87vY32rIclj+4fWYQXUMs9EHvg==}

  quick-lru@6.1.2:
    resolution: {integrity: sha512-AAFUA5O1d83pIHEhJwWCq/RQcRukCkn/NSm2QsTEMle5f2hP0ChI2+3Xb051PZCkLryI/Ir1MVKviT2FIloaTQ==}
    engines: {node: '>=12'}

  react-is@16.13.1:
    resolution: {integrity: sha512-24e6ynE2H+OKt4kqsOvNd8kBpV65zoxbA4BVsEOB3ARVWQki/DHzaUoC5KuON/BiccDaCCTZBuOcfZs70kR8bQ==}

  react-is@18.3.1:
    resolution: {integrity: sha512-/LLMVyas0ljjAtoYiPqYiL8VWXzUUdThrmU5+n20DZv+a+ClRoevUzw5JxU+Ieh5/c87ytoTBV9G1FiKfNJdmg==}

  read-yaml-file@1.1.0:
    resolution: {integrity: sha512-VIMnQi/Z4HT2Fxuwg5KrY174U1VdUIASQVWXXyqtNRtxSr9IYkn1rsI6Tb6HsrHCmB7gVpNwX6JxPTHcH6IoTA==}
    engines: {node: '>=6'}

  readable-stream@4.5.2:
    resolution: {integrity: sha512-yjavECdqeZ3GLXNgRXgeQEdz9fvDDkNKyHnbHRFtOr7/LcfgBcmct7t/ET+HaCTqfh06OzoAxrkN/IfjJBVe+g==}
    engines: {node: ^12.22.0 || ^14.17.0 || >=16.0.0}

  readdirp@4.0.2:
    resolution: {integrity: sha512-yDMz9g+VaZkqBYS/ozoBJwaBhTbZo3UNYQHNRw1D3UFQB8oHB4uS/tAODO+ZLjGWmUbKnIlOWO+aaIiAxrUWHA==}
    engines: {node: '>= 14.16.0'}

  real-require@0.2.0:
    resolution: {integrity: sha512-57frrGM/OCTLqLOAh0mhVA9VBMHd+9U7Zb2THMGdBUoZVOtGbJzjxsYGDJ3A9AYYCP4hn6y1TVbaOfzWtm5GFg==}
    engines: {node: '>= 12.13.0'}

  reflect.getprototypeof@1.0.6:
    resolution: {integrity: sha512-fmfw4XgoDke3kdI6h4xcUz1dG8uaiv5q9gcEwLS4Pnth2kxT+GZ7YehS1JTMGBQmtV7Y4GFGbs2re2NqhdozUg==}
    engines: {node: '>= 0.4'}

  regenerator-runtime@0.14.1:
    resolution: {integrity: sha512-dYnhHh0nJoMfnkZs6GmmhFknAGRrLznOu5nc9ML+EJxGvrx6H7teuevqVqCuPcPK//3eDrrjQhehXVx9cnkGdw==}

  regexp.prototype.flags@1.5.2:
    resolution: {integrity: sha512-NcDiDkTLuPR+++OCKB0nWafEmhg/Da8aUPLPMQbK+bxKKCm1/S5he+AqYa4PlMCVBalb4/yxIRub6qkEx5yJbw==}
    engines: {node: '>= 0.4'}

  require-in-the-middle@7.5.2:
    resolution: {integrity: sha512-gAZ+kLqBdHarXB64XpAe2VCjB7rIRv+mU8tfRWziHRJ5umKsIHN2tLLv6EtMw7WCdP19S0ERVMldNvxYCHnhSQ==}
    engines: {node: '>=8.6.0'}

  resolve-from@4.0.0:
    resolution: {integrity: sha512-pb/MYmXstAkysRFx8piNI1tGFNQIFA3vkE3Gq4EuA1dF6gHp/+vgZqsCGJapvy8N3Q+4o7FwvquPJcnZ7RYy4g==}
    engines: {node: '>=4'}

  resolve-from@5.0.0:
    resolution: {integrity: sha512-qYg9KP24dD5qka9J47d0aVky0N+b4fTU89LN9iDnjB5waksiC49rvMB0PrUJQGoTmH50XPiqOvAjDfaijGxYZw==}
    engines: {node: '>=8'}

  resolve-pkg-maps@1.0.0:
    resolution: {integrity: sha512-seS2Tj26TBVOC2NIc2rOe2y2ZO7efxITtLZcGSOnHHNOQ7CkiUBfw0Iw2ck6xkIhPwLhKNLS8BO+hEpngQlqzw==}

  resolve@1.19.0:
    resolution: {integrity: sha512-rArEXAgsBG4UgRGcynxWIWKFvh/XZCcS8UJdHhwy91zwAvCZIbcs+vAbflgBnNjYMs/i/i+/Ux6IZhML1yPvxg==}

  resolve@1.22.8:
    resolution: {integrity: sha512-oKWePCxqpd6FlLvGV1VU0x7bkPmmCNolxzjMf4NczoDnQcIWrAF+cPtZn5i6n+RfD2d9i0tzpKnG6Yk168yIyw==}
    hasBin: true

  resolve@2.0.0-next.5:
    resolution: {integrity: sha512-U7WjGVG9sH8tvjW5SmGbQuui75FiyjAX72HX15DwBBwF9dNiQZRQAg9nnPhYy+TUnE0+VcrttuvNI8oSxZcocA==}
    hasBin: true

  reusify@1.0.4:
    resolution: {integrity: sha512-U9nH88a3fc/ekCF1l0/UP1IosiuIjyTh7hBvXVMHYgVcfGvt897Xguj2UOLDeI5BG2m7/uwyaLVT6fbtCwTyzw==}
    engines: {iojs: '>=1.0.0', node: '>=0.10.0'}

  rimraf@3.0.2:
    resolution: {integrity: sha512-JZkJMZkAGFFPP2YqXZXPbMlMBgsxzE8ILs4lMIX/2o0L9UBw9O/Y3o6wFw/i9YLapcUJWwqbi3kdxIPdC62TIA==}
    deprecated: Rimraf versions prior to v4 are no longer supported
    hasBin: true

  rimraf@5.0.10:
    resolution: {integrity: sha512-l0OE8wL34P4nJH/H2ffoaniAokM2qSmrtXHmlpvYr5AVVX8msAyW0l8NVJFDxlSK4u3Uh/f41cQheDVdnYijwQ==}
    hasBin: true

  roarr@2.15.4:
    resolution: {integrity: sha512-CHhPh+UNHD2GTXNYhPWLnU8ONHdI+5DI+4EYIAOaiD63rHeYlZvyh8P+in5999TTSFgUYuKUAjzRI4mdh/p+2A==}
    engines: {node: '>=8.0'}

  rollup@4.17.2:
    resolution: {integrity: sha512-/9ClTJPByC0U4zNLowV1tMBe8yMEAxewtR3cUNX5BoEpGH3dQEWpJLr6CLp0fPdYRF/fzVOgvDb1zXuakwF5kQ==}
    engines: {node: '>=18.0.0', npm: '>=8.0.0'}
    hasBin: true

  rollup@4.40.0:
    resolution: {integrity: sha512-Noe455xmA96nnqH5piFtLobsGbCij7Tu+tb3c1vYjNbTkfzGqXqQXG3wJaYXkRZuQ0vEYN4bhwg7QnIrqB5B+w==}
    engines: {node: '>=18.0.0', npm: '>=8.0.0'}
    hasBin: true

  run-parallel@1.2.0:
    resolution: {integrity: sha512-5l4VyZR86LZ/lDxZTR6jqL8AFE2S0IFLMP26AbjsLVADxHdhB/c0GUsH+y39UfCi3dzz8OlQuPmnaJOMoDHQBA==}

  safe-array-concat@1.1.2:
    resolution: {integrity: sha512-vj6RsCsWBCf19jIeHEfkRMw8DPiBb+DMXklQ/1SGDHOMlHdPUkZXFQ2YdplS23zESTijAcurb1aSgJA3AgMu1Q==}
    engines: {node: '>=0.4'}

  safe-buffer@5.2.1:
    resolution: {integrity: sha512-rp3So07KcdmmKbGvgaNxQSJr7bGVSVk5S9Eq1F+ppbRo70+YeaDxkw5Dd8NPN+GD6bjnYm2VuPuCXmpuYvmCXQ==}

  safe-regex-test@1.0.3:
    resolution: {integrity: sha512-CdASjNJPvRa7roO6Ra/gLYBTzYzzPyyBXxIMdGW3USQLyjWEls2RgW5UBTXaQVp+OrpeCK3bLem8smtmheoRuw==}
    engines: {node: '>= 0.4'}

  safe-stable-stringify@2.4.3:
    resolution: {integrity: sha512-e2bDA2WJT0wxseVd4lsDP4+3ONX6HpMXQa1ZhFQ7SU+GjvORCmShbCMltrtIDfkYhVHrOcPtj+KhmDBdPdZD1g==}
    engines: {node: '>=10'}

  safer-buffer@2.1.2:
    resolution: {integrity: sha512-YZo3K82SD7Riyi0E1EQPojLz7kpepnSQI9IyPbHHg1XXXevb5dJI7tpyN2ADxGcQbHG7vcyRHk0cbwqcQriUtg==}

  secure-json-parse@2.7.0:
    resolution: {integrity: sha512-6aU+Rwsezw7VR8/nyvKTx8QpWH9FrcYiXXlqC4z5d5XQBDRqtbfsRjnwGyqbi3gddNtWHuEk9OANUotL26qKUw==}

  semver-compare@1.0.0:
    resolution: {integrity: sha512-YM3/ITh2MJ5MtzaM429anh+x2jiLVjqILF4m4oyQB18W7Ggea7BfqdH/wGMK7dDiMghv/6WG7znWMwUDzJiXow==}

  semver@6.3.1:
    resolution: {integrity: sha512-BR7VvDCVHO+q2xBEWskxS6DJE1qRnb7DxzUrogb71CWoSficBxYsiAGd+Kl0mmq/MprG9yArRkyrQxTO6XjMzA==}
    hasBin: true

  semver@7.5.4:
    resolution: {integrity: sha512-1bCSESV6Pv+i21Hvpxp3Dx+pSD8lIPt8uVjRrxAUt/nbswYc+tK6Y2btiULjd4+fnq15PX+nqQDC7Oft7WkwcA==}
    engines: {node: '>=10'}
    hasBin: true

  semver@7.6.0:
    resolution: {integrity: sha512-EnwXhrlwXMk9gKu5/flx5sv/an57AkRplG3hTK68W7FRDN+k+OWBj65M7719OkA82XLBxrcX0KSHj+X5COhOVg==}
    engines: {node: '>=10'}
    hasBin: true

  semver@7.6.3:
    resolution: {integrity: sha512-oVekP1cKtI+CTDvHWYFUcMtsK/00wmAEfyqKfNdARm8u1wNVhSgaX7A8d4UuIlUI5e84iEwOhs7ZPYRmzU9U6A==}
    engines: {node: '>=10'}
    hasBin: true

  semver@7.7.2:
    resolution: {integrity: sha512-RF0Fw+rO5AMf9MAyaRXI4AV0Ulj5lMHqVxxdSgiVbixSCXoEmmX/jk0CuJw4+3SqroYO9VoUh+HcuJivvtJemA==}
    engines: {node: '>=10'}
    hasBin: true

  serialize-error@7.0.1:
    resolution: {integrity: sha512-8I8TjW5KMOKsZQTvoxjuSIa7foAwPWGOts+6o7sgjz41/qMD9VQHEDxi6PBvK2l0MXUmqZyNpUK+T2tQaaElvw==}
    engines: {node: '>=10'}

  set-function-length@1.2.2:
    resolution: {integrity: sha512-pgRc4hJ4/sNjWCSS9AmnS40x3bNMDTknHgL5UaMBTMyJnU90EgWh1Rz+MC9eFu4BuN/UwZjKQuY/1v3rM7HMfg==}
    engines: {node: '>= 0.4'}

  set-function-name@2.0.2:
    resolution: {integrity: sha512-7PGFlmtwsEADb0WYyvCMa1t+yke6daIG4Wirafur5kcf+MhUnPms1UeR0CKQdTZD81yESwMHbtn+TR+dMviakQ==}
    engines: {node: '>= 0.4'}

  sharp@0.34.3:
    resolution: {integrity: sha512-eX2IQ6nFohW4DbvHIOLRB3MHFpYqaqvXd3Tp5e/T/dSH83fxaNJQRvDMhASmkNTsNTVF2/OOopzRCt7xokgPfg==}
    engines: {node: ^18.17.0 || ^20.3.0 || >=21.0.0}

  shebang-command@2.0.0:
    resolution: {integrity: sha512-kHxr2zZpYtdmrN1qDjrrX/Z1rR1kG8Dx+gkpK1G4eXmvXswmcE1hTWBWYUzlraYw1/yZp6YuDY77YtvbN0dmDA==}
    engines: {node: '>=8'}

  shebang-regex@3.0.0:
    resolution: {integrity: sha512-7++dFhtcx3353uBaq8DDR4NuxBetBzC7ZQOhmTQInHEd6bSrXdiEyzCvG07Z44UYdLShWUyXt5M/yhz8ekcb1A==}
    engines: {node: '>=8'}

  shiki@0.14.7:
    resolution: {integrity: sha512-dNPAPrxSc87ua2sKJ3H5dQ/6ZaY8RNnaAqK+t0eG7p0Soi2ydiqbGOTaZCqaYvA/uZYfS1LJnemt3Q+mSfcPCg==}

  shimmer@1.2.1:
    resolution: {integrity: sha512-sQTKC1Re/rM6XyFM6fIAGHRPVGvyXfgzIDvzoq608vM+jeyVD0Tu1E6Np0Kc2zAIFWIj963V2800iF/9LPieQw==}

  side-channel@1.0.6:
    resolution: {integrity: sha512-fDW/EZ6Q9RiO8eFG8Hj+7u/oW+XrPTIChwCOM2+th2A6OblDtYYIpve9m+KvI9Z4C9qSEXlaGR6bTEYHReuglA==}
    engines: {node: '>= 0.4'}

  siginfo@2.0.0:
    resolution: {integrity: sha512-ybx0WO1/8bSBLEWXZvEd7gMW3Sn3JFlW3TvX1nREbDLRNQNaeNN8WK0meBwPdAaOI7TtRRRJn/Es1zhrrCHu7g==}

  signal-exit@4.1.0:
    resolution: {integrity: sha512-bzyZ1e88w9O1iNJbKnOlvYTrWPDl46O1bG0D3XInv+9tkPrxrN8jUUTiFlDkkmKWgn1M6CfIA13SuGqOa9Korw==}
    engines: {node: '>=14'}

  simple-swizzle@0.2.2:
    resolution: {integrity: sha512-JA//kQgZtbuY83m+xT+tXJkmJncGMTFT+C+g2h2R9uxkYIrE2yy9sgmcLhCnw57/WSD+Eh3J97FPEDFnbXnDUg==}

  slash@3.0.0:
    resolution: {integrity: sha512-g9Q1haeby36OSStwb4ntCGGGaKsaVSjQ68fBxoQcutl5fS1vuY18H3wSt3jFyFtrkx+Kz0V1G85A4MyAdDMi2Q==}
    engines: {node: '>=8'}

  sonic-boom@3.8.1:
    resolution: {integrity: sha512-y4Z8LCDBuum+PBP3lSV7RHrXscqksve/bi0as7mhwVnBW+/wUqKT/2Kb7um8yqcFy0duYbbPxzt89Zy2nOCaxg==}

  sonic-boom@4.2.0:
    resolution: {integrity: sha512-INb7TM37/mAcsGmc9hyyI6+QR3rR1zVRu36B0NeGXKnOOLiZOfER5SA+N7X7k3yUYRzLWafduTDvJAfDswwEww==}

  source-map-js@1.2.0:
    resolution: {integrity: sha512-itJW8lvSA0TXEphiRoawsCksnlf8SyvmFzIhltqAHluXd88pkCd+cXJVHTDwdCr0IzwptSm035IHQktUu1QUMg==}
    engines: {node: '>=0.10.0'}

  source-map@0.5.7:
    resolution: {integrity: sha512-LbrmJOMUSdEVxIKvdcJzQC+nQhe8FUZQTXQy6+I75skNgn3OoQ0DZA8YnFa7gp8tqtL3KPf1kmo0R5DoApeSGQ==}
    engines: {node: '>=0.10.0'}

  source-map@0.6.1:
    resolution: {integrity: sha512-UjgapumWlbMhkBgzT7Ykc5YXUT46F0iKu8SGXq0bcwP5dz/h0Plj6enJqjz1Zbq2l5WaqYnrVbwWOWMyF3F47g==}
    engines: {node: '>=0.10.0'}

  source-map@0.8.0-beta.0:
    resolution: {integrity: sha512-2ymg6oRBpebeZi9UUNsgQ89bhx01TcTkmNTGnNO88imTmbSgy4nfujrgVEFKWpMTEGA11EDkTt7mqObTPdigIA==}
    engines: {node: '>= 8'}
    deprecated: The work that was done in this beta branch won't be included in future versions

  spawndamnit@3.0.1:
    resolution: {integrity: sha512-MmnduQUuHCoFckZoWnXsTg7JaiLBJrKFj9UI2MbRPGaJeVpsLcVBu6P/IGZovziM/YBsellCmsprgNA+w0CzVg==}

  split2@4.2.0:
    resolution: {integrity: sha512-UcjcJOWknrNkF6PLX83qcHM6KHgVKNkV62Y8a5uYDVv9ydGQVwAHMKqHdJje1VTWpljG0WYpCDhrCdAOYH4TWg==}
    engines: {node: '>= 10.x'}

  sprintf-js@1.0.3:
    resolution: {integrity: sha512-D9cPgkvLlV3t3IzL0D0YLvGA9Ahk4PcvVwUbN0dSGr1aP0Nrt4AEnTUbuGvquEC0mA64Gqt1fzirlRs5ibXx8g==}

  sprintf-js@1.1.3:
    resolution: {integrity: sha512-Oo+0REFV59/rz3gfJNKQiBlwfHaSESl1pcGyABQsnnIfWOFt6JNj5gCog2U6MLZ//IGYD+nA8nI+mTShREReaA==}

  stackback@0.0.2:
    resolution: {integrity: sha512-1XMJE5fQo1jGH6Y/7ebnwPOBEkIEnT4QF32d5R1+VXdXveM0IBMJt8zfaxX1P3QhVwrYe+576+jkANtSS2mBbw==}

  std-env@3.7.0:
    resolution: {integrity: sha512-JPbdCEQLj1w5GilpiHAx3qJvFndqybBysA3qUOnznweH4QbNYUsW/ea8QzSrnh0vNsezMMw5bcVool8lM0gwzg==}

  std-env@3.9.0:
    resolution: {integrity: sha512-UGvjygr6F6tpH7o2qyqR6QYpwraIjKSdtzyBdyytFOHmPZY917kwdwLG0RbOjWOnKmnm3PeHjaoLLMie7kPLQw==}

  string-argv@0.3.2:
    resolution: {integrity: sha512-aqD2Q0144Z+/RqG52NeHEkZauTAUWJO8c6yTftGJKO3Tja5tUgIfmIl6kExvhtxSDP7fXB6DvzkfMpCd/F3G+Q==}
    engines: {node: '>=0.6.19'}

  string-width@4.2.3:
    resolution: {integrity: sha512-wKyQRQpjJ0sIp62ErSZdGsjMJWsap5oRNihHhu6G7JVO/9jIB6UyevL+tXuOqrng8j/cxKTWyWUwvSTriiZz/g==}
    engines: {node: '>=8'}

  string-width@5.1.2:
    resolution: {integrity: sha512-HnLOCR3vjcY8beoNLtcjZ5/nxn2afmME6lhrDrebokqMap+XbeW8n9TXpPDOqdGK5qcI3oT0GKTW6wC7EMiVqA==}
    engines: {node: '>=12'}

  string.prototype.matchall@4.0.11:
    resolution: {integrity: sha512-NUdh0aDavY2og7IbBPenWqR9exH+E26Sv8e0/eTe1tltDGZL+GtBkDAnnyBtmekfK6/Dq3MkcGtzXFEd1LQrtg==}
    engines: {node: '>= 0.4'}

  string.prototype.trim@1.2.9:
    resolution: {integrity: sha512-klHuCNxiMZ8MlsOihJhJEBJAiMVqU3Z2nEXWfWnIqjN0gEFS9J9+IxKozWWtQGcgoa1WUZzLjKPTr4ZHNFTFxw==}
    engines: {node: '>= 0.4'}

  string.prototype.trimend@1.0.8:
    resolution: {integrity: sha512-p73uL5VCHCO2BZZ6krwwQE3kCzM7NKmis8S//xEC6fQonchbum4eP6kR4DLEjQFO3Wnj3Fuo8NM0kOSjVdHjZQ==}

  string.prototype.trimstart@1.0.8:
    resolution: {integrity: sha512-UXSH262CSZY1tfu3G3Secr6uGLCFVPMhIqHjlgCUtCCcgihYc/xKs9djMTMUOb2j1mVSeU8EU6NWc/iQKU6Gfg==}
    engines: {node: '>= 0.4'}

  string_decoder@1.3.0:
    resolution: {integrity: sha512-hkRX8U1WjJFd8LsDJ2yQ/wWWxaopEsABU1XfkM8A+j0+85JAGppt16cr1Whg6KIbb4okU6Mql6BOj+uup/wKeA==}

  strip-ansi@6.0.1:
    resolution: {integrity: sha512-Y38VPSHcqkFrCpFnQ9vuSXmquuv5oXOKpGeT6aGrr3o3Gc9AlVa6JBfUSOCnbxGGZF+/0ooI7KrPuUSztUdU5A==}
    engines: {node: '>=8'}

  strip-ansi@7.1.0:
    resolution: {integrity: sha512-iq6eVVI64nQQTRYq2KtEg2d2uU7LElhTJwsH4YzIHZshxlgZms/wIc4VoDQTlG/IvVIrBKG06CrZnp0qv7hkcQ==}
    engines: {node: '>=12'}

  strip-bom@3.0.0:
    resolution: {integrity: sha512-vavAMRXOgBVNF6nyEEmL3DBK19iRpDcoIwW+swQ+CbGiu7lju6t+JklA1MHweoWtadgt4ISVUsXLyDq34ddcwA==}
    engines: {node: '>=4'}

  strip-final-newline@3.0.0:
    resolution: {integrity: sha512-dOESqjYr96iWYylGObzd39EuNTa5VJxyvVAEm5Jnh7KGo75V43Hk1odPQkNDyXNmUR6k+gEiDVXnjB8HJ3crXw==}
    engines: {node: '>=12'}

  strip-json-comments@3.1.1:
    resolution: {integrity: sha512-6fPc+R4ihwqP6N/aIv2f1gMH8lOVtWQHoqC4yK6oSDVVocumAsfCqjkXnqiYMhmMwS/mEHLp7Vehlt3ql6lEig==}
    engines: {node: '>=8'}

  strip-literal@2.1.0:
    resolution: {integrity: sha512-Op+UycaUt/8FbN/Z2TWPBLge3jWrP3xj10f3fnYxf052bKuS3EKs1ZQcVGjnEMdsNVAM+plXRdmjrZ/KgG3Skw==}

  sucrase@3.35.0:
    resolution: {integrity: sha512-8EbVDiu9iN/nESwxeSxDKe0dunta1GOlHufmSSXxMD2z2/tMZpDMpvXQGsc+ajGo8y2uYUmixaSRUc/QPoQ0GA==}
    engines: {node: '>=16 || 14 >=14.17'}
    hasBin: true

  supports-color@5.5.0:
    resolution: {integrity: sha512-QjVjwdXIt408MIiAqCX4oUKsgU2EqAGzs2Ppkm4aQYbjm+ZEWEcW4SfFNTr4uMNZma0ey4f5lgLrkB0aX0QMow==}
    engines: {node: '>=4'}

  supports-color@7.2.0:
    resolution: {integrity: sha512-qpCAvRl9stuOHveKsn7HncJRvv501qIacKzQlO/+Lwxc9+0q2wLyv4Dfvt80/DPn2pqOBsJdDiogXGR9+OvwRw==}
    engines: {node: '>=8'}

  supports-color@8.1.1:
    resolution: {integrity: sha512-MpUEN2OodtUzxvKQl72cUF7RQ5EiHsGvSsVG0ia9c5RbWGL2CI4C7EpPS8UTBIplnlzZiNuV56w+FuNxy3ty2Q==}
    engines: {node: '>=10'}

  supports-preserve-symlinks-flag@1.0.0:
    resolution: {integrity: sha512-ot0WnXS9fgdkgIcePe6RHNk1WA8+muPa6cSjeR3V8K27q9BB1rTE3R1p7Hv0z1ZyAc8s6Vvv8DIyWf681MAt0w==}
    engines: {node: '>= 0.4'}

  synckit@0.8.8:
    resolution: {integrity: sha512-HwOKAP7Wc5aRGYdKH+dw0PRRpbO841v2DENBtjnR5HFWoiNByAl7vrx3p0G/rCyYXQsrxqtX48TImFtPcIHSpQ==}
    engines: {node: ^14.18.0 || >=16.0.0}

  tapable@1.1.3:
    resolution: {integrity: sha512-4WK/bYZmj8xLr+HUCODHGF1ZFzsYffasLUgEiMBY4fgtltdO6B4WJtlSbPaDTLpYTcGVwM2qLnFTICEcNxs3kA==}
    engines: {node: '>=6'}

  tapable@2.2.1:
    resolution: {integrity: sha512-GNzQvQTOIP6RyTfE2Qxb8ZVlNmw0n88vp1szwWRimP02mnTsx3Wtn5qRdqY9w2XduFNUgvOwhNnQsjwCp+kqaQ==}
    engines: {node: '>=6'}

  tar@7.4.3:
    resolution: {integrity: sha512-5S7Va8hKfV7W5U6g3aYxXmlPoZVAwUMy9AOKyF2fVuZa2UD3qZjg578OrLRt8PcNN1PleVaL/5/yYATNL0ICUw==}
    engines: {node: '>=18'}

  term-size@2.2.1:
    resolution: {integrity: sha512-wK0Ri4fOGjv/XPy8SBHZChl8CM7uMc5VML7SqiQ0zG7+J5Vr+RMQDoHa2CNT6KHUnTGIXH34UDMkPzAUyapBZg==}
    engines: {node: '>=8'}

  test-exclude@7.0.1:
    resolution: {integrity: sha512-pFYqmTw68LXVjeWJMST4+borgQP2AyMNbg1BpZh9LbyhUeNkeaPF9gzfPGUAnSMV3qPYdWUwDIjjCLiSDOl7vg==}
    engines: {node: '>=18'}

  text-table@0.2.0:
    resolution: {integrity: sha512-N+8UisAXDGk8PFXP4HAzVR9nbfmVJ3zYLAWiTIoqC5v5isinhr+r5uaO8+7r3BMfuNIufIsA7RdpVgacC2cSpw==}

  thenify-all@1.6.0:
    resolution: {integrity: sha512-RNxQH/qI8/t3thXJDwcstUO4zeqo64+Uy/+sNVRBx4Xn2OX+OZ9oP+iJnNFqplFra2ZUVeKCSa2oVWi3T4uVmA==}
    engines: {node: '>=0.8'}

  thenify@3.3.1:
    resolution: {integrity: sha512-RVZSIV5IG10Hk3enotrhvz0T9em6cyHBLkH/YAZuKqd8hRkKhSfCGIcP2KUY0EPxndzANBmNllzWPwak+bheSw==}

  thread-stream@2.7.0:
    resolution: {integrity: sha512-qQiRWsU/wvNolI6tbbCKd9iKaTnCXsTwVxhhKM6nctPdujTyztjlbUkUTUymidWcMnZ5pWR0ej4a0tjsW021vw==}

  thread-stream@3.1.0:
    resolution: {integrity: sha512-OqyPZ9u96VohAyMfJykzmivOrY2wfMSf3C5TtFJVgN+Hm6aj+voFhlK+kZEIv2FBh1X6Xp3DlnCOfEQ3B2J86A==}

  tinybench@2.8.0:
    resolution: {integrity: sha512-1/eK7zUnIklz4JUUlL+658n58XO2hHLQfSk1Zf2LKieUjxidN16eKFEoDEfjHc3ohofSSqK3X5yO6VGb6iW8Lw==}

  tinybench@2.9.0:
    resolution: {integrity: sha512-0+DUvqWMValLmha6lr4kD8iAMK1HzV0/aKnCtWb9v9641TnP/MFb7Pc2bxoxQjTXAErryXVgUOfv2YqNllqGeg==}

  tinyexec@0.3.2:
    resolution: {integrity: sha512-KQQR9yN7R5+OSwaK0XQoj22pwHoTlgYqmUscPYoknOoWCWfj/5/ABTMRi69FrKU5ffPVh5QcFikpWJI/P1ocHA==}

  tinyglobby@0.2.12:
    resolution: {integrity: sha512-qkf4trmKSIiMTs/E63cxH+ojC2unam7rJ0WrauAzpT3ECNTxGRMlaXxVbfxMUC/w0LaYk6jQ4y/nGR9uBO3tww==}
    engines: {node: '>=12.0.0'}

  tinyglobby@0.2.14:
    resolution: {integrity: sha512-tX5e7OM1HnYr2+a2C/4V0htOcSQcoSTH9KgJnVvNm5zm/cyEWKJ7j7YutsH9CxMdtOkkLFy2AHrMci9IM8IPZQ==}
    engines: {node: '>=12.0.0'}

  tinypool@0.8.4:
    resolution: {integrity: sha512-i11VH5gS6IFeLY3gMBQ00/MmLncVP7JLXOw1vlgkytLmJK7QnEr7NXf0LBdxfmNPAeyetukOk0bOYrJrFGjYJQ==}
    engines: {node: '>=14.0.0'}

  tinypool@1.1.0:
    resolution: {integrity: sha512-7CotroY9a8DKsKprEy/a14aCCm8jYVmR7aFy4fpkZM8sdpNJbKkixuNjgM50yCmip2ezc8z4N7k3oe2+rfRJCQ==}
    engines: {node: ^18.0.0 || >=20.0.0}

  tinyrainbow@2.0.0:
    resolution: {integrity: sha512-op4nsTR47R6p0vMUUoYl/a+ljLFVtlfaXkLQmqfLR1qHma1h/ysYk4hEXZ880bf2CYgTskvTa/e196Vd5dDQXw==}
    engines: {node: '>=14.0.0'}

  tinyspy@2.2.1:
    resolution: {integrity: sha512-KYad6Vy5VDWV4GH3fjpseMQ/XU2BhIYP7Vzd0LG44qRWm/Yt2WCOTicFdvmgo6gWaqooMQCawTtILVQJupKu7A==}
    engines: {node: '>=14.0.0'}

  tinyspy@4.0.3:
    resolution: {integrity: sha512-t2T/WLB2WRgZ9EpE4jgPJ9w+i66UZfDc8wHh0xrwiRNN+UwH98GIJkTeZqX9rg0i0ptwzqW+uYeIF0T4F8LR7A==}
    engines: {node: '>=14.0.0'}

  to-fast-properties@2.0.0:
    resolution: {integrity: sha512-/OaKK0xYrs3DmxRYqL/yDc+FxFUVYhDlXMhRmv3z915w2HF1tnN1omB354j8VUGO/hbRzyD6Y3sA7v7GS/ceog==}
    engines: {node: '>=4'}

  to-regex-range@5.0.1:
    resolution: {integrity: sha512-65P7iz6X5yEr1cwcgvQxbbIw7Uk3gOy5dIdtZ4rDveLqhrdJP+Li/Hx6tyK0NEb+2GCyneCMJiGqrADCSNk8sQ==}
    engines: {node: '>=8.0'}

  tr46@0.0.3:
    resolution: {integrity: sha512-N3WMsuqV66lT30CrXNbEjx4GEwlow3v6rr4mCcv6prnfwhS01rkgyFdjPNBYd9br7LpXV1+Emh01fHnq2Gdgrw==}

  tr46@1.0.1:
    resolution: {integrity: sha512-dTpowEjclQ7Kgx5SdBkqRzVhERQXov8/l9Ft9dVM9fmg0W0KQSVaXX9T4i6twCPNtYiZM53lpSSUAwJbFPOHxA==}

  tree-kill@1.2.2:
    resolution: {integrity: sha512-L0Orpi8qGpRG//Nd+H90vFB+3iHnue1zSSGmNOOCh1GLJ7rUKVwV2HvijphGQS2UmhUZewS9VgvxYIdgr+fG1A==}
    hasBin: true

  true-case-path@2.2.1:
    resolution: {integrity: sha512-0z3j8R7MCjy10kc/g+qg7Ln3alJTodw9aDuVWZa3uiWqfuBMKeAeP2ocWcxoyM3D73yz3Jt/Pu4qPr4wHSdB/Q==}

  ts-api-utils@1.3.0:
    resolution: {integrity: sha512-UQMIo7pb8WRomKR1/+MFVLTroIvDVtMX3K6OUir8ynLyzB8Jeriont2bTAtmNPa1ekAgN7YPDyf6V+ygrdU+eQ==}
    engines: {node: '>=16'}
    peerDependencies:
      typescript: '>=4.2.0'

  ts-interface-checker@0.1.13:
    resolution: {integrity: sha512-Y/arvbn+rrz3JCKl9C4kVNfTfSm2/mEp5FSz5EsZSANGPSlQrpRI5M4PKF+mJnE52jOO90PnPSc3Ur3bTQw0gA==}

  tsconfig-paths@3.15.0:
    resolution: {integrity: sha512-2Ac2RgzDe/cn48GvOe3M+o82pEFewD3UPbyoUHHdKasHwJKjds4fLXWf/Ux5kATBKN20oaFGu+jbElp1pos0mg==}

  tslib@2.6.2:
    resolution: {integrity: sha512-AEYxH93jGFPn/a2iVAwW87VuUIkR1FVUKB77NwMF7nBTDkDrrT/Hpt/IrCJ0QXhW27jTBDcf5ZY7w6RiqTMw2Q==}

  tsup@8.4.0:
    resolution: {integrity: sha512-b+eZbPCjz10fRryaAA7C8xlIHnf8VnsaRqydheLIqwG/Mcpfk8Z5zp3HayX7GaTygkigHl5cBUs+IhcySiIexQ==}
    engines: {node: '>=18'}
    hasBin: true
    peerDependencies:
      '@microsoft/api-extractor': ^7.36.0
      '@swc/core': ^1
      postcss: ^8.4.12
      typescript: '>=4.5.0'
    peerDependenciesMeta:
      '@microsoft/api-extractor':
        optional: true
      '@swc/core':
        optional: true
      postcss:
        optional: true
      typescript:
        optional: true

  tsx@4.19.2:
    resolution: {integrity: sha512-pOUl6Vo2LUq/bSa8S5q7b91cgNSjctn9ugq/+Mvow99qW6x/UZYwzxy/3NmqoT66eHYfCVvFvACC58UBPFf28g==}
    engines: {node: '>=18.0.0'}
    hasBin: true

  tsx@4.20.4:
    resolution: {integrity: sha512-yyxBKfORQ7LuRt/BQKBXrpcq59ZvSW0XxwfjAt3w2/8PmdxaFzijtMhTawprSHhpzeM5BgU2hXHG3lklIERZXg==}
    engines: {node: '>=18.0.0'}
    hasBin: true

  turbo-darwin-64@1.13.3:
    resolution: {integrity: sha512-glup8Qx1qEFB5jerAnXbS8WrL92OKyMmg5Hnd4PleLljAeYmx+cmmnsmLT7tpaVZIN58EAAwu8wHC6kIIqhbWA==}
    cpu: [x64]
    os: [darwin]

  turbo-darwin-arm64@1.13.3:
    resolution: {integrity: sha512-/np2xD+f/+9qY8BVtuOQXRq5f9LehCFxamiQnwdqWm5iZmdjygC5T3uVSYuagVFsZKMvX3ycySwh8dylGTl6lg==}
    cpu: [arm64]
    os: [darwin]

  turbo-linux-64@1.13.3:
    resolution: {integrity: sha512-G+HGrau54iAnbXLfl+N/PynqpDwi/uDzb6iM9hXEDG+yJnSJxaHMShhOkXYJPk9offm9prH33Khx2scXrYVW1g==}
    cpu: [x64]
    os: [linux]

  turbo-linux-arm64@1.13.3:
    resolution: {integrity: sha512-qWwEl5VR02NqRyl68/3pwp3c/olZuSp+vwlwrunuoNTm6JXGLG5pTeme4zoHNnk0qn4cCX7DFrOboArlYxv0wQ==}
    cpu: [arm64]
    os: [linux]

  turbo-windows-64@1.13.3:
    resolution: {integrity: sha512-Nudr4bRChfJzBPzEmpVV85VwUYRCGKecwkBFpbp2a4NtrJ3+UP1VZES653ckqCu2FRyRuS0n03v9euMbAvzH+Q==}
    cpu: [x64]
    os: [win32]

  turbo-windows-arm64@1.13.3:
    resolution: {integrity: sha512-ouJCgsVLd3icjRLmRvHQDDZnmGzT64GBupM1Y+TjtYn2LVaEBoV6hicFy8x5DUpnqdLy+YpCzRMkWlwhmkX7sQ==}
    cpu: [arm64]
    os: [win32]

  turbo@1.13.3:
    resolution: {integrity: sha512-n17HJv4F4CpsYTvKzUJhLbyewbXjq1oLCi90i5tW1TiWDz16ML1eDG7wi5dHaKxzh5efIM56SITnuVbMq5dk4g==}
    hasBin: true

  type-check@0.4.0:
    resolution: {integrity: sha512-XleUoc9uwGXqjWwXaUTZAmzMcFZ5858QA2vvx1Ur5xIcixXIP+8LnFDgRplU30us6teqdlskFfu+ae4K79Ooew==}
    engines: {node: '>= 0.8.0'}

  type-detect@4.0.8:
    resolution: {integrity: sha512-0fr/mIH1dlO+x7TlcMy+bIDqKPsw/70tVyeHW787goQjhmqaZe10uwLujubK9q9Lg6Fiho1KUKDYz0Z7k7g5/g==}
    engines: {node: '>=4'}

  type-fest@0.13.1:
    resolution: {integrity: sha512-34R7HTnG0XIJcBSn5XhDd7nNFPRcXYRZrBB2O2jdKqYODldSzBAqzsWoZYYvduky73toYS/ESqxPvkDf/F0XMg==}
    engines: {node: '>=10'}

  type-fest@0.20.2:
    resolution: {integrity: sha512-Ne+eE4r0/iWnpAxD852z3A+N0Bt5RN//NjJwRd2VFHEmrywxf5vsZlh4R6lixl6B+wz/8d+maTSAkN1FIkI3LQ==}
    engines: {node: '>=10'}

  type-fest@4.18.0:
    resolution: {integrity: sha512-+dbmiyliDY/2TTcjCS7NpI9yV2iEFlUDk5TKnsbkN7ZoRu5s7bT+zvYtNFhFXC2oLwURGT2frACAZvbbyNBI+w==}
    engines: {node: '>=16'}

  typed-array-buffer@1.0.2:
    resolution: {integrity: sha512-gEymJYKZtKXzzBzM4jqa9w6Q1Jjm7x2d+sh19AdsD4wqnMPDYyvwpsIc2Q/835kHuo3BEQ7CjelGhfTsoBb2MQ==}
    engines: {node: '>= 0.4'}

  typed-array-byte-length@1.0.1:
    resolution: {integrity: sha512-3iMJ9q0ao7WE9tWcaYKIptkNBuOIcZCCT0d4MRvuuH88fEoEH62IuQe0OtraD3ebQEoTRk8XCBoknUNc1Y67pw==}
    engines: {node: '>= 0.4'}

  typed-array-byte-offset@1.0.2:
    resolution: {integrity: sha512-Ous0vodHa56FviZucS2E63zkgtgrACj7omjwd/8lTEMEPFFyjfixMZ1ZXenpgCFBBt4EC1J2XsyVS2gkG0eTFA==}
    engines: {node: '>= 0.4'}

  typed-array-length@1.0.6:
    resolution: {integrity: sha512-/OxDN6OtAk5KBpGb28T+HZc2M+ADtvRxXrKKbUwtsLgdoxgX13hyy7ek6bFRl5+aBs2yZzB0c4CnQfAtVypW/g==}
    engines: {node: '>= 0.4'}

  typedoc@0.25.13:
    resolution: {integrity: sha512-pQqiwiJ+Z4pigfOnnysObszLiU3mVLWAExSPf+Mu06G/qsc3wzbuM56SZQvONhHLncLUhYzOVkjFFpFfL5AzhQ==}
    engines: {node: '>= 16'}
    hasBin: true
    peerDependencies:
      typescript: 4.6.x || 4.7.x || 4.8.x || 4.9.x || 5.0.x || 5.1.x || 5.2.x || 5.3.x || 5.4.x

  typescript@5.4.2:
    resolution: {integrity: sha512-+2/g0Fds1ERlP6JsakQQDXjZdZMM+rqpamFZJEKh4kwTIn3iDkgKtby0CeNd5ATNZ4Ry1ax15TMx0W2V+miizQ==}
    engines: {node: '>=14.17'}
    hasBin: true

  typescript@5.4.5:
    resolution: {integrity: sha512-vcI4UpRgg81oIRUFwR0WSIHKt11nJ7SAVlYNIu+QpqeyXP+gpQJy/Z4+F0aGxSE4MqwjyXvW/TzgkLAx2AGHwQ==}
    engines: {node: '>=14.17'}
    hasBin: true

  typescript@5.9.3:
    resolution: {integrity: sha512-jl1vZzPDinLr9eUt3J/t7V6FgNEw9QjvBPdysz9KfQDD41fQrC2Y4vKQdiaUpFT4bXlb1RHhLpp8wtm6M5TgSw==}
    engines: {node: '>=14.17'}
    hasBin: true

  ufo@1.5.3:
    resolution: {integrity: sha512-Y7HYmWaFwPUmkoQCUIAYpKqkOf+SbVj/2fJJZ4RJMCfZp0rTGwRbzQD+HghfnhKOjL9E01okqz+ncJskGYfBNw==}

  unbox-primitive@1.0.2:
    resolution: {integrity: sha512-61pPlCD9h51VoreyJ0BReideM3MDKMKnh6+V9L08331ipq6Q8OFXZYiqP6n/tbHx4s5I9uRhcye6BrbkizkBDw==}

  undici-types@5.26.5:
    resolution: {integrity: sha512-JlCMO+ehdEIKqlFxk6IfVoAUVmgz7cU7zD/h9XZ0qzeosSHmUJVOzSQvvYSYWXkFXC+IfLKSIffhv0sVZup6pA==}

  undici-types@6.21.0:
    resolution: {integrity: sha512-iwDZqg0QAGrg9Rav5H4n0M64c3mkR59cJ6wQp+7C4nI0gsmExaedaYLNO44eT4AtBBwjbTiGPMlt2Md0T9H9JQ==}

  universalify@0.1.2:
    resolution: {integrity: sha512-rBJeI5CXAlmy1pV+617WB9J63U6XcazHHF2f2dbJix4XzpUF0RS3Zbj0FGIOCAva5P/d/GBOYaACQ1w+0azUkg==}
    engines: {node: '>= 4.0.0'}

  uri-js@4.4.1:
    resolution: {integrity: sha512-7rKUyy33Q1yc98pQ1DAmLtwX109F7TIfWlW1Ydo8Wl1ii1SeHieeh0HHfPeL2fMXK6z0s8ecKs9frCuLJvndBg==}

  uuid@11.1.0:
    resolution: {integrity: sha512-0/A9rDy9P7cJ+8w1c9WD9V//9Wj15Ce2MPz8Ri6032usz+NfePxx5AcN3bN+r6ZL6jEo066/yNYB3tn4pQEx+A==}
    hasBin: true

  uuid@9.0.1:
    resolution: {integrity: sha512-b+1eJOlsR9K8HJpow9Ok3fiWOWSIcIzXodvv0rQjVoOVNpWMpxf1wZNpt4y9h10odCNrqnYp1OBzRktckBe3sA==}
    hasBin: true

  validator@13.12.0:
    resolution: {integrity: sha512-c1Q0mCiPlgdTVVVIJIrBuxNicYE+t/7oKeI9MWLj3fh/uq2Pxh/3eeWbVZ4OcGW1TUf53At0njHw5SMdA3tmMg==}
    engines: {node: '>= 0.10'}

  vite-node@1.6.0:
    resolution: {integrity: sha512-de6HJgzC+TFzOu0NTC4RAIsyf/DY/ibWDYQUcuEA84EMHhcefTUGkjFHKKEJhQN4A+6I0u++kr3l36ZF2d7XRw==}
    engines: {node: ^18.0.0 || >=20.0.0}
    hasBin: true

  vite-node@3.2.2:
    resolution: {integrity: sha512-Xj/jovjZvDXOq2FgLXu8NsY4uHUMWtzVmMC2LkCu9HWdr9Qu1Is5sanX3Z4jOFKdohfaWDnEJWp9pRP0vVpAcA==}
    engines: {node: ^18.0.0 || ^20.0.0 || >=22.0.0}
    hasBin: true

  vite@5.2.11:
    resolution: {integrity: sha512-HndV31LWW05i1BLPMUCE1B9E9GFbOu1MbenhS58FuK6owSO5qHm7GiCotrNY1YE5rMeQSFBGmT5ZaLEjFizgiQ==}
    engines: {node: ^18.0.0 || >=20.0.0}
    hasBin: true
    peerDependencies:
      '@types/node': ^18.0.0 || >=20.0.0
      less: '*'
      lightningcss: ^1.21.0
      sass: '*'
      stylus: '*'
      sugarss: '*'
      terser: ^5.4.0
    peerDependenciesMeta:
      '@types/node':
        optional: true
      less:
        optional: true
      lightningcss:
        optional: true
      sass:
        optional: true
      stylus:
        optional: true
      sugarss:
        optional: true
      terser:
        optional: true

  vitest@1.6.0:
    resolution: {integrity: sha512-H5r/dN06swuFnzNFhq/dnz37bPXnq8xB2xB5JOVk8K09rUtoeNN+LHWkoQ0A/i3hvbUKKcCei9KpbxqHMLhLLA==}
    engines: {node: ^18.0.0 || >=20.0.0}
    hasBin: true
    peerDependencies:
      '@edge-runtime/vm': '*'
      '@types/node': ^18.0.0 || >=20.0.0
      '@vitest/browser': 1.6.0
      '@vitest/ui': 1.6.0
      happy-dom: '*'
      jsdom: '*'
    peerDependenciesMeta:
      '@edge-runtime/vm':
        optional: true
      '@types/node':
        optional: true
      '@vitest/browser':
        optional: true
      '@vitest/ui':
        optional: true
      happy-dom:
        optional: true
      jsdom:
        optional: true

  vitest@3.2.2:
    resolution: {integrity: sha512-fyNn/Rp016Bt5qvY0OQvIUCwW2vnaEBLxP42PmKbNIoasSYjML+8xyeADOPvBe+Xfl/ubIw4og7Lt9jflRsCNw==}
    engines: {node: ^18.0.0 || ^20.0.0 || >=22.0.0}
    hasBin: true
    peerDependencies:
      '@edge-runtime/vm': '*'
      '@types/debug': ^4.1.12
      '@types/node': ^18.0.0 || ^20.0.0 || >=22.0.0
      '@vitest/browser': 3.2.2
      '@vitest/ui': 3.2.2
      happy-dom: '*'
      jsdom: '*'
    peerDependenciesMeta:
      '@edge-runtime/vm':
        optional: true
      '@types/debug':
        optional: true
      '@types/node':
        optional: true
      '@vitest/browser':
        optional: true
      '@vitest/ui':
        optional: true
      happy-dom:
        optional: true
      jsdom:
        optional: true

  vscode-oniguruma@1.7.0:
    resolution: {integrity: sha512-L9WMGRfrjOhgHSdOYgCt/yRMsXzLDJSL7BPrOZt73gU0iWO4mpqzqQzOz5srxqTvMBaR0XZTSrVWo4j55Rc6cA==}

  vscode-textmate@8.0.0:
    resolution: {integrity: sha512-AFbieoL7a5LMqcnOF04ji+rpXadgOXnZsxQr//r83kLPr7biP7am3g9zbaZIaBGwBRWeSvoMD4mgPdX3e4NWBg==}

  watchpack@2.4.0:
    resolution: {integrity: sha512-Lcvm7MGST/4fup+ifyKi2hjyIAwcdI4HRgtvTpIUxBRhB+RFtUh8XtDOxUfctVCnhVi+QQj49i91OyvzkJl6cg==}
    engines: {node: '>=10.13.0'}

  web-streams-polyfill@4.0.0-beta.3:
    resolution: {integrity: sha512-QW95TCTaHmsYfHDybGMwO5IJIM93I/6vTRk+daHTWFPhwh+C8Cg7j7XyKrwrj8Ib6vYXe0ocYNrmzY4xAAN6ug==}
    engines: {node: '>= 14'}

  webidl-conversions@3.0.1:
    resolution: {integrity: sha512-2JAn3z8AR6rjK8Sm8orRC0h/bcl/DqL7tRPdGZ4I1CjdF+EaMLmYxBHyXuKL849eucPFhvBoxMsflfOb8kxaeQ==}

  webidl-conversions@4.0.2:
    resolution: {integrity: sha512-YQ+BmxuTgd6UXZW3+ICGfyqRyHXVlD5GtQr5+qjiNW7bF0cqrzX500HVXPBOvgXb5YnzDd+h0zqyv61KUD7+Sg==}

  whatwg-url@5.0.0:
    resolution: {integrity: sha512-saE57nupxk6v3HY35+jzBwYa0rKSy0XR8JSxZPwgLr7ys0IBzhGviA1/TUGJLmSVqs8pb9AnvICXEuOHLprYTw==}

  whatwg-url@7.1.0:
    resolution: {integrity: sha512-WUu7Rg1DroM7oQvGWfOiAK21n74Gg+T4elXEQYkOhtyLeWiJFoOGLXPKI/9gzIie9CtwVLm8wtw6YJdKyxSjeg==}

  which-boxed-primitive@1.0.2:
    resolution: {integrity: sha512-bwZdv0AKLpplFY2KZRX6TvyuN7ojjr7lwkg6ml0roIy9YeuSr7JS372qlNW18UQYzgYK9ziGcerWqZOmEn9VNg==}

  which-builtin-type@1.1.3:
    resolution: {integrity: sha512-YmjsSMDBYsM1CaFiayOVT06+KJeXf0o5M/CAd4o1lTadFAtacTUM49zoYxr/oroopFDfhvN6iEcBxUyc3gvKmw==}
    engines: {node: '>= 0.4'}

  which-collection@1.0.2:
    resolution: {integrity: sha512-K4jVyjnBdgvc86Y6BkaLZEN933SwYOuBFkdmBu9ZfkcAbdVbpITnDmjvZ/aQjRXQrv5EPkTnD1s39GiiqbngCw==}
    engines: {node: '>= 0.4'}

  which-typed-array@1.1.15:
    resolution: {integrity: sha512-oV0jmFtUky6CXfkqehVvBP/LSWJ2sy4vWMioiENyJLePrBO/yKyV9OyJySfAKosh+RYkIl5zJCNZ8/4JncrpdA==}
    engines: {node: '>= 0.4'}

  which@1.3.1:
    resolution: {integrity: sha512-HxJdYWq1MTIQbJ3nw0cqssHoTNU267KlrDuGZ1WYlxDStUtKUhOaJmh112/TZmHxxUfuJqPXSOm7tDyas0OSIQ==}
    hasBin: true

  which@2.0.2:
    resolution: {integrity: sha512-BLI3Tl1TW3Pvl70l3yq3Y64i+awpwXqsGBYWkkqMtnbXgrMD+yj7rhW0kuEDxzJaYXGjEW5ogapKNMEKNMjibA==}
    engines: {node: '>= 8'}
    hasBin: true

  why-is-node-running@2.2.2:
    resolution: {integrity: sha512-6tSwToZxTOcotxHeA+qGCq1mVzKR3CwcJGmVcY+QE8SHy6TnpFnh8PAvPNHYr7EcuVeG0QSMxtYCuO1ta/G/oA==}
    engines: {node: '>=8'}
    hasBin: true

  why-is-node-running@2.3.0:
    resolution: {integrity: sha512-hUrmaWBdVDcxvYqnyh09zunKzROWjbZTiNy8dBEjkS7ehEDQibXJ7XvlmtbwuTclUiIyN+CyXQD4Vmko8fNm8w==}
    engines: {node: '>=8'}
    hasBin: true

  word-wrap@1.2.5:
    resolution: {integrity: sha512-BN22B5eaMMI9UMtjrGd5g5eCYPpCPDUy0FJXbYsaT5zYxjFOckS53SQDE3pWkVoWpHXVb3BrYcEN4Twa55B5cA==}
    engines: {node: '>=0.10.0'}

  wrap-ansi@7.0.0:
    resolution: {integrity: sha512-YVGIj2kamLSTxw6NsZjoBxfSwsn0ycdesmc4p+Q21c5zPuZ1pl+NfxVdxPtdHvmNVOQ6XSYG4AUtyt/Fi7D16Q==}
    engines: {node: '>=10'}

  wrap-ansi@8.1.0:
    resolution: {integrity: sha512-si7QWI6zUMq56bESFvagtmzMdGOtoxfR+Sez11Mobfc7tm+VkUckk9bW2UeffTGVUbOksxmSw0AA2gs8g71NCQ==}
    engines: {node: '>=12'}

  wrappy@1.0.2:
    resolution: {integrity: sha512-l4Sp/DRseor9wL6EvV2+TuQn63dMkPjZ/sp9XkghTEbV9KlPS1xUsZ3u7/IQO4wxtcFB4bgpQPRcR3QCvezPcQ==}

  ws@8.17.0:
    resolution: {integrity: sha512-uJq6108EgZMAl20KagGkzCKfMEjxmKvZHG7Tlq0Z6nOky7YF7aq4mOx6xK8TJ/i1LeK4Qus7INktacctDgY8Ow==}
    engines: {node: '>=10.0.0'}
    peerDependencies:
      bufferutil: ^4.0.1
      utf-8-validate: '>=5.0.2'
    peerDependenciesMeta:
      bufferutil:
        optional: true
      utf-8-validate:
        optional: true

  ws@8.18.3:
    resolution: {integrity: sha512-PEIGCY5tSlUt50cqyMXfCzX+oOPqN0vuGqWzbcJ2xvnkzkq46oOpz7dQaTDBdfICb4N14+GARUDw2XV2N4tvzg==}
    engines: {node: '>=10.0.0'}
    peerDependencies:
      bufferutil: ^4.0.1
      utf-8-validate: '>=5.0.2'
    peerDependenciesMeta:
      bufferutil:
        optional: true
      utf-8-validate:
        optional: true

  yallist@4.0.0:
    resolution: {integrity: sha512-3wdGidZyq5PB084XLES5TpOSRA3wjXAlIWMhum2kRcv/41Sn2emQ0dycQW4uZXLejwKvg6EsvbdlVL+FYEct7A==}

  yallist@5.0.0:
    resolution: {integrity: sha512-YgvUTfwqyc7UXVMrB+SImsVYSmTS8X/tSrtdNZMImM+n7+QTriRXyXim0mBrTXNeqzVF0KWGgHPeiyViFFrNDw==}
    engines: {node: '>=18'}

  yocto-queue@0.1.0:
    resolution: {integrity: sha512-rVksvsnNCdJ/ohGc6xgPwyN8eheCxsiLM8mxuE/t/mOVqJewPuO1miLpTHQiRgTKCLexL4MeAFVagts7HmNZ2Q==}
    engines: {node: '>=10'}

  yocto-queue@1.0.0:
    resolution: {integrity: sha512-9bnSc/HEW2uRy67wc+T8UwauLuPJVn28jb+GtJY16iiKWyvmYJRXVT4UamsAEGQfPohgr2q4Tq0sQbQlxTfi1g==}
    engines: {node: '>=12.20'}

  z-schema@5.0.5:
    resolution: {integrity: sha512-D7eujBWkLa3p2sIpJA0d1pr7es+a7m0vFAnZLlCEKq/Ij2k0MLi9Br2UPxoxdYystm5K1yeBGzub0FlYUEWj2Q==}
    engines: {node: '>=8.0.0'}
    hasBin: true

  zod-to-json-schema@3.24.6:
    resolution: {integrity: sha512-h/z3PKvcTcTetyjl1fkj79MHNEjm+HpD6NXheWjzOekY7kV+lwDYnHw+ivHkijnCSMz1yJaWBD9vu/Fcmk+vEg==}
    peerDependencies:
      zod: ^3.24.1

  zod@3.25.76:
    resolution: {integrity: sha512-gzUt/qt81nXsFGKIFcC3YnfEAx5NkunCfnDlvuBSSFS02bcXu4Lmea0AFIUwbLWxWPx3d9p8S5QoaujKcNQxcQ==}

  zod@4.1.12:
    resolution: {integrity: sha512-JInaHOamG8pt5+Ey8kGmdcAcg3OL9reK8ltczgHTAwNhMys/6ThXHityHxVV2p3fkw/c+MAvBHFVYHFZDmjMCQ==}

snapshots:

  '@ampproject/remapping@2.3.0':
    dependencies:
      '@jridgewell/gen-mapping': 0.3.5
      '@jridgewell/trace-mapping': 0.3.25

  '@babel/code-frame@7.24.2':
    dependencies:
      '@babel/highlight': 7.24.5
      picocolors: 1.0.1

  '@babel/generator@7.17.7':
    dependencies:
      '@babel/types': 7.17.0
      jsesc: 2.5.2
      source-map: 0.5.7

  '@babel/generator@7.24.5':
    dependencies:
      '@babel/types': 7.24.5
      '@jridgewell/gen-mapping': 0.3.5
      '@jridgewell/trace-mapping': 0.3.25
      jsesc: 2.5.2

  '@babel/helper-environment-visitor@7.22.20': {}

  '@babel/helper-function-name@7.23.0':
    dependencies:
      '@babel/template': 7.24.0
      '@babel/types': 7.24.5

  '@babel/helper-hoist-variables@7.22.5':
    dependencies:
      '@babel/types': 7.24.5

  '@babel/helper-split-export-declaration@7.24.5':
    dependencies:
      '@babel/types': 7.24.5

  '@babel/helper-string-parser@7.24.1': {}

  '@babel/helper-string-parser@7.27.1': {}

  '@babel/helper-validator-identifier@7.24.5': {}

  '@babel/helper-validator-identifier@7.27.1': {}

  '@babel/highlight@7.24.5':
    dependencies:
      '@babel/helper-validator-identifier': 7.24.5
      chalk: 2.4.2
      js-tokens: 4.0.0
      picocolors: 1.0.1

  '@babel/parser@7.24.5':
    dependencies:
      '@babel/types': 7.17.0

  '@babel/parser@7.27.5':
    dependencies:
      '@babel/types': 7.27.6

  '@babel/runtime@7.24.5':
    dependencies:
      regenerator-runtime: 0.14.1

  '@babel/template@7.24.0':
    dependencies:
      '@babel/code-frame': 7.24.2
      '@babel/parser': 7.24.5
      '@babel/types': 7.24.5

  '@babel/traverse@7.23.2':
    dependencies:
      '@babel/code-frame': 7.24.2
      '@babel/generator': 7.24.5
      '@babel/helper-environment-visitor': 7.22.20
      '@babel/helper-function-name': 7.23.0
      '@babel/helper-hoist-variables': 7.22.5
      '@babel/helper-split-export-declaration': 7.24.5
      '@babel/parser': 7.24.5
      '@babel/types': 7.24.5
      debug: 4.3.4
      globals: 11.12.0
    transitivePeerDependencies:
      - supports-color

  '@babel/types@7.17.0':
    dependencies:
      '@babel/helper-validator-identifier': 7.24.5
      to-fast-properties: 2.0.0

  '@babel/types@7.24.5':
    dependencies:
      '@babel/helper-string-parser': 7.24.1
      '@babel/helper-validator-identifier': 7.24.5
      to-fast-properties: 2.0.0

  '@babel/types@7.27.6':
    dependencies:
      '@babel/helper-string-parser': 7.27.1
      '@babel/helper-validator-identifier': 7.27.1

  '@bcoe/v8-coverage@1.0.2': {}

  '@bufbuild/protobuf@1.10.1': {}

  '@changesets/apply-release-plan@7.0.12':
    dependencies:
      '@changesets/config': 3.1.1
      '@changesets/get-version-range-type': 0.4.0
      '@changesets/git': 3.0.4
      '@changesets/should-skip-package': 0.1.2
      '@changesets/types': 6.1.0
      '@manypkg/get-packages': 1.1.3
      detect-indent: 6.1.0
      fs-extra: 7.0.1
      lodash.startcase: 4.4.0
      outdent: 0.5.0
      prettier: 2.8.8
      resolve-from: 5.0.0
      semver: 7.6.3

  '@changesets/assemble-release-plan@6.0.9(patch_hash=wy7r54pxmuo7fdh5qymk2adrlq)':
    dependencies:
      '@changesets/errors': 0.2.0
      '@changesets/get-dependents-graph': 2.1.3
      '@changesets/should-skip-package': 0.1.2
      '@changesets/types': 6.1.0
      '@manypkg/get-packages': 1.1.3
      semver: 7.6.3

  '@changesets/changelog-git@0.2.1':
    dependencies:
      '@changesets/types': 6.1.0

  '@changesets/cli@2.29.6(@types/node@22.15.30)':
    dependencies:
      '@changesets/apply-release-plan': 7.0.12
      '@changesets/assemble-release-plan': 6.0.9(patch_hash=wy7r54pxmuo7fdh5qymk2adrlq)
      '@changesets/changelog-git': 0.2.1
      '@changesets/config': 3.1.1
      '@changesets/errors': 0.2.0
      '@changesets/get-dependents-graph': 2.1.3
      '@changesets/get-release-plan': 4.0.13
      '@changesets/git': 3.0.4
      '@changesets/logger': 0.1.1
      '@changesets/pre': 2.0.2
      '@changesets/read': 0.6.5
      '@changesets/should-skip-package': 0.1.2
      '@changesets/types': 6.1.0
      '@changesets/write': 0.4.0
      '@inquirer/external-editor': 1.0.1(@types/node@22.15.30)
      '@manypkg/get-packages': 1.1.3
      ansi-colors: 4.1.3
      ci-info: 3.9.0
      enquirer: 2.4.1
      fs-extra: 7.0.1
      mri: 1.2.0
      p-limit: 2.3.0
      package-manager-detector: 0.2.11
      picocolors: 1.1.1
      resolve-from: 5.0.0
      semver: 7.6.3
      spawndamnit: 3.0.1
      term-size: 2.2.1
    transitivePeerDependencies:
      - '@types/node'

  '@changesets/config@3.1.1':
    dependencies:
      '@changesets/errors': 0.2.0
      '@changesets/get-dependents-graph': 2.1.3
      '@changesets/logger': 0.1.1
      '@changesets/types': 6.1.0
      '@manypkg/get-packages': 1.1.3
      fs-extra: 7.0.1
      micromatch: 4.0.8

  '@changesets/errors@0.2.0':
    dependencies:
      extendable-error: 0.1.7

  '@changesets/get-dependents-graph@2.1.3':
    dependencies:
      '@changesets/types': 6.1.0
      '@manypkg/get-packages': 1.1.3
      picocolors: 1.1.1
      semver: 7.6.3

  '@changesets/get-github-info@0.5.2':
    dependencies:
      dataloader: 1.4.0
      node-fetch: 2.7.0
    transitivePeerDependencies:
      - encoding

  '@changesets/get-release-plan@4.0.13':
    dependencies:
      '@changesets/assemble-release-plan': 6.0.9(patch_hash=wy7r54pxmuo7fdh5qymk2adrlq)
      '@changesets/config': 3.1.1
      '@changesets/pre': 2.0.2
      '@changesets/read': 0.6.5
      '@changesets/types': 6.1.0
      '@manypkg/get-packages': 1.1.3

  '@changesets/get-version-range-type@0.4.0': {}

  '@changesets/git@3.0.4':
    dependencies:
      '@changesets/errors': 0.2.0
      '@manypkg/get-packages': 1.1.3
      is-subdir: 1.2.0
      micromatch: 4.0.8
      spawndamnit: 3.0.1

  '@changesets/logger@0.1.1':
    dependencies:
      picocolors: 1.1.1

  '@changesets/parse@0.4.1':
    dependencies:
      '@changesets/types': 6.1.0
      js-yaml: 3.14.1

  '@changesets/pre@2.0.2':
    dependencies:
      '@changesets/errors': 0.2.0
      '@changesets/types': 6.1.0
      '@manypkg/get-packages': 1.1.3
      fs-extra: 7.0.1

  '@changesets/read@0.6.5':
    dependencies:
      '@changesets/git': 3.0.4
      '@changesets/logger': 0.1.1
      '@changesets/parse': 0.4.1
      '@changesets/types': 6.1.0
      fs-extra: 7.0.1
      p-filter: 2.1.0
      picocolors: 1.1.1

  '@changesets/should-skip-package@0.1.2':
    dependencies:
      '@changesets/types': 6.1.0
      '@manypkg/get-packages': 1.1.3

  '@changesets/types@4.1.0': {}

  '@changesets/types@5.2.1': {}

  '@changesets/types@6.1.0': {}

  '@changesets/write@0.4.0':
    dependencies:
      '@changesets/types': 6.1.0
      fs-extra: 7.0.1
      human-id: 4.1.1
      prettier: 2.8.8

  '@datastructures-js/deque@1.0.8': {}

  '@emnapi/runtime@1.4.5':
    dependencies:
      tslib: 2.6.2
    optional: true

  '@esbuild/aix-ppc64@0.20.2':
    optional: true

  '@esbuild/aix-ppc64@0.23.1':
    optional: true

  '@esbuild/aix-ppc64@0.25.2':
    optional: true

  '@esbuild/android-arm64@0.20.2':
    optional: true

  '@esbuild/android-arm64@0.23.1':
    optional: true

  '@esbuild/android-arm64@0.25.2':
    optional: true

  '@esbuild/android-arm@0.20.2':
    optional: true

  '@esbuild/android-arm@0.23.1':
    optional: true

  '@esbuild/android-arm@0.25.2':
    optional: true

  '@esbuild/android-x64@0.20.2':
    optional: true

  '@esbuild/android-x64@0.23.1':
    optional: true

  '@esbuild/android-x64@0.25.2':
    optional: true

  '@esbuild/darwin-arm64@0.20.2':
    optional: true

  '@esbuild/darwin-arm64@0.23.1':
    optional: true

  '@esbuild/darwin-arm64@0.25.2':
    optional: true

  '@esbuild/darwin-x64@0.20.2':
    optional: true

  '@esbuild/darwin-x64@0.23.1':
    optional: true

  '@esbuild/darwin-x64@0.25.2':
    optional: true

  '@esbuild/freebsd-arm64@0.20.2':
    optional: true

  '@esbuild/freebsd-arm64@0.23.1':
    optional: true

  '@esbuild/freebsd-arm64@0.25.2':
    optional: true

  '@esbuild/freebsd-x64@0.20.2':
    optional: true

  '@esbuild/freebsd-x64@0.23.1':
    optional: true

  '@esbuild/freebsd-x64@0.25.2':
    optional: true

  '@esbuild/linux-arm64@0.20.2':
    optional: true

  '@esbuild/linux-arm64@0.23.1':
    optional: true

  '@esbuild/linux-arm64@0.25.2':
    optional: true

  '@esbuild/linux-arm@0.20.2':
    optional: true

  '@esbuild/linux-arm@0.23.1':
    optional: true

  '@esbuild/linux-arm@0.25.2':
    optional: true

  '@esbuild/linux-ia32@0.20.2':
    optional: true

  '@esbuild/linux-ia32@0.23.1':
    optional: true

  '@esbuild/linux-ia32@0.25.2':
    optional: true

  '@esbuild/linux-loong64@0.20.2':
    optional: true

  '@esbuild/linux-loong64@0.23.1':
    optional: true

  '@esbuild/linux-loong64@0.25.2':
    optional: true

  '@esbuild/linux-mips64el@0.20.2':
    optional: true

  '@esbuild/linux-mips64el@0.23.1':
    optional: true

  '@esbuild/linux-mips64el@0.25.2':
    optional: true

  '@esbuild/linux-ppc64@0.20.2':
    optional: true

  '@esbuild/linux-ppc64@0.23.1':
    optional: true

  '@esbuild/linux-ppc64@0.25.2':
    optional: true

  '@esbuild/linux-riscv64@0.20.2':
    optional: true

  '@esbuild/linux-riscv64@0.23.1':
    optional: true

  '@esbuild/linux-riscv64@0.25.2':
    optional: true

  '@esbuild/linux-s390x@0.20.2':
    optional: true

  '@esbuild/linux-s390x@0.23.1':
    optional: true

  '@esbuild/linux-s390x@0.25.2':
    optional: true

  '@esbuild/linux-x64@0.20.2':
    optional: true

  '@esbuild/linux-x64@0.23.1':
    optional: true

  '@esbuild/linux-x64@0.25.2':
    optional: true

  '@esbuild/netbsd-arm64@0.25.2':
    optional: true

  '@esbuild/netbsd-x64@0.20.2':
    optional: true

  '@esbuild/netbsd-x64@0.23.1':
    optional: true

  '@esbuild/netbsd-x64@0.25.2':
    optional: true

  '@esbuild/openbsd-arm64@0.23.1':
    optional: true

  '@esbuild/openbsd-arm64@0.25.2':
    optional: true

  '@esbuild/openbsd-x64@0.20.2':
    optional: true

  '@esbuild/openbsd-x64@0.23.1':
    optional: true

  '@esbuild/openbsd-x64@0.25.2':
    optional: true

  '@esbuild/sunos-x64@0.20.2':
    optional: true

  '@esbuild/sunos-x64@0.23.1':
    optional: true

  '@esbuild/sunos-x64@0.25.2':
    optional: true

  '@esbuild/win32-arm64@0.20.2':
    optional: true

  '@esbuild/win32-arm64@0.23.1':
    optional: true

  '@esbuild/win32-arm64@0.25.2':
    optional: true

  '@esbuild/win32-ia32@0.20.2':
    optional: true

  '@esbuild/win32-ia32@0.23.1':
    optional: true

  '@esbuild/win32-ia32@0.25.2':
    optional: true

  '@esbuild/win32-x64@0.20.2':
    optional: true

  '@esbuild/win32-x64@0.23.1':
    optional: true

  '@esbuild/win32-x64@0.25.2':
    optional: true

  '@eslint-community/eslint-utils@4.4.0(eslint@8.57.0)':
    dependencies:
      eslint: 8.57.0
      eslint-visitor-keys: 3.4.3

  '@eslint-community/regexpp@4.10.0': {}

  '@eslint/eslintrc@2.1.4':
    dependencies:
      ajv: 6.12.6
      debug: 4.3.4
      espree: 9.6.1
      globals: 13.24.0
      ignore: 5.3.1
      import-fresh: 3.3.0
      js-yaml: 4.1.0
      minimatch: 3.1.2
      strip-json-comments: 3.1.1
    transitivePeerDependencies:
      - supports-color

  '@eslint/js@8.57.0': {}

  '@ffmpeg-installer/darwin-arm64@4.1.5':
    optional: true

  '@ffmpeg-installer/darwin-x64@4.1.0':
    optional: true

  '@ffmpeg-installer/ffmpeg@1.1.0':
    optionalDependencies:
      '@ffmpeg-installer/darwin-arm64': 4.1.5
      '@ffmpeg-installer/darwin-x64': 4.1.0
      '@ffmpeg-installer/linux-arm': 4.1.3
      '@ffmpeg-installer/linux-arm64': 4.1.4
      '@ffmpeg-installer/linux-ia32': 4.1.0
      '@ffmpeg-installer/linux-x64': 4.1.0
      '@ffmpeg-installer/win32-ia32': 4.1.0
      '@ffmpeg-installer/win32-x64': 4.1.0

  '@ffmpeg-installer/linux-arm64@4.1.4':
    optional: true

  '@ffmpeg-installer/linux-arm@4.1.3':
    optional: true

  '@ffmpeg-installer/linux-ia32@4.1.0':
    optional: true

  '@ffmpeg-installer/linux-x64@4.1.0':
    optional: true

  '@ffmpeg-installer/win32-ia32@4.1.0':
    optional: true

  '@ffmpeg-installer/win32-x64@4.1.0':
    optional: true

  '@google/genai@1.13.0':
    dependencies:
      google-auth-library: 9.15.1
      ws: 8.18.3
    transitivePeerDependencies:
      - bufferutil
      - encoding
      - supports-color
      - utf-8-validate

  '@huggingface/hub@2.4.1':
    dependencies:
      '@huggingface/tasks': 0.19.36

  '@huggingface/jinja@0.5.1': {}

  '@huggingface/tasks@0.19.36': {}

  '@huggingface/transformers@3.7.2':
    dependencies:
      '@huggingface/jinja': 0.5.1
      onnxruntime-node: 1.21.0
      onnxruntime-web: 1.22.0-dev.20250409-89f8206ba4
      sharp: 0.34.3

  '@humanwhocodes/config-array@0.11.14':
    dependencies:
      '@humanwhocodes/object-schema': 2.0.3
      debug: 4.3.4
      minimatch: 3.1.2
    transitivePeerDependencies:
      - supports-color

  '@humanwhocodes/module-importer@1.0.1': {}

  '@humanwhocodes/object-schema@2.0.3': {}

  '@img/sharp-darwin-arm64@0.34.3':
    optionalDependencies:
      '@img/sharp-libvips-darwin-arm64': 1.2.0
    optional: true

  '@img/sharp-darwin-x64@0.34.3':
    optionalDependencies:
      '@img/sharp-libvips-darwin-x64': 1.2.0
    optional: true

  '@img/sharp-libvips-darwin-arm64@1.2.0':
    optional: true

  '@img/sharp-libvips-darwin-x64@1.2.0':
    optional: true

  '@img/sharp-libvips-linux-arm64@1.2.0':
    optional: true

  '@img/sharp-libvips-linux-arm@1.2.0':
    optional: true

  '@img/sharp-libvips-linux-ppc64@1.2.0':
    optional: true

  '@img/sharp-libvips-linux-s390x@1.2.0':
    optional: true

  '@img/sharp-libvips-linux-x64@1.2.0':
    optional: true

  '@img/sharp-libvips-linuxmusl-arm64@1.2.0':
    optional: true

  '@img/sharp-libvips-linuxmusl-x64@1.2.0':
    optional: true

  '@img/sharp-linux-arm64@0.34.3':
    optionalDependencies:
      '@img/sharp-libvips-linux-arm64': 1.2.0
    optional: true

  '@img/sharp-linux-arm@0.34.3':
    optionalDependencies:
      '@img/sharp-libvips-linux-arm': 1.2.0
    optional: true

  '@img/sharp-linux-ppc64@0.34.3':
    optionalDependencies:
      '@img/sharp-libvips-linux-ppc64': 1.2.0
    optional: true

  '@img/sharp-linux-s390x@0.34.3':
    optionalDependencies:
      '@img/sharp-libvips-linux-s390x': 1.2.0
    optional: true

  '@img/sharp-linux-x64@0.34.3':
    optionalDependencies:
      '@img/sharp-libvips-linux-x64': 1.2.0
    optional: true

  '@img/sharp-linuxmusl-arm64@0.34.3':
    optionalDependencies:
      '@img/sharp-libvips-linuxmusl-arm64': 1.2.0
    optional: true

  '@img/sharp-linuxmusl-x64@0.34.3':
    optionalDependencies:
      '@img/sharp-libvips-linuxmusl-x64': 1.2.0
    optional: true

  '@img/sharp-wasm32@0.34.3':
    dependencies:
      '@emnapi/runtime': 1.4.5
    optional: true

  '@img/sharp-win32-arm64@0.34.3':
    optional: true

  '@img/sharp-win32-ia32@0.34.3':
    optional: true

  '@img/sharp-win32-x64@0.34.3':
    optional: true

  '@inquirer/external-editor@1.0.1(@types/node@22.15.30)':
    dependencies:
      chardet: 2.1.0
      iconv-lite: 0.6.3
    optionalDependencies:
      '@types/node': 22.15.30

  '@isaacs/cliui@8.0.2':
    dependencies:
      string-width: 5.1.2
      string-width-cjs: string-width@4.2.3
      strip-ansi: 7.1.0
      strip-ansi-cjs: strip-ansi@6.0.1
      wrap-ansi: 8.1.0
      wrap-ansi-cjs: wrap-ansi@7.0.0

  '@isaacs/fs-minipass@4.0.1':
    dependencies:
      minipass: 7.1.2

  '@istanbuljs/schema@0.1.3': {}

  '@jest/schemas@29.6.3':
    dependencies:
      '@sinclair/typebox': 0.27.8

  '@jridgewell/gen-mapping@0.3.5':
    dependencies:
      '@jridgewell/set-array': 1.2.1
      '@jridgewell/sourcemap-codec': 1.4.15
      '@jridgewell/trace-mapping': 0.3.25

  '@jridgewell/resolve-uri@3.1.2': {}

  '@jridgewell/set-array@1.2.1': {}

  '@jridgewell/sourcemap-codec@1.4.15': {}

  '@jridgewell/sourcemap-codec@1.5.0': {}

  '@jridgewell/trace-mapping@0.3.25':
    dependencies:
      '@jridgewell/resolve-uri': 3.1.2
      '@jridgewell/sourcemap-codec': 1.4.15

<<<<<<< HEAD
  '@livekit/agents-plugin-openai@1.0.27(@livekit/agents@agents)(@livekit/rtc-node@0.13.13)(zod@3.25.76)':
=======
  '@livekit/agents-plugin-openai@1.0.27(@livekit/agents@agents)(@livekit/rtc-node@0.13.22)(zod@3.25.76)':
>>>>>>> 6eeba4a3
    dependencies:
      '@livekit/agents': link:agents
      '@livekit/mutex': 1.1.1
      '@livekit/rtc-node': 0.13.22
      openai: 6.8.1(ws@8.18.3)(zod@3.25.76)
      ws: 8.18.3
    transitivePeerDependencies:
      - bufferutil
      - utf-8-validate
      - zod

  '@livekit/changesets-changelog-github@0.0.4':
    dependencies:
      '@changesets/get-github-info': 0.5.2
      '@changesets/types': 5.2.1
      dotenv: 8.6.0
    transitivePeerDependencies:
      - encoding

  '@livekit/mutex@1.1.1': {}

  '@livekit/noise-cancellation-darwin-arm64@0.1.9':
    optional: true

  '@livekit/noise-cancellation-darwin-x64@0.1.9':
    optional: true

  '@livekit/noise-cancellation-linux-arm64@0.1.9':
    optional: true

  '@livekit/noise-cancellation-linux-x64@0.1.9':
    optional: true

  '@livekit/noise-cancellation-node@0.1.9':
    dependencies:
      '@livekit/rtc-node': 0.13.22
      tsx: 4.20.4
    optionalDependencies:
      '@livekit/noise-cancellation-darwin-arm64': 0.1.9
      '@livekit/noise-cancellation-darwin-x64': 0.1.9
      '@livekit/noise-cancellation-linux-arm64': 0.1.9
      '@livekit/noise-cancellation-linux-x64': 0.1.9
      '@livekit/noise-cancellation-win32-x64': 0.1.9

  '@livekit/noise-cancellation-win32-x64@0.1.9':
    optional: true

  '@livekit/protocol@1.43.0':
    dependencies:
      '@bufbuild/protobuf': 1.10.1

  '@livekit/rtc-node-darwin-arm64@0.13.22':
    optional: true

  '@livekit/rtc-node-darwin-x64@0.13.22':
    optional: true

  '@livekit/rtc-node-linux-arm64-gnu@0.13.22':
    optional: true

  '@livekit/rtc-node-linux-x64-gnu@0.13.22':
    optional: true

  '@livekit/rtc-node-win32-x64-msvc@0.13.22':
    optional: true

  '@livekit/rtc-node@0.13.22':
    dependencies:
      '@bufbuild/protobuf': 1.10.1
      '@datastructures-js/deque': 1.0.8
      '@livekit/mutex': 1.1.1
      '@livekit/typed-emitter': 3.0.0
      pino: 9.6.0
      pino-pretty: 13.0.0
    optionalDependencies:
      '@livekit/rtc-node-darwin-arm64': 0.13.22
      '@livekit/rtc-node-darwin-x64': 0.13.22
      '@livekit/rtc-node-linux-arm64-gnu': 0.13.22
      '@livekit/rtc-node-linux-x64-gnu': 0.13.22
      '@livekit/rtc-node-win32-x64-msvc': 0.13.22

  '@livekit/typed-emitter@3.0.0': {}

  '@manypkg/find-root@1.1.0':
    dependencies:
      '@babel/runtime': 7.24.5
      '@types/node': 12.20.55
      find-up: 4.1.0
      fs-extra: 8.1.0

  '@manypkg/get-packages@1.1.3':
    dependencies:
      '@babel/runtime': 7.24.5
      '@changesets/types': 4.1.0
      '@manypkg/find-root': 1.1.0
      fs-extra: 8.1.0
      globby: 11.1.0
      read-yaml-file: 1.1.0

  '@microsoft/api-extractor-model@7.28.17(@types/node@22.15.30)':
    dependencies:
      '@microsoft/tsdoc': 0.14.2
      '@microsoft/tsdoc-config': 0.16.2
      '@rushstack/node-core-library': 4.3.0(@types/node@22.15.30)
    transitivePeerDependencies:
      - '@types/node'

  '@microsoft/api-extractor-model@7.28.17(@types/node@22.19.1)':
    dependencies:
      '@microsoft/tsdoc': 0.14.2
      '@microsoft/tsdoc-config': 0.16.2
      '@rushstack/node-core-library': 4.3.0(@types/node@22.19.1)
    transitivePeerDependencies:
      - '@types/node'

  '@microsoft/api-extractor@7.43.7(@types/node@22.15.30)':
    dependencies:
      '@microsoft/api-extractor-model': 7.28.17(@types/node@22.15.30)
      '@microsoft/tsdoc': 0.14.2
      '@microsoft/tsdoc-config': 0.16.2
      '@rushstack/node-core-library': 4.3.0(@types/node@22.15.30)
      '@rushstack/rig-package': 0.5.2
      '@rushstack/terminal': 0.11.0(@types/node@22.15.30)
      '@rushstack/ts-command-line': 4.21.0(@types/node@22.15.30)
      lodash: 4.17.21
      minimatch: 3.0.8
      resolve: 1.22.8
      semver: 7.5.4
      source-map: 0.6.1
      typescript: 5.4.2
    transitivePeerDependencies:
      - '@types/node'

  '@microsoft/api-extractor@7.43.7(@types/node@22.19.1)':
    dependencies:
      '@microsoft/api-extractor-model': 7.28.17(@types/node@22.19.1)
      '@microsoft/tsdoc': 0.14.2
      '@microsoft/tsdoc-config': 0.16.2
      '@rushstack/node-core-library': 4.3.0(@types/node@22.19.1)
      '@rushstack/rig-package': 0.5.2
      '@rushstack/terminal': 0.11.0(@types/node@22.19.1)
      '@rushstack/ts-command-line': 4.21.0(@types/node@22.19.1)
      lodash: 4.17.21
      minimatch: 3.0.8
      resolve: 1.22.8
      semver: 7.5.4
      source-map: 0.6.1
      typescript: 5.4.2
    transitivePeerDependencies:
      - '@types/node'

  '@microsoft/tsdoc-config@0.16.2':
    dependencies:
      '@microsoft/tsdoc': 0.14.2
      ajv: 6.12.6
      jju: 1.4.0
      resolve: 1.19.0

  '@microsoft/tsdoc@0.14.2': {}

  '@next/eslint-plugin-next@14.2.3':
    dependencies:
      glob: 10.3.10

  '@nodelib/fs.scandir@2.1.5':
    dependencies:
      '@nodelib/fs.stat': 2.0.5
      run-parallel: 1.2.0

  '@nodelib/fs.stat@2.0.5': {}

  '@nodelib/fs.walk@1.2.8':
    dependencies:
      '@nodelib/fs.scandir': 2.1.5
      fastq: 1.17.1

  '@opentelemetry/api-logs@0.208.0':
    dependencies:
      '@opentelemetry/api': 1.9.0

  '@opentelemetry/api-logs@0.54.2':
    dependencies:
      '@opentelemetry/api': 1.9.0

  '@opentelemetry/api@1.9.0': {}

  '@opentelemetry/context-async-hooks@1.30.1(@opentelemetry/api@1.9.0)':
    dependencies:
      '@opentelemetry/api': 1.9.0

  '@opentelemetry/core@1.27.0(@opentelemetry/api@1.9.0)':
    dependencies:
      '@opentelemetry/api': 1.9.0
      '@opentelemetry/semantic-conventions': 1.27.0

  '@opentelemetry/core@1.30.1(@opentelemetry/api@1.9.0)':
    dependencies:
      '@opentelemetry/api': 1.9.0
      '@opentelemetry/semantic-conventions': 1.28.0

  '@opentelemetry/core@2.2.0(@opentelemetry/api@1.9.0)':
    dependencies:
      '@opentelemetry/api': 1.9.0
      '@opentelemetry/semantic-conventions': 1.38.0

  '@opentelemetry/exporter-logs-otlp-http@0.54.2(@opentelemetry/api@1.9.0)':
    dependencies:
      '@opentelemetry/api': 1.9.0
      '@opentelemetry/api-logs': 0.54.2
      '@opentelemetry/core': 1.27.0(@opentelemetry/api@1.9.0)
      '@opentelemetry/otlp-exporter-base': 0.54.2(@opentelemetry/api@1.9.0)
      '@opentelemetry/otlp-transformer': 0.54.2(@opentelemetry/api@1.9.0)
      '@opentelemetry/sdk-logs': 0.54.2(@opentelemetry/api@1.9.0)

  '@opentelemetry/exporter-logs-otlp-proto@0.54.2(@opentelemetry/api@1.9.0)':
    dependencies:
      '@opentelemetry/api': 1.9.0
      '@opentelemetry/api-logs': 0.54.2
      '@opentelemetry/core': 1.27.0(@opentelemetry/api@1.9.0)
      '@opentelemetry/otlp-exporter-base': 0.54.2(@opentelemetry/api@1.9.0)
      '@opentelemetry/otlp-transformer': 0.54.2(@opentelemetry/api@1.9.0)
      '@opentelemetry/resources': 1.27.0(@opentelemetry/api@1.9.0)
      '@opentelemetry/sdk-logs': 0.54.2(@opentelemetry/api@1.9.0)
      '@opentelemetry/sdk-trace-base': 1.27.0(@opentelemetry/api@1.9.0)

  '@opentelemetry/exporter-trace-otlp-http@0.54.2(@opentelemetry/api@1.9.0)':
    dependencies:
      '@opentelemetry/api': 1.9.0
      '@opentelemetry/core': 1.27.0(@opentelemetry/api@1.9.0)
      '@opentelemetry/otlp-exporter-base': 0.54.2(@opentelemetry/api@1.9.0)
      '@opentelemetry/otlp-transformer': 0.54.2(@opentelemetry/api@1.9.0)
      '@opentelemetry/resources': 1.27.0(@opentelemetry/api@1.9.0)
      '@opentelemetry/sdk-trace-base': 1.27.0(@opentelemetry/api@1.9.0)

  '@opentelemetry/exporter-trace-otlp-proto@0.54.2(@opentelemetry/api@1.9.0)':
    dependencies:
      '@opentelemetry/api': 1.9.0
      '@opentelemetry/core': 1.27.0(@opentelemetry/api@1.9.0)
      '@opentelemetry/otlp-exporter-base': 0.54.2(@opentelemetry/api@1.9.0)
      '@opentelemetry/otlp-transformer': 0.54.2(@opentelemetry/api@1.9.0)
      '@opentelemetry/resources': 1.27.0(@opentelemetry/api@1.9.0)
      '@opentelemetry/sdk-trace-base': 1.27.0(@opentelemetry/api@1.9.0)

  '@opentelemetry/instrumentation-pino@0.43.0(@opentelemetry/api@1.9.0)':
    dependencies:
      '@opentelemetry/api': 1.9.0
      '@opentelemetry/api-logs': 0.54.2
      '@opentelemetry/core': 1.30.1(@opentelemetry/api@1.9.0)
      '@opentelemetry/instrumentation': 0.54.2(@opentelemetry/api@1.9.0)
    transitivePeerDependencies:
      - supports-color

  '@opentelemetry/instrumentation@0.54.2(@opentelemetry/api@1.9.0)':
    dependencies:
      '@opentelemetry/api': 1.9.0
      '@opentelemetry/api-logs': 0.54.2
      '@types/shimmer': 1.2.0
      import-in-the-middle: 1.15.0
      require-in-the-middle: 7.5.2
      semver: 7.7.2
      shimmer: 1.2.1
    transitivePeerDependencies:
      - supports-color

  '@opentelemetry/otlp-exporter-base@0.208.0(@opentelemetry/api@1.9.0)':
    dependencies:
      '@opentelemetry/api': 1.9.0
      '@opentelemetry/core': 2.2.0(@opentelemetry/api@1.9.0)
      '@opentelemetry/otlp-transformer': 0.208.0(@opentelemetry/api@1.9.0)

  '@opentelemetry/otlp-exporter-base@0.54.2(@opentelemetry/api@1.9.0)':
    dependencies:
      '@opentelemetry/api': 1.9.0
      '@opentelemetry/core': 1.27.0(@opentelemetry/api@1.9.0)
      '@opentelemetry/otlp-transformer': 0.54.2(@opentelemetry/api@1.9.0)

  '@opentelemetry/otlp-transformer@0.208.0(@opentelemetry/api@1.9.0)':
    dependencies:
      '@opentelemetry/api': 1.9.0
      '@opentelemetry/api-logs': 0.208.0
      '@opentelemetry/core': 2.2.0(@opentelemetry/api@1.9.0)
      '@opentelemetry/resources': 2.2.0(@opentelemetry/api@1.9.0)
      '@opentelemetry/sdk-logs': 0.208.0(@opentelemetry/api@1.9.0)
      '@opentelemetry/sdk-metrics': 2.2.0(@opentelemetry/api@1.9.0)
      '@opentelemetry/sdk-trace-base': 2.2.0(@opentelemetry/api@1.9.0)
      protobufjs: 7.4.0

  '@opentelemetry/otlp-transformer@0.54.2(@opentelemetry/api@1.9.0)':
    dependencies:
      '@opentelemetry/api': 1.9.0
      '@opentelemetry/api-logs': 0.54.2
      '@opentelemetry/core': 1.27.0(@opentelemetry/api@1.9.0)
      '@opentelemetry/resources': 1.27.0(@opentelemetry/api@1.9.0)
      '@opentelemetry/sdk-logs': 0.54.2(@opentelemetry/api@1.9.0)
      '@opentelemetry/sdk-metrics': 1.27.0(@opentelemetry/api@1.9.0)
      '@opentelemetry/sdk-trace-base': 1.27.0(@opentelemetry/api@1.9.0)
      protobufjs: 7.4.0

  '@opentelemetry/propagator-b3@1.30.1(@opentelemetry/api@1.9.0)':
    dependencies:
      '@opentelemetry/api': 1.9.0
      '@opentelemetry/core': 1.30.1(@opentelemetry/api@1.9.0)

  '@opentelemetry/propagator-jaeger@1.30.1(@opentelemetry/api@1.9.0)':
    dependencies:
      '@opentelemetry/api': 1.9.0
      '@opentelemetry/core': 1.30.1(@opentelemetry/api@1.9.0)

  '@opentelemetry/resources@1.27.0(@opentelemetry/api@1.9.0)':
    dependencies:
      '@opentelemetry/api': 1.9.0
      '@opentelemetry/core': 1.27.0(@opentelemetry/api@1.9.0)
      '@opentelemetry/semantic-conventions': 1.27.0

  '@opentelemetry/resources@1.30.1(@opentelemetry/api@1.9.0)':
    dependencies:
      '@opentelemetry/api': 1.9.0
      '@opentelemetry/core': 1.30.1(@opentelemetry/api@1.9.0)
      '@opentelemetry/semantic-conventions': 1.28.0

  '@opentelemetry/resources@2.2.0(@opentelemetry/api@1.9.0)':
    dependencies:
      '@opentelemetry/api': 1.9.0
      '@opentelemetry/core': 2.2.0(@opentelemetry/api@1.9.0)
      '@opentelemetry/semantic-conventions': 1.38.0

  '@opentelemetry/sdk-logs@0.208.0(@opentelemetry/api@1.9.0)':
    dependencies:
      '@opentelemetry/api': 1.9.0
      '@opentelemetry/api-logs': 0.208.0
      '@opentelemetry/core': 2.2.0(@opentelemetry/api@1.9.0)
      '@opentelemetry/resources': 2.2.0(@opentelemetry/api@1.9.0)

  '@opentelemetry/sdk-logs@0.54.2(@opentelemetry/api@1.9.0)':
    dependencies:
      '@opentelemetry/api': 1.9.0
      '@opentelemetry/api-logs': 0.54.2
      '@opentelemetry/core': 1.27.0(@opentelemetry/api@1.9.0)
      '@opentelemetry/resources': 1.27.0(@opentelemetry/api@1.9.0)

  '@opentelemetry/sdk-metrics@1.27.0(@opentelemetry/api@1.9.0)':
    dependencies:
      '@opentelemetry/api': 1.9.0
      '@opentelemetry/core': 1.27.0(@opentelemetry/api@1.9.0)
      '@opentelemetry/resources': 1.27.0(@opentelemetry/api@1.9.0)

  '@opentelemetry/sdk-metrics@2.2.0(@opentelemetry/api@1.9.0)':
    dependencies:
      '@opentelemetry/api': 1.9.0
      '@opentelemetry/core': 2.2.0(@opentelemetry/api@1.9.0)
      '@opentelemetry/resources': 2.2.0(@opentelemetry/api@1.9.0)

  '@opentelemetry/sdk-trace-base@1.27.0(@opentelemetry/api@1.9.0)':
    dependencies:
      '@opentelemetry/api': 1.9.0
      '@opentelemetry/core': 1.27.0(@opentelemetry/api@1.9.0)
      '@opentelemetry/resources': 1.27.0(@opentelemetry/api@1.9.0)
      '@opentelemetry/semantic-conventions': 1.27.0

  '@opentelemetry/sdk-trace-base@1.30.1(@opentelemetry/api@1.9.0)':
    dependencies:
      '@opentelemetry/api': 1.9.0
      '@opentelemetry/core': 1.30.1(@opentelemetry/api@1.9.0)
      '@opentelemetry/resources': 1.30.1(@opentelemetry/api@1.9.0)
      '@opentelemetry/semantic-conventions': 1.28.0

  '@opentelemetry/sdk-trace-base@2.2.0(@opentelemetry/api@1.9.0)':
    dependencies:
      '@opentelemetry/api': 1.9.0
      '@opentelemetry/core': 2.2.0(@opentelemetry/api@1.9.0)
      '@opentelemetry/resources': 2.2.0(@opentelemetry/api@1.9.0)
      '@opentelemetry/semantic-conventions': 1.38.0

  '@opentelemetry/sdk-trace-node@1.30.1(@opentelemetry/api@1.9.0)':
    dependencies:
      '@opentelemetry/api': 1.9.0
      '@opentelemetry/context-async-hooks': 1.30.1(@opentelemetry/api@1.9.0)
      '@opentelemetry/core': 1.30.1(@opentelemetry/api@1.9.0)
      '@opentelemetry/propagator-b3': 1.30.1(@opentelemetry/api@1.9.0)
      '@opentelemetry/propagator-jaeger': 1.30.1(@opentelemetry/api@1.9.0)
      '@opentelemetry/sdk-trace-base': 1.30.1(@opentelemetry/api@1.9.0)
      semver: 7.7.2

  '@opentelemetry/semantic-conventions@1.27.0': {}

  '@opentelemetry/semantic-conventions@1.28.0': {}

  '@opentelemetry/semantic-conventions@1.38.0': {}

  '@pkgjs/parseargs@0.11.0':
    optional: true

  '@pkgr/core@0.1.1': {}

  '@protobufjs/aspromise@1.1.2': {}

  '@protobufjs/base64@1.1.2': {}

  '@protobufjs/codegen@2.0.4': {}

  '@protobufjs/eventemitter@1.1.0': {}

  '@protobufjs/fetch@1.1.0':
    dependencies:
      '@protobufjs/aspromise': 1.1.2
      '@protobufjs/inquire': 1.1.0

  '@protobufjs/float@1.0.2': {}

  '@protobufjs/inquire@1.1.0': {}

  '@protobufjs/path@1.1.2': {}

  '@protobufjs/pool@1.1.0': {}

  '@protobufjs/utf8@1.1.0': {}

  '@rollup/rollup-android-arm-eabi@4.17.2':
    optional: true

  '@rollup/rollup-android-arm-eabi@4.40.0':
    optional: true

  '@rollup/rollup-android-arm64@4.17.2':
    optional: true

  '@rollup/rollup-android-arm64@4.40.0':
    optional: true

  '@rollup/rollup-darwin-arm64@4.17.2':
    optional: true

  '@rollup/rollup-darwin-arm64@4.40.0':
    optional: true

  '@rollup/rollup-darwin-x64@4.17.2':
    optional: true

  '@rollup/rollup-darwin-x64@4.40.0':
    optional: true

  '@rollup/rollup-freebsd-arm64@4.40.0':
    optional: true

  '@rollup/rollup-freebsd-x64@4.40.0':
    optional: true

  '@rollup/rollup-linux-arm-gnueabihf@4.17.2':
    optional: true

  '@rollup/rollup-linux-arm-gnueabihf@4.40.0':
    optional: true

  '@rollup/rollup-linux-arm-musleabihf@4.17.2':
    optional: true

  '@rollup/rollup-linux-arm-musleabihf@4.40.0':
    optional: true

  '@rollup/rollup-linux-arm64-gnu@4.17.2':
    optional: true

  '@rollup/rollup-linux-arm64-gnu@4.40.0':
    optional: true

  '@rollup/rollup-linux-arm64-musl@4.17.2':
    optional: true

  '@rollup/rollup-linux-arm64-musl@4.40.0':
    optional: true

  '@rollup/rollup-linux-loongarch64-gnu@4.40.0':
    optional: true

  '@rollup/rollup-linux-powerpc64le-gnu@4.17.2':
    optional: true

  '@rollup/rollup-linux-powerpc64le-gnu@4.40.0':
    optional: true

  '@rollup/rollup-linux-riscv64-gnu@4.17.2':
    optional: true

  '@rollup/rollup-linux-riscv64-gnu@4.40.0':
    optional: true

  '@rollup/rollup-linux-riscv64-musl@4.40.0':
    optional: true

  '@rollup/rollup-linux-s390x-gnu@4.17.2':
    optional: true

  '@rollup/rollup-linux-s390x-gnu@4.40.0':
    optional: true

  '@rollup/rollup-linux-x64-gnu@4.17.2':
    optional: true

  '@rollup/rollup-linux-x64-gnu@4.40.0':
    optional: true

  '@rollup/rollup-linux-x64-musl@4.17.2':
    optional: true

  '@rollup/rollup-linux-x64-musl@4.40.0':
    optional: true

  '@rollup/rollup-win32-arm64-msvc@4.17.2':
    optional: true

  '@rollup/rollup-win32-arm64-msvc@4.40.0':
    optional: true

  '@rollup/rollup-win32-ia32-msvc@4.17.2':
    optional: true

  '@rollup/rollup-win32-ia32-msvc@4.40.0':
    optional: true

  '@rollup/rollup-win32-x64-msvc@4.17.2':
    optional: true

  '@rollup/rollup-win32-x64-msvc@4.40.0':
    optional: true

  '@rushstack/eslint-patch@1.10.3': {}

  '@rushstack/heft-config-file@0.14.19(@types/node@22.15.30)':
    dependencies:
      '@rushstack/node-core-library': 4.3.0(@types/node@22.15.30)
      '@rushstack/rig-package': 0.5.2
      '@rushstack/terminal': 0.11.0(@types/node@22.15.30)
      jsonpath-plus: 4.0.0
    transitivePeerDependencies:
      - '@types/node'

  '@rushstack/heft@0.66.9(@types/node@22.15.30)':
    dependencies:
      '@rushstack/heft-config-file': 0.14.19(@types/node@22.15.30)
      '@rushstack/node-core-library': 4.3.0(@types/node@22.15.30)
      '@rushstack/operation-graph': 0.2.19(@types/node@22.15.30)
      '@rushstack/rig-package': 0.5.2
      '@rushstack/terminal': 0.11.0(@types/node@22.15.30)
      '@rushstack/ts-command-line': 4.21.0(@types/node@22.15.30)
      '@types/tapable': 1.0.6
      fast-glob: 3.3.2
      git-repo-info: 2.1.1
      ignore: 5.1.9
      tapable: 1.1.3
      true-case-path: 2.2.1
      watchpack: 2.4.0
    transitivePeerDependencies:
      - '@types/node'

  '@rushstack/node-core-library@4.3.0(@types/node@22.15.30)':
    dependencies:
      fs-extra: 7.0.1
      import-lazy: 4.0.0
      jju: 1.4.0
      resolve: 1.22.8
      semver: 7.5.4
      z-schema: 5.0.5
    optionalDependencies:
      '@types/node': 22.15.30

  '@rushstack/node-core-library@4.3.0(@types/node@22.19.1)':
    dependencies:
      fs-extra: 7.0.1
      import-lazy: 4.0.0
      jju: 1.4.0
      resolve: 1.22.8
      semver: 7.5.4
      z-schema: 5.0.5
    optionalDependencies:
      '@types/node': 22.19.1

  '@rushstack/operation-graph@0.2.19(@types/node@22.15.30)':
    dependencies:
      '@rushstack/node-core-library': 4.3.0(@types/node@22.15.30)
      '@rushstack/terminal': 0.11.0(@types/node@22.15.30)
    optionalDependencies:
      '@types/node': 22.15.30

  '@rushstack/rig-package@0.5.2':
    dependencies:
      resolve: 1.22.8
      strip-json-comments: 3.1.1

  '@rushstack/terminal@0.11.0(@types/node@22.15.30)':
    dependencies:
      '@rushstack/node-core-library': 4.3.0(@types/node@22.15.30)
      supports-color: 8.1.1
    optionalDependencies:
      '@types/node': 22.15.30

  '@rushstack/terminal@0.11.0(@types/node@22.19.1)':
    dependencies:
      '@rushstack/node-core-library': 4.3.0(@types/node@22.19.1)
      supports-color: 8.1.1
    optionalDependencies:
      '@types/node': 22.19.1

  '@rushstack/ts-command-line@4.21.0(@types/node@22.15.30)':
    dependencies:
      '@rushstack/terminal': 0.11.0(@types/node@22.15.30)
      '@types/argparse': 1.0.38
      argparse: 1.0.10
      string-argv: 0.3.2
    transitivePeerDependencies:
      - '@types/node'

  '@rushstack/ts-command-line@4.21.0(@types/node@22.19.1)':
    dependencies:
      '@rushstack/terminal': 0.11.0(@types/node@22.19.1)
      '@types/argparse': 1.0.38
      argparse: 1.0.10
      string-argv: 0.3.2
    transitivePeerDependencies:
      - '@types/node'

  '@sinclair/typebox@0.27.8': {}

  '@trivago/prettier-plugin-sort-imports@4.3.0(prettier@3.2.5)':
    dependencies:
      '@babel/generator': 7.17.7
      '@babel/parser': 7.24.5
      '@babel/traverse': 7.23.2
      '@babel/types': 7.17.0
      javascript-natural-sort: 0.7.1
      lodash: 4.17.21
      prettier: 3.2.5
    transitivePeerDependencies:
      - supports-color

  '@types/argparse@1.0.38': {}

  '@types/chai@5.2.2':
    dependencies:
      '@types/deep-eql': 4.0.2

  '@types/deep-eql@4.0.2': {}

  '@types/estree@1.0.5': {}

  '@types/estree@1.0.7': {}

  '@types/fluent-ffmpeg@2.1.28':
    dependencies:
      '@types/node': 22.15.30

  '@types/json-schema@7.0.15': {}

  '@types/json5@0.0.29': {}

  '@types/node-fetch@2.6.13':
    dependencies:
      '@types/node': 22.19.1
      form-data: 4.0.5

  '@types/node@12.20.55': {}

  '@types/node@18.19.130':
    dependencies:
      undici-types: 5.26.5

  '@types/node@22.15.30':
    dependencies:
      undici-types: 6.21.0

  '@types/node@22.19.1':
    dependencies:
      undici-types: 6.21.0

  '@types/pidusage@2.0.5': {}

  '@types/semver@7.5.8': {}

  '@types/shimmer@1.2.0': {}

  '@types/tapable@1.0.6': {}

  '@types/ws@8.5.10':
    dependencies:
      '@types/node': 22.19.1

  '@typescript-eslint/eslint-plugin@6.21.0(@typescript-eslint/parser@6.21.0(eslint@8.57.0)(typescript@5.4.5))(eslint@8.57.0)(typescript@5.4.5)':
    dependencies:
      '@eslint-community/regexpp': 4.10.0
      '@typescript-eslint/parser': 6.21.0(eslint@8.57.0)(typescript@5.4.5)
      '@typescript-eslint/scope-manager': 6.21.0
      '@typescript-eslint/type-utils': 6.21.0(eslint@8.57.0)(typescript@5.4.5)
      '@typescript-eslint/utils': 6.21.0(eslint@8.57.0)(typescript@5.4.5)
      '@typescript-eslint/visitor-keys': 6.21.0
      debug: 4.3.4
      eslint: 8.57.0
      graphemer: 1.4.0
      ignore: 5.3.1
      natural-compare: 1.4.0
      semver: 7.6.0
      ts-api-utils: 1.3.0(typescript@5.4.5)
    optionalDependencies:
      typescript: 5.4.5
    transitivePeerDependencies:
      - supports-color

  '@typescript-eslint/parser@6.21.0(eslint@8.57.0)(typescript@5.4.5)':
    dependencies:
      '@typescript-eslint/scope-manager': 6.21.0
      '@typescript-eslint/types': 6.21.0
      '@typescript-eslint/typescript-estree': 6.21.0(typescript@5.4.5)
      '@typescript-eslint/visitor-keys': 6.21.0
      debug: 4.3.4
      eslint: 8.57.0
    optionalDependencies:
      typescript: 5.4.5
    transitivePeerDependencies:
      - supports-color

  '@typescript-eslint/scope-manager@6.21.0':
    dependencies:
      '@typescript-eslint/types': 6.21.0
      '@typescript-eslint/visitor-keys': 6.21.0

  '@typescript-eslint/type-utils@6.21.0(eslint@8.57.0)(typescript@5.4.5)':
    dependencies:
      '@typescript-eslint/typescript-estree': 6.21.0(typescript@5.4.5)
      '@typescript-eslint/utils': 6.21.0(eslint@8.57.0)(typescript@5.4.5)
      debug: 4.3.4
      eslint: 8.57.0
      ts-api-utils: 1.3.0(typescript@5.4.5)
    optionalDependencies:
      typescript: 5.4.5
    transitivePeerDependencies:
      - supports-color

  '@typescript-eslint/types@6.21.0': {}

  '@typescript-eslint/typescript-estree@6.21.0(typescript@5.4.5)':
    dependencies:
      '@typescript-eslint/types': 6.21.0
      '@typescript-eslint/visitor-keys': 6.21.0
      debug: 4.3.4
      globby: 11.1.0
      is-glob: 4.0.3
      minimatch: 9.0.3
      semver: 7.6.0
      ts-api-utils: 1.3.0(typescript@5.4.5)
    optionalDependencies:
      typescript: 5.4.5
    transitivePeerDependencies:
      - supports-color

  '@typescript-eslint/utils@6.21.0(eslint@8.57.0)(typescript@5.4.5)':
    dependencies:
      '@eslint-community/eslint-utils': 4.4.0(eslint@8.57.0)
      '@types/json-schema': 7.0.15
      '@types/semver': 7.5.8
      '@typescript-eslint/scope-manager': 6.21.0
      '@typescript-eslint/types': 6.21.0
      '@typescript-eslint/typescript-estree': 6.21.0(typescript@5.4.5)
      eslint: 8.57.0
      semver: 7.6.0
    transitivePeerDependencies:
      - supports-color
      - typescript

  '@typescript-eslint/visitor-keys@6.21.0':
    dependencies:
      '@typescript-eslint/types': 6.21.0
      eslint-visitor-keys: 3.4.3

  '@ungap/structured-clone@1.2.0': {}

  '@vitest/coverage-v8@3.2.2(vitest@3.2.2(@types/node@22.15.30))':
    dependencies:
      '@ampproject/remapping': 2.3.0
      '@bcoe/v8-coverage': 1.0.2
      ast-v8-to-istanbul: 0.3.3
      debug: 4.4.1
      istanbul-lib-coverage: 3.2.2
      istanbul-lib-report: 3.0.1
      istanbul-lib-source-maps: 5.0.6
      istanbul-reports: 3.1.7
      magic-string: 0.30.17
      magicast: 0.3.5
      std-env: 3.9.0
      test-exclude: 7.0.1
      tinyrainbow: 2.0.0
      vitest: 3.2.2(@types/node@22.15.30)
    transitivePeerDependencies:
      - supports-color

  '@vitest/expect@1.6.0':
    dependencies:
      '@vitest/spy': 1.6.0
      '@vitest/utils': 1.6.0
      chai: 4.4.1

  '@vitest/expect@3.2.2':
    dependencies:
      '@types/chai': 5.2.2
      '@vitest/spy': 3.2.2
      '@vitest/utils': 3.2.2
      chai: 5.2.0
      tinyrainbow: 2.0.0

  '@vitest/mocker@3.2.2(vite@5.2.11(@types/node@22.15.30))':
    dependencies:
      '@vitest/spy': 3.2.2
      estree-walker: 3.0.3
      magic-string: 0.30.17
    optionalDependencies:
      vite: 5.2.11(@types/node@22.15.30)

  '@vitest/pretty-format@3.2.2':
    dependencies:
      tinyrainbow: 2.0.0

  '@vitest/runner@1.6.0':
    dependencies:
      '@vitest/utils': 1.6.0
      p-limit: 5.0.0
      pathe: 1.1.2

  '@vitest/runner@3.2.2':
    dependencies:
      '@vitest/utils': 3.2.2
      pathe: 2.0.3

  '@vitest/snapshot@1.6.0':
    dependencies:
      magic-string: 0.30.10
      pathe: 1.1.2
      pretty-format: 29.7.0

  '@vitest/snapshot@3.2.2':
    dependencies:
      '@vitest/pretty-format': 3.2.2
      magic-string: 0.30.17
      pathe: 2.0.3

  '@vitest/spy@1.6.0':
    dependencies:
      tinyspy: 2.2.1

  '@vitest/spy@3.2.2':
    dependencies:
      tinyspy: 4.0.3

  '@vitest/utils@1.6.0':
    dependencies:
      diff-sequences: 29.6.3
      estree-walker: 3.0.3
      loupe: 2.3.7
      pretty-format: 29.7.0

  '@vitest/utils@3.2.2':
    dependencies:
      '@vitest/pretty-format': 3.2.2
      loupe: 3.1.3
      tinyrainbow: 2.0.0

  abort-controller@3.0.0:
    dependencies:
      event-target-shim: 5.0.1

  acorn-import-attributes@1.9.5(acorn@8.15.0):
    dependencies:
      acorn: 8.15.0

  acorn-jsx@5.3.2(acorn@8.11.3):
    dependencies:
      acorn: 8.11.3

  acorn-walk@8.3.2: {}

  acorn@8.11.3: {}

  acorn@8.15.0: {}

  agent-base@7.1.4: {}

  agentkeepalive@4.6.0:
    dependencies:
      humanize-ms: 1.2.1

  ajv@6.12.6:
    dependencies:
      fast-deep-equal: 3.1.3
      fast-json-stable-stringify: 2.1.0
      json-schema-traverse: 0.4.1
      uri-js: 4.4.1

  ansi-colors@4.1.3: {}

  ansi-regex@5.0.1: {}

  ansi-regex@6.0.1: {}

  ansi-sequence-parser@1.1.1: {}

  ansi-styles@3.2.1:
    dependencies:
      color-convert: 1.9.3

  ansi-styles@4.3.0:
    dependencies:
      color-convert: 2.0.1

  ansi-styles@5.2.0: {}

  ansi-styles@6.2.1: {}

  any-promise@1.3.0: {}

  argparse@1.0.10:
    dependencies:
      sprintf-js: 1.0.3

  argparse@2.0.1: {}

  aria-query@5.3.0:
    dependencies:
      dequal: 2.0.3

  array-buffer-byte-length@1.0.1:
    dependencies:
      call-bind: 1.0.7
      is-array-buffer: 3.0.4

  array-includes@3.1.8:
    dependencies:
      call-bind: 1.0.7
      define-properties: 1.2.1
      es-abstract: 1.23.3
      es-object-atoms: 1.0.0
      get-intrinsic: 1.2.4
      is-string: 1.0.7

  array-union@2.1.0: {}

  array.prototype.findlast@1.2.5:
    dependencies:
      call-bind: 1.0.7
      define-properties: 1.2.1
      es-abstract: 1.23.3
      es-errors: 1.3.0
      es-object-atoms: 1.0.0
      es-shim-unscopables: 1.0.2

  array.prototype.findlastindex@1.2.5:
    dependencies:
      call-bind: 1.0.7
      define-properties: 1.2.1
      es-abstract: 1.23.3
      es-errors: 1.3.0
      es-object-atoms: 1.0.0
      es-shim-unscopables: 1.0.2

  array.prototype.flat@1.3.2:
    dependencies:
      call-bind: 1.0.7
      define-properties: 1.2.1
      es-abstract: 1.23.3
      es-shim-unscopables: 1.0.2

  array.prototype.flatmap@1.3.2:
    dependencies:
      call-bind: 1.0.7
      define-properties: 1.2.1
      es-abstract: 1.23.3
      es-shim-unscopables: 1.0.2

  array.prototype.toreversed@1.1.2:
    dependencies:
      call-bind: 1.0.7
      define-properties: 1.2.1
      es-abstract: 1.23.3
      es-shim-unscopables: 1.0.2

  array.prototype.tosorted@1.1.3:
    dependencies:
      call-bind: 1.0.7
      define-properties: 1.2.1
      es-abstract: 1.23.3
      es-errors: 1.3.0
      es-shim-unscopables: 1.0.2

  arraybuffer.prototype.slice@1.0.3:
    dependencies:
      array-buffer-byte-length: 1.0.1
      call-bind: 1.0.7
      define-properties: 1.2.1
      es-abstract: 1.23.3
      es-errors: 1.3.0
      get-intrinsic: 1.2.4
      is-array-buffer: 3.0.4
      is-shared-array-buffer: 1.0.3

  assertion-error@1.1.0: {}

  assertion-error@2.0.1: {}

  ast-types-flow@0.0.8: {}

  ast-v8-to-istanbul@0.3.3:
    dependencies:
      '@jridgewell/trace-mapping': 0.3.25
      estree-walker: 3.0.3
      js-tokens: 9.0.1

  async@0.2.10: {}

  asynckit@0.4.0: {}

  atomic-sleep@1.0.0: {}

  available-typed-arrays@1.0.7:
    dependencies:
      possible-typed-array-names: 1.0.0

  axe-core@4.7.0: {}

  axobject-query@3.2.1:
    dependencies:
      dequal: 2.0.3

  balanced-match@1.0.2: {}

  base64-js@1.5.1: {}

  better-path-resolve@1.0.0:
    dependencies:
      is-windows: 1.0.2

  bignumber.js@9.3.1: {}

  boolean@3.2.0: {}

  brace-expansion@1.1.11:
    dependencies:
      balanced-match: 1.0.2
      concat-map: 0.0.1

  brace-expansion@2.0.1:
    dependencies:
      balanced-match: 1.0.2

  braces@3.0.2:
    dependencies:
      fill-range: 7.0.1

  braces@3.0.3:
    dependencies:
      fill-range: 7.1.1

  buffer-equal-constant-time@1.0.1: {}

  buffer@6.0.3:
    dependencies:
      base64-js: 1.5.1
      ieee754: 1.2.1

  builtin-modules@3.3.0: {}

  builtins@5.1.0:
    dependencies:
      semver: 7.6.0

  bundle-require@5.1.0(esbuild@0.25.2):
    dependencies:
      esbuild: 0.25.2
      load-tsconfig: 0.2.5

  cac@6.7.14: {}

  call-bind-apply-helpers@1.0.2:
    dependencies:
      es-errors: 1.3.0
      function-bind: 1.1.2

  call-bind@1.0.7:
    dependencies:
      es-define-property: 1.0.0
      es-errors: 1.3.0
      function-bind: 1.1.2
      get-intrinsic: 1.2.4
      set-function-length: 1.2.2

  callsites@3.1.0: {}

  camelcase-keys@9.1.3:
    dependencies:
      camelcase: 8.0.0
      map-obj: 5.0.0
      quick-lru: 6.1.2
      type-fest: 4.18.0

  camelcase@8.0.0: {}

  chai@4.4.1:
    dependencies:
      assertion-error: 1.1.0
      check-error: 1.0.3
      deep-eql: 4.1.3
      get-func-name: 2.0.2
      loupe: 2.3.7
      pathval: 1.1.1
      type-detect: 4.0.8

  chai@5.2.0:
    dependencies:
      assertion-error: 2.0.1
      check-error: 2.1.1
      deep-eql: 5.0.2
      loupe: 3.1.3
      pathval: 2.0.0

  chalk@2.4.2:
    dependencies:
      ansi-styles: 3.2.1
      escape-string-regexp: 1.0.5
      supports-color: 5.5.0

  chalk@4.1.2:
    dependencies:
      ansi-styles: 4.3.0
      supports-color: 7.2.0

  chardet@2.1.0: {}

  check-error@1.0.3:
    dependencies:
      get-func-name: 2.0.2

  check-error@2.1.1: {}

  chokidar@4.0.3:
    dependencies:
      readdirp: 4.0.2

  chownr@3.0.0: {}

  ci-info@3.9.0: {}

  cjs-module-lexer@1.4.3: {}

  color-convert@1.9.3:
    dependencies:
      color-name: 1.1.3

  color-convert@2.0.1:
    dependencies:
      color-name: 1.1.4

  color-name@1.1.3: {}

  color-name@1.1.4: {}

  color-string@1.9.1:
    dependencies:
      color-name: 1.1.4
      simple-swizzle: 0.2.2

  color@4.2.3:
    dependencies:
      color-convert: 2.0.1
      color-string: 1.9.1

  colorette@2.0.20: {}

  combined-stream@1.0.8:
    dependencies:
      delayed-stream: 1.0.0

  commander@12.0.0: {}

  commander@4.1.1: {}

  commander@9.5.0:
    optional: true

  concat-map@0.0.1: {}

  confbox@0.1.7: {}

  consola@3.4.2: {}

  cross-spawn@7.0.3:
    dependencies:
      path-key: 3.1.1
      shebang-command: 2.0.0
      which: 2.0.2

  cross-spawn@7.0.6:
    dependencies:
      path-key: 3.1.1
      shebang-command: 2.0.0
      which: 2.0.2

  damerau-levenshtein@1.0.8: {}

  data-view-buffer@1.0.1:
    dependencies:
      call-bind: 1.0.7
      es-errors: 1.3.0
      is-data-view: 1.0.1

  data-view-byte-length@1.0.1:
    dependencies:
      call-bind: 1.0.7
      es-errors: 1.3.0
      is-data-view: 1.0.1

  data-view-byte-offset@1.0.0:
    dependencies:
      call-bind: 1.0.7
      es-errors: 1.3.0
      is-data-view: 1.0.1

  dataloader@1.4.0: {}

  dateformat@4.6.3: {}

  debug@3.2.7:
    dependencies:
      ms: 2.1.2

  debug@4.3.4:
    dependencies:
      ms: 2.1.2

  debug@4.4.0:
    dependencies:
      ms: 2.1.3

  debug@4.4.1:
    dependencies:
      ms: 2.1.3

  deep-eql@4.1.3:
    dependencies:
      type-detect: 4.0.8

  deep-eql@5.0.2: {}

  deep-is@0.1.4: {}

  define-data-property@1.1.4:
    dependencies:
      es-define-property: 1.0.0
      es-errors: 1.3.0
      gopd: 1.0.1

  define-properties@1.2.1:
    dependencies:
      define-data-property: 1.1.4
      has-property-descriptors: 1.0.2
      object-keys: 1.1.1

  delayed-stream@1.0.0: {}

  dequal@2.0.3: {}

  detect-indent@6.1.0: {}

  detect-libc@2.0.4: {}

  detect-node@2.1.0: {}

  diff-sequences@29.6.3: {}

  dir-glob@3.0.1:
    dependencies:
      path-type: 4.0.0

  doctrine@2.1.0:
    dependencies:
      esutils: 2.0.3

  doctrine@3.0.0:
    dependencies:
      esutils: 2.0.3

  dotenv@16.0.3: {}

  dotenv@17.2.3: {}

  dotenv@8.6.0: {}

  dunder-proto@1.0.1:
    dependencies:
      call-bind-apply-helpers: 1.0.2
      es-errors: 1.3.0
      gopd: 1.2.0

  eastasianwidth@0.2.0: {}

  ecdsa-sig-formatter@1.0.11:
    dependencies:
      safe-buffer: 5.2.1

  emoji-regex@8.0.0: {}

  emoji-regex@9.2.2: {}

  end-of-stream@1.4.4:
    dependencies:
      once: 1.4.0

  enhanced-resolve@5.16.1:
    dependencies:
      graceful-fs: 4.2.11
      tapable: 2.2.1

  enquirer@2.4.1:
    dependencies:
      ansi-colors: 4.1.3
      strip-ansi: 6.0.1

  es-abstract@1.23.3:
    dependencies:
      array-buffer-byte-length: 1.0.1
      arraybuffer.prototype.slice: 1.0.3
      available-typed-arrays: 1.0.7
      call-bind: 1.0.7
      data-view-buffer: 1.0.1
      data-view-byte-length: 1.0.1
      data-view-byte-offset: 1.0.0
      es-define-property: 1.0.0
      es-errors: 1.3.0
      es-object-atoms: 1.0.0
      es-set-tostringtag: 2.1.0
      es-to-primitive: 1.2.1
      function.prototype.name: 1.1.6
      get-intrinsic: 1.2.4
      get-symbol-description: 1.0.2
      globalthis: 1.0.4
      gopd: 1.0.1
      has-property-descriptors: 1.0.2
      has-proto: 1.0.3
      has-symbols: 1.0.3
      hasown: 2.0.2
      internal-slot: 1.0.7
      is-array-buffer: 3.0.4
      is-callable: 1.2.7
      is-data-view: 1.0.1
      is-negative-zero: 2.0.3
      is-regex: 1.1.4
      is-shared-array-buffer: 1.0.3
      is-string: 1.0.7
      is-typed-array: 1.1.13
      is-weakref: 1.0.2
      object-inspect: 1.13.1
      object-keys: 1.1.1
      object.assign: 4.1.5
      regexp.prototype.flags: 1.5.2
      safe-array-concat: 1.1.2
      safe-regex-test: 1.0.3
      string.prototype.trim: 1.2.9
      string.prototype.trimend: 1.0.8
      string.prototype.trimstart: 1.0.8
      typed-array-buffer: 1.0.2
      typed-array-byte-length: 1.0.1
      typed-array-byte-offset: 1.0.2
      typed-array-length: 1.0.6
      unbox-primitive: 1.0.2
      which-typed-array: 1.1.15

  es-define-property@1.0.0:
    dependencies:
      get-intrinsic: 1.2.4

  es-define-property@1.0.1: {}

  es-errors@1.3.0: {}

  es-iterator-helpers@1.0.19:
    dependencies:
      call-bind: 1.0.7
      define-properties: 1.2.1
      es-abstract: 1.23.3
      es-errors: 1.3.0
      es-set-tostringtag: 2.1.0
      function-bind: 1.1.2
      get-intrinsic: 1.2.4
      globalthis: 1.0.4
      has-property-descriptors: 1.0.2
      has-proto: 1.0.3
      has-symbols: 1.0.3
      internal-slot: 1.0.7
      iterator.prototype: 1.1.2
      safe-array-concat: 1.1.2

  es-module-lexer@1.7.0: {}

  es-object-atoms@1.0.0:
    dependencies:
      es-errors: 1.3.0

  es-object-atoms@1.1.1:
    dependencies:
      es-errors: 1.3.0

  es-set-tostringtag@2.1.0:
    dependencies:
      es-errors: 1.3.0
      get-intrinsic: 1.3.0
      has-tostringtag: 1.0.2
      hasown: 2.0.2

  es-shim-unscopables@1.0.2:
    dependencies:
      hasown: 2.0.2

  es-to-primitive@1.2.1:
    dependencies:
      is-callable: 1.2.7
      is-date-object: 1.0.5
      is-symbol: 1.0.4

  es6-error@4.1.1: {}

  esbuild@0.20.2:
    optionalDependencies:
      '@esbuild/aix-ppc64': 0.20.2
      '@esbuild/android-arm': 0.20.2
      '@esbuild/android-arm64': 0.20.2
      '@esbuild/android-x64': 0.20.2
      '@esbuild/darwin-arm64': 0.20.2
      '@esbuild/darwin-x64': 0.20.2
      '@esbuild/freebsd-arm64': 0.20.2
      '@esbuild/freebsd-x64': 0.20.2
      '@esbuild/linux-arm': 0.20.2
      '@esbuild/linux-arm64': 0.20.2
      '@esbuild/linux-ia32': 0.20.2
      '@esbuild/linux-loong64': 0.20.2
      '@esbuild/linux-mips64el': 0.20.2
      '@esbuild/linux-ppc64': 0.20.2
      '@esbuild/linux-riscv64': 0.20.2
      '@esbuild/linux-s390x': 0.20.2
      '@esbuild/linux-x64': 0.20.2
      '@esbuild/netbsd-x64': 0.20.2
      '@esbuild/openbsd-x64': 0.20.2
      '@esbuild/sunos-x64': 0.20.2
      '@esbuild/win32-arm64': 0.20.2
      '@esbuild/win32-ia32': 0.20.2
      '@esbuild/win32-x64': 0.20.2

  esbuild@0.23.1:
    optionalDependencies:
      '@esbuild/aix-ppc64': 0.23.1
      '@esbuild/android-arm': 0.23.1
      '@esbuild/android-arm64': 0.23.1
      '@esbuild/android-x64': 0.23.1
      '@esbuild/darwin-arm64': 0.23.1
      '@esbuild/darwin-x64': 0.23.1
      '@esbuild/freebsd-arm64': 0.23.1
      '@esbuild/freebsd-x64': 0.23.1
      '@esbuild/linux-arm': 0.23.1
      '@esbuild/linux-arm64': 0.23.1
      '@esbuild/linux-ia32': 0.23.1
      '@esbuild/linux-loong64': 0.23.1
      '@esbuild/linux-mips64el': 0.23.1
      '@esbuild/linux-ppc64': 0.23.1
      '@esbuild/linux-riscv64': 0.23.1
      '@esbuild/linux-s390x': 0.23.1
      '@esbuild/linux-x64': 0.23.1
      '@esbuild/netbsd-x64': 0.23.1
      '@esbuild/openbsd-arm64': 0.23.1
      '@esbuild/openbsd-x64': 0.23.1
      '@esbuild/sunos-x64': 0.23.1
      '@esbuild/win32-arm64': 0.23.1
      '@esbuild/win32-ia32': 0.23.1
      '@esbuild/win32-x64': 0.23.1

  esbuild@0.25.2:
    optionalDependencies:
      '@esbuild/aix-ppc64': 0.25.2
      '@esbuild/android-arm': 0.25.2
      '@esbuild/android-arm64': 0.25.2
      '@esbuild/android-x64': 0.25.2
      '@esbuild/darwin-arm64': 0.25.2
      '@esbuild/darwin-x64': 0.25.2
      '@esbuild/freebsd-arm64': 0.25.2
      '@esbuild/freebsd-x64': 0.25.2
      '@esbuild/linux-arm': 0.25.2
      '@esbuild/linux-arm64': 0.25.2
      '@esbuild/linux-ia32': 0.25.2
      '@esbuild/linux-loong64': 0.25.2
      '@esbuild/linux-mips64el': 0.25.2
      '@esbuild/linux-ppc64': 0.25.2
      '@esbuild/linux-riscv64': 0.25.2
      '@esbuild/linux-s390x': 0.25.2
      '@esbuild/linux-x64': 0.25.2
      '@esbuild/netbsd-arm64': 0.25.2
      '@esbuild/netbsd-x64': 0.25.2
      '@esbuild/openbsd-arm64': 0.25.2
      '@esbuild/openbsd-x64': 0.25.2
      '@esbuild/sunos-x64': 0.25.2
      '@esbuild/win32-arm64': 0.25.2
      '@esbuild/win32-ia32': 0.25.2
      '@esbuild/win32-x64': 0.25.2

  escape-string-regexp@1.0.5: {}

  escape-string-regexp@4.0.0: {}

  eslint-compat-utils@0.5.0(eslint@8.57.0):
    dependencies:
      eslint: 8.57.0
      semver: 7.6.3

  eslint-config-next@14.2.3(eslint@8.57.0)(typescript@5.4.5):
    dependencies:
      '@next/eslint-plugin-next': 14.2.3
      '@rushstack/eslint-patch': 1.10.3
      '@typescript-eslint/parser': 6.21.0(eslint@8.57.0)(typescript@5.4.5)
      eslint: 8.57.0
      eslint-import-resolver-node: 0.3.9
      eslint-import-resolver-typescript: 3.6.1(@typescript-eslint/parser@6.21.0(eslint@8.57.0)(typescript@5.4.5))(eslint-import-resolver-node@0.3.9)(eslint-plugin-import@2.29.1)(eslint@8.57.0)
      eslint-plugin-import: 2.29.1(@typescript-eslint/parser@6.21.0(eslint@8.57.0)(typescript@5.4.5))(eslint-import-resolver-typescript@3.6.1)(eslint@8.57.0)
      eslint-plugin-jsx-a11y: 6.8.0(eslint@8.57.0)
      eslint-plugin-react: 7.34.1(eslint@8.57.0)
      eslint-plugin-react-hooks: 4.6.2(eslint@8.57.0)
    optionalDependencies:
      typescript: 5.4.5
    transitivePeerDependencies:
      - eslint-import-resolver-webpack
      - supports-color

  eslint-config-prettier@8.10.0(eslint@8.57.0):
    dependencies:
      eslint: 8.57.0

  eslint-config-standard@17.1.0(eslint-plugin-import@2.29.1(@typescript-eslint/parser@6.21.0(eslint@8.57.0)(typescript@5.4.5))(eslint@8.57.0))(eslint-plugin-n@16.6.2(eslint@8.57.0))(eslint-plugin-promise@6.1.1(eslint@8.57.0))(eslint@8.57.0):
    dependencies:
      eslint: 8.57.0
      eslint-plugin-import: 2.29.1(@typescript-eslint/parser@6.21.0(eslint@8.57.0)(typescript@5.4.5))(eslint-import-resolver-typescript@3.6.1)(eslint@8.57.0)
      eslint-plugin-n: 16.6.2(eslint@8.57.0)
      eslint-plugin-promise: 6.1.1(eslint@8.57.0)

  eslint-config-turbo@1.13.3(eslint@8.57.0):
    dependencies:
      eslint: 8.57.0
      eslint-plugin-turbo: 1.13.3(eslint@8.57.0)

  eslint-import-resolver-node@0.3.9:
    dependencies:
      debug: 3.2.7
      is-core-module: 2.13.1
      resolve: 1.22.8
    transitivePeerDependencies:
      - supports-color

  eslint-import-resolver-typescript@3.6.1(@typescript-eslint/parser@6.21.0(eslint@8.57.0)(typescript@5.4.5))(eslint-import-resolver-node@0.3.9)(eslint-plugin-import@2.29.1)(eslint@8.57.0):
    dependencies:
      debug: 4.3.4
      enhanced-resolve: 5.16.1
      eslint: 8.57.0
      eslint-module-utils: 2.8.1(@typescript-eslint/parser@6.21.0(eslint@8.57.0)(typescript@5.4.5))(eslint-import-resolver-node@0.3.9)(eslint-import-resolver-typescript@3.6.1(@typescript-eslint/parser@6.21.0(eslint@8.57.0)(typescript@5.4.5))(eslint-import-resolver-node@0.3.9)(eslint-plugin-import@2.29.1)(eslint@8.57.0))(eslint@8.57.0)
      eslint-plugin-import: 2.29.1(@typescript-eslint/parser@6.21.0(eslint@8.57.0)(typescript@5.4.5))(eslint-import-resolver-typescript@3.6.1)(eslint@8.57.0)
      fast-glob: 3.3.2
      get-tsconfig: 4.7.5
      is-core-module: 2.13.1
      is-glob: 4.0.3
    transitivePeerDependencies:
      - '@typescript-eslint/parser'
      - eslint-import-resolver-node
      - eslint-import-resolver-webpack
      - supports-color

  eslint-module-utils@2.8.1(@typescript-eslint/parser@6.21.0(eslint@8.57.0)(typescript@5.4.5))(eslint-import-resolver-node@0.3.9)(eslint-import-resolver-typescript@3.6.1(@typescript-eslint/parser@6.21.0(eslint@8.57.0)(typescript@5.4.5))(eslint-import-resolver-node@0.3.9)(eslint-plugin-import@2.29.1)(eslint@8.57.0))(eslint@8.57.0):
    dependencies:
      debug: 3.2.7
    optionalDependencies:
      '@typescript-eslint/parser': 6.21.0(eslint@8.57.0)(typescript@5.4.5)
      eslint: 8.57.0
      eslint-import-resolver-node: 0.3.9
      eslint-import-resolver-typescript: 3.6.1(@typescript-eslint/parser@6.21.0(eslint@8.57.0)(typescript@5.4.5))(eslint-import-resolver-node@0.3.9)(eslint-plugin-import@2.29.1)(eslint@8.57.0)
    transitivePeerDependencies:
      - supports-color

  eslint-plugin-es-x@7.6.0(eslint@8.57.0):
    dependencies:
      '@eslint-community/eslint-utils': 4.4.0(eslint@8.57.0)
      '@eslint-community/regexpp': 4.10.0
      eslint: 8.57.0
      eslint-compat-utils: 0.5.0(eslint@8.57.0)

  eslint-plugin-import@2.29.1(@typescript-eslint/parser@6.21.0(eslint@8.57.0)(typescript@5.4.5))(eslint-import-resolver-typescript@3.6.1)(eslint@8.57.0):
    dependencies:
      array-includes: 3.1.8
      array.prototype.findlastindex: 1.2.5
      array.prototype.flat: 1.3.2
      array.prototype.flatmap: 1.3.2
      debug: 3.2.7
      doctrine: 2.1.0
      eslint: 8.57.0
      eslint-import-resolver-node: 0.3.9
      eslint-module-utils: 2.8.1(@typescript-eslint/parser@6.21.0(eslint@8.57.0)(typescript@5.4.5))(eslint-import-resolver-node@0.3.9)(eslint-import-resolver-typescript@3.6.1(@typescript-eslint/parser@6.21.0(eslint@8.57.0)(typescript@5.4.5))(eslint-import-resolver-node@0.3.9)(eslint-plugin-import@2.29.1)(eslint@8.57.0))(eslint@8.57.0)
      hasown: 2.0.2
      is-core-module: 2.13.1
      is-glob: 4.0.3
      minimatch: 3.1.2
      object.fromentries: 2.0.8
      object.groupby: 1.0.3
      object.values: 1.2.0
      semver: 6.3.1
      tsconfig-paths: 3.15.0
    optionalDependencies:
      '@typescript-eslint/parser': 6.21.0(eslint@8.57.0)(typescript@5.4.5)
    transitivePeerDependencies:
      - eslint-import-resolver-typescript
      - eslint-import-resolver-webpack
      - supports-color

  eslint-plugin-jsx-a11y@6.8.0(eslint@8.57.0):
    dependencies:
      '@babel/runtime': 7.24.5
      aria-query: 5.3.0
      array-includes: 3.1.8
      array.prototype.flatmap: 1.3.2
      ast-types-flow: 0.0.8
      axe-core: 4.7.0
      axobject-query: 3.2.1
      damerau-levenshtein: 1.0.8
      emoji-regex: 9.2.2
      es-iterator-helpers: 1.0.19
      eslint: 8.57.0
      hasown: 2.0.2
      jsx-ast-utils: 3.3.5
      language-tags: 1.0.9
      minimatch: 3.1.2
      object.entries: 1.1.8
      object.fromentries: 2.0.8

  eslint-plugin-n@16.6.2(eslint@8.57.0):
    dependencies:
      '@eslint-community/eslint-utils': 4.4.0(eslint@8.57.0)
      builtins: 5.1.0
      eslint: 8.57.0
      eslint-plugin-es-x: 7.6.0(eslint@8.57.0)
      get-tsconfig: 4.7.5
      globals: 13.24.0
      ignore: 5.3.1
      is-builtin-module: 3.2.1
      is-core-module: 2.13.1
      minimatch: 3.1.2
      resolve: 1.22.8
      semver: 7.6.0

  eslint-plugin-prettier@5.1.3(eslint-config-prettier@8.10.0(eslint@8.57.0))(eslint@8.57.0)(prettier@3.2.5):
    dependencies:
      eslint: 8.57.0
      prettier: 3.2.5
      prettier-linter-helpers: 1.0.0
      synckit: 0.8.8
    optionalDependencies:
      eslint-config-prettier: 8.10.0(eslint@8.57.0)

  eslint-plugin-promise@6.1.1(eslint@8.57.0):
    dependencies:
      eslint: 8.57.0

  eslint-plugin-react-hooks@4.6.2(eslint@8.57.0):
    dependencies:
      eslint: 8.57.0

  eslint-plugin-react@7.34.1(eslint@8.57.0):
    dependencies:
      array-includes: 3.1.8
      array.prototype.findlast: 1.2.5
      array.prototype.flatmap: 1.3.2
      array.prototype.toreversed: 1.1.2
      array.prototype.tosorted: 1.1.3
      doctrine: 2.1.0
      es-iterator-helpers: 1.0.19
      eslint: 8.57.0
      estraverse: 5.3.0
      jsx-ast-utils: 3.3.5
      minimatch: 3.1.2
      object.entries: 1.1.8
      object.fromentries: 2.0.8
      object.hasown: 1.1.4
      object.values: 1.2.0
      prop-types: 15.8.1
      resolve: 2.0.0-next.5
      semver: 6.3.1
      string.prototype.matchall: 4.0.11

  eslint-plugin-standard@5.0.0(eslint@8.57.0):
    dependencies:
      eslint: 8.57.0

  eslint-plugin-tsdoc@0.2.17:
    dependencies:
      '@microsoft/tsdoc': 0.14.2
      '@microsoft/tsdoc-config': 0.16.2

  eslint-plugin-turbo@1.13.3(eslint@8.57.0):
    dependencies:
      dotenv: 16.0.3
      eslint: 8.57.0

  eslint-scope@7.2.2:
    dependencies:
      esrecurse: 4.3.0
      estraverse: 5.3.0

  eslint-visitor-keys@3.4.3: {}

  eslint@8.57.0:
    dependencies:
      '@eslint-community/eslint-utils': 4.4.0(eslint@8.57.0)
      '@eslint-community/regexpp': 4.10.0
      '@eslint/eslintrc': 2.1.4
      '@eslint/js': 8.57.0
      '@humanwhocodes/config-array': 0.11.14
      '@humanwhocodes/module-importer': 1.0.1
      '@nodelib/fs.walk': 1.2.8
      '@ungap/structured-clone': 1.2.0
      ajv: 6.12.6
      chalk: 4.1.2
      cross-spawn: 7.0.3
      debug: 4.3.4
      doctrine: 3.0.0
      escape-string-regexp: 4.0.0
      eslint-scope: 7.2.2
      eslint-visitor-keys: 3.4.3
      espree: 9.6.1
      esquery: 1.5.0
      esutils: 2.0.3
      fast-deep-equal: 3.1.3
      file-entry-cache: 6.0.1
      find-up: 5.0.0
      glob-parent: 6.0.2
      globals: 13.24.0
      graphemer: 1.4.0
      ignore: 5.3.1
      imurmurhash: 0.1.4
      is-glob: 4.0.3
      is-path-inside: 3.0.3
      js-yaml: 4.1.0
      json-stable-stringify-without-jsonify: 1.0.1
      levn: 0.4.1
      lodash.merge: 4.6.2
      minimatch: 3.1.2
      natural-compare: 1.4.0
      optionator: 0.9.4
      strip-ansi: 6.0.1
      text-table: 0.2.0
    transitivePeerDependencies:
      - supports-color

  espree@9.6.1:
    dependencies:
      acorn: 8.11.3
      acorn-jsx: 5.3.2(acorn@8.11.3)
      eslint-visitor-keys: 3.4.3

  esprima@4.0.1: {}

  esquery@1.5.0:
    dependencies:
      estraverse: 5.3.0

  esrecurse@4.3.0:
    dependencies:
      estraverse: 5.3.0

  estraverse@5.3.0: {}

  estree-walker@3.0.3:
    dependencies:
      '@types/estree': 1.0.5

  esutils@2.0.3: {}

  event-target-shim@5.0.1: {}

  events@3.3.0: {}

  execa@8.0.1:
    dependencies:
      cross-spawn: 7.0.3
      get-stream: 8.0.1
      human-signals: 5.0.0
      is-stream: 3.0.0
      merge-stream: 2.0.0
      npm-run-path: 5.3.0
      onetime: 6.0.0
      signal-exit: 4.1.0
      strip-final-newline: 3.0.0

  expect-type@1.2.1: {}

  extend@3.0.2: {}

  extendable-error@0.1.7: {}

  fast-copy@3.0.2: {}

  fast-deep-equal@3.1.3: {}

  fast-diff@1.3.0: {}

  fast-glob@3.3.2:
    dependencies:
      '@nodelib/fs.stat': 2.0.5
      '@nodelib/fs.walk': 1.2.8
      glob-parent: 5.1.2
      merge2: 1.4.1
      micromatch: 4.0.5

  fast-json-stable-stringify@2.1.0: {}

  fast-levenshtein@2.0.6: {}

  fast-redact@3.5.0: {}

  fast-safe-stringify@2.1.1: {}

  fastest-levenshtein@1.0.16: {}

  fastq@1.17.1:
    dependencies:
      reusify: 1.0.4

  fdir@6.4.3(picomatch@4.0.2):
    optionalDependencies:
      picomatch: 4.0.2

  fdir@6.4.5(picomatch@4.0.2):
    optionalDependencies:
      picomatch: 4.0.2

  file-entry-cache@6.0.1:
    dependencies:
      flat-cache: 3.2.0

  fill-range@7.0.1:
    dependencies:
      to-regex-range: 5.0.1

  fill-range@7.1.1:
    dependencies:
      to-regex-range: 5.0.1

  find-up@4.1.0:
    dependencies:
      locate-path: 5.0.0
      path-exists: 4.0.0

  find-up@5.0.0:
    dependencies:
      locate-path: 6.0.0
      path-exists: 4.0.0

  flat-cache@3.2.0:
    dependencies:
      flatted: 3.3.1
      keyv: 4.5.4
      rimraf: 3.0.2

  flatbuffers@25.2.10: {}

  flatted@3.3.1: {}

  fluent-ffmpeg@2.1.3:
    dependencies:
      async: 0.2.10
      which: 1.3.1

  for-each@0.3.3:
    dependencies:
      is-callable: 1.2.7

  foreground-child@3.1.1:
    dependencies:
      cross-spawn: 7.0.3
      signal-exit: 4.1.0

  form-data-encoder@1.7.2: {}

  form-data@4.0.5:
    dependencies:
      asynckit: 0.4.0
      combined-stream: 1.0.8
      es-set-tostringtag: 2.1.0
      hasown: 2.0.2
      mime-types: 2.1.35

  formdata-node@4.4.1:
    dependencies:
      node-domexception: 1.0.0
      web-streams-polyfill: 4.0.0-beta.3

  fs-extra@7.0.1:
    dependencies:
      graceful-fs: 4.2.11
      jsonfile: 4.0.0
      universalify: 0.1.2

  fs-extra@8.1.0:
    dependencies:
      graceful-fs: 4.2.11
      jsonfile: 4.0.0
      universalify: 0.1.2

  fs.realpath@1.0.0: {}

  fsevents@2.3.3:
    optional: true

  function-bind@1.1.2: {}

  function.prototype.name@1.1.6:
    dependencies:
      call-bind: 1.0.7
      define-properties: 1.2.1
      es-abstract: 1.23.3
      functions-have-names: 1.2.3

  functions-have-names@1.2.3: {}

  gaxios@6.7.1:
    dependencies:
      extend: 3.0.2
      https-proxy-agent: 7.0.6
      is-stream: 2.0.1
      node-fetch: 2.7.0
      uuid: 9.0.1
    transitivePeerDependencies:
      - encoding
      - supports-color

  gcp-metadata@6.1.1:
    dependencies:
      gaxios: 6.7.1
      google-logging-utils: 0.0.2
      json-bigint: 1.0.0
    transitivePeerDependencies:
      - encoding
      - supports-color

  get-func-name@2.0.2: {}

  get-intrinsic@1.2.4:
    dependencies:
      es-errors: 1.3.0
      function-bind: 1.1.2
      has-proto: 1.0.3
      has-symbols: 1.0.3
      hasown: 2.0.2

  get-intrinsic@1.3.0:
    dependencies:
      call-bind-apply-helpers: 1.0.2
      es-define-property: 1.0.1
      es-errors: 1.3.0
      es-object-atoms: 1.1.1
      function-bind: 1.1.2
      get-proto: 1.0.1
      gopd: 1.2.0
      has-symbols: 1.1.0
      hasown: 2.0.2
      math-intrinsics: 1.1.0

  get-proto@1.0.1:
    dependencies:
      dunder-proto: 1.0.1
      es-object-atoms: 1.1.1

  get-stream@8.0.1: {}

  get-symbol-description@1.0.2:
    dependencies:
      call-bind: 1.0.7
      es-errors: 1.3.0
      get-intrinsic: 1.2.4

  get-tsconfig@4.7.5:
    dependencies:
      resolve-pkg-maps: 1.0.0

  git-repo-info@2.1.1: {}

  glob-parent@5.1.2:
    dependencies:
      is-glob: 4.0.3

  glob-parent@6.0.2:
    dependencies:
      is-glob: 4.0.3

  glob-to-regexp@0.4.1: {}

  glob@10.3.10:
    dependencies:
      foreground-child: 3.1.1
      jackspeak: 2.3.6
      minimatch: 9.0.4
      minipass: 7.1.1
      path-scurry: 1.11.1

  glob@10.4.5:
    dependencies:
      foreground-child: 3.1.1
      jackspeak: 3.4.3
      minimatch: 9.0.4
      minipass: 7.1.2
      package-json-from-dist: 1.0.1
      path-scurry: 1.11.1

  glob@7.2.3:
    dependencies:
      fs.realpath: 1.0.0
      inflight: 1.0.6
      inherits: 2.0.4
      minimatch: 3.1.2
      once: 1.4.0
      path-is-absolute: 1.0.1

  global-agent@3.0.0:
    dependencies:
      boolean: 3.2.0
      es6-error: 4.1.1
      matcher: 3.0.0
      roarr: 2.15.4
      semver: 7.7.2
      serialize-error: 7.0.1

  globals@11.12.0: {}

  globals@13.24.0:
    dependencies:
      type-fest: 0.20.2

  globalthis@1.0.4:
    dependencies:
      define-properties: 1.2.1
      gopd: 1.0.1

  globby@11.1.0:
    dependencies:
      array-union: 2.1.0
      dir-glob: 3.0.1
      fast-glob: 3.3.2
      ignore: 5.3.1
      merge2: 1.4.1
      slash: 3.0.0

  google-auth-library@9.15.1:
    dependencies:
      base64-js: 1.5.1
      ecdsa-sig-formatter: 1.0.11
      gaxios: 6.7.1
      gcp-metadata: 6.1.1
      gtoken: 7.1.0
      jws: 4.0.0
    transitivePeerDependencies:
      - encoding
      - supports-color

  google-logging-utils@0.0.2: {}

  gopd@1.0.1:
    dependencies:
      get-intrinsic: 1.2.4

  gopd@1.2.0: {}

  graceful-fs@4.2.11: {}

  graphemer@1.4.0: {}

  gtoken@7.1.0:
    dependencies:
      gaxios: 6.7.1
      jws: 4.0.0
    transitivePeerDependencies:
      - encoding
      - supports-color

  guid-typescript@1.0.9: {}

  has-bigints@1.0.2: {}

  has-flag@3.0.0: {}

  has-flag@4.0.0: {}

  has-property-descriptors@1.0.2:
    dependencies:
      es-define-property: 1.0.0

  has-proto@1.0.3: {}

  has-symbols@1.0.3: {}

  has-symbols@1.1.0: {}

  has-tostringtag@1.0.2:
    dependencies:
      has-symbols: 1.0.3

  hasown@2.0.2:
    dependencies:
      function-bind: 1.1.2

  heap-js@2.6.0: {}

  help-me@5.0.0: {}

  html-escaper@2.0.2: {}

  https-proxy-agent@7.0.6:
    dependencies:
      agent-base: 7.1.4
      debug: 4.4.1
    transitivePeerDependencies:
      - supports-color

  human-id@4.1.1: {}

  human-signals@5.0.0: {}

  humanize-ms@1.2.1:
    dependencies:
      ms: 2.1.3

  iconv-lite@0.6.3:
    dependencies:
      safer-buffer: 2.1.2

  ieee754@1.2.1: {}

  ignore@5.1.9: {}

  ignore@5.3.1: {}

  import-fresh@3.3.0:
    dependencies:
      parent-module: 1.0.1
      resolve-from: 4.0.0

  import-in-the-middle@1.15.0:
    dependencies:
      acorn: 8.15.0
      acorn-import-attributes: 1.9.5(acorn@8.15.0)
      cjs-module-lexer: 1.4.3
      module-details-from-path: 1.0.4

  import-lazy@4.0.0: {}

  imurmurhash@0.1.4: {}

  inflight@1.0.6:
    dependencies:
      once: 1.4.0
      wrappy: 1.0.2

  inherits@2.0.4: {}

  internal-slot@1.0.7:
    dependencies:
      es-errors: 1.3.0
      hasown: 2.0.2
      side-channel: 1.0.6

  is-array-buffer@3.0.4:
    dependencies:
      call-bind: 1.0.7
      get-intrinsic: 1.2.4

  is-arrayish@0.3.2: {}

  is-async-function@2.0.0:
    dependencies:
      has-tostringtag: 1.0.2

  is-bigint@1.0.4:
    dependencies:
      has-bigints: 1.0.2

  is-boolean-object@1.1.2:
    dependencies:
      call-bind: 1.0.7
      has-tostringtag: 1.0.2

  is-builtin-module@3.2.1:
    dependencies:
      builtin-modules: 3.3.0

  is-callable@1.2.7: {}

  is-core-module@2.13.1:
    dependencies:
      hasown: 2.0.2

  is-data-view@1.0.1:
    dependencies:
      is-typed-array: 1.1.13

  is-date-object@1.0.5:
    dependencies:
      has-tostringtag: 1.0.2

  is-extglob@2.1.1: {}

  is-finalizationregistry@1.0.2:
    dependencies:
      call-bind: 1.0.7

  is-fullwidth-code-point@3.0.0: {}

  is-generator-function@1.0.10:
    dependencies:
      has-tostringtag: 1.0.2

  is-glob@4.0.3:
    dependencies:
      is-extglob: 2.1.1

  is-map@2.0.3: {}

  is-negative-zero@2.0.3: {}

  is-number-object@1.0.7:
    dependencies:
      has-tostringtag: 1.0.2

  is-number@7.0.0: {}

  is-path-inside@3.0.3: {}

  is-regex@1.1.4:
    dependencies:
      call-bind: 1.0.7
      has-tostringtag: 1.0.2

  is-set@2.0.3: {}

  is-shared-array-buffer@1.0.3:
    dependencies:
      call-bind: 1.0.7

  is-stream@2.0.1: {}

  is-stream@3.0.0: {}

  is-string@1.0.7:
    dependencies:
      has-tostringtag: 1.0.2

  is-subdir@1.2.0:
    dependencies:
      better-path-resolve: 1.0.0

  is-symbol@1.0.4:
    dependencies:
      has-symbols: 1.0.3

  is-typed-array@1.1.13:
    dependencies:
      which-typed-array: 1.1.15

  is-weakmap@2.0.2: {}

  is-weakref@1.0.2:
    dependencies:
      call-bind: 1.0.7

  is-weakset@2.0.3:
    dependencies:
      call-bind: 1.0.7
      get-intrinsic: 1.2.4

  is-windows@1.0.2: {}

  isarray@2.0.5: {}

  isexe@2.0.0: {}

  istanbul-lib-coverage@3.2.2: {}

  istanbul-lib-report@3.0.1:
    dependencies:
      istanbul-lib-coverage: 3.2.2
      make-dir: 4.0.0
      supports-color: 7.2.0

  istanbul-lib-source-maps@5.0.6:
    dependencies:
      '@jridgewell/trace-mapping': 0.3.25
      debug: 4.4.1
      istanbul-lib-coverage: 3.2.2
    transitivePeerDependencies:
      - supports-color

  istanbul-reports@3.1.7:
    dependencies:
      html-escaper: 2.0.2
      istanbul-lib-report: 3.0.1

  iterator.prototype@1.1.2:
    dependencies:
      define-properties: 1.2.1
      get-intrinsic: 1.2.4
      has-symbols: 1.0.3
      reflect.getprototypeof: 1.0.6
      set-function-name: 2.0.2

  jackspeak@2.3.6:
    dependencies:
      '@isaacs/cliui': 8.0.2
    optionalDependencies:
      '@pkgjs/parseargs': 0.11.0

  jackspeak@3.4.3:
    dependencies:
      '@isaacs/cliui': 8.0.2
    optionalDependencies:
      '@pkgjs/parseargs': 0.11.0

  javascript-natural-sort@0.7.1: {}

  jju@1.4.0: {}

  jose@5.2.4: {}

  joycon@3.1.1: {}

  js-tokens@4.0.0: {}

  js-tokens@9.0.0: {}

  js-tokens@9.0.1: {}

  js-yaml@3.14.1:
    dependencies:
      argparse: 1.0.10
      esprima: 4.0.1

  js-yaml@4.1.0:
    dependencies:
      argparse: 2.0.1

  jsesc@2.5.2: {}

  json-bigint@1.0.0:
    dependencies:
      bignumber.js: 9.3.1

  json-buffer@3.0.1: {}

  json-schema-traverse@0.4.1: {}

  json-schema@0.4.0: {}

  json-stable-stringify-without-jsonify@1.0.1: {}

  json-stringify-safe@5.0.1: {}

  json5@1.0.2:
    dependencies:
      minimist: 1.2.8

  jsonc-parser@3.2.1: {}

  jsonfile@4.0.0:
    optionalDependencies:
      graceful-fs: 4.2.11

  jsonpath-plus@4.0.0: {}

  jsx-ast-utils@3.3.5:
    dependencies:
      array-includes: 3.1.8
      array.prototype.flat: 1.3.2
      object.assign: 4.1.5
      object.values: 1.2.0

  jwa@2.0.1:
    dependencies:
      buffer-equal-constant-time: 1.0.1
      ecdsa-sig-formatter: 1.0.11
      safe-buffer: 5.2.1

  jws@4.0.0:
    dependencies:
      jwa: 2.0.1
      safe-buffer: 5.2.1

  keyv@4.5.4:
    dependencies:
      json-buffer: 3.0.1

  language-subtag-registry@0.3.22: {}

  language-tags@1.0.9:
    dependencies:
      language-subtag-registry: 0.3.22

  levn@0.4.1:
    dependencies:
      prelude-ls: 1.2.1
      type-check: 0.4.0

  lilconfig@3.1.2: {}

  lines-and-columns@1.2.4: {}

  livekit-server-sdk@2.13.3:
    dependencies:
      '@bufbuild/protobuf': 1.10.1
      '@livekit/protocol': 1.43.0
      camelcase-keys: 9.1.3
      jose: 5.2.4

  livekit-server-sdk@2.14.1:
    dependencies:
      '@bufbuild/protobuf': 1.10.1
      '@livekit/protocol': 1.43.0
      camelcase-keys: 9.1.3
      jose: 5.2.4

  load-tsconfig@0.2.5: {}

  local-pkg@0.5.0:
    dependencies:
      mlly: 1.7.0
      pkg-types: 1.1.1

  locate-path@5.0.0:
    dependencies:
      p-locate: 4.1.0

  locate-path@6.0.0:
    dependencies:
      p-locate: 5.0.0

  lodash.get@4.4.2: {}

  lodash.isequal@4.5.0: {}

  lodash.merge@4.6.2: {}

  lodash.sortby@4.7.0: {}

  lodash.startcase@4.4.0: {}

  lodash@4.17.21: {}

  long@5.2.3: {}

  loose-envify@1.4.0:
    dependencies:
      js-tokens: 4.0.0

  loupe@2.3.7:
    dependencies:
      get-func-name: 2.0.2

  loupe@3.1.3: {}

  lru-cache@10.2.2: {}

  lru-cache@6.0.0:
    dependencies:
      yallist: 4.0.0

  lunr@2.3.9: {}

  magic-string@0.30.10:
    dependencies:
      '@jridgewell/sourcemap-codec': 1.4.15

  magic-string@0.30.17:
    dependencies:
      '@jridgewell/sourcemap-codec': 1.5.0

  magicast@0.3.5:
    dependencies:
      '@babel/parser': 7.27.5
      '@babel/types': 7.27.6
      source-map-js: 1.2.0

  make-dir@4.0.0:
    dependencies:
      semver: 7.6.3

  map-obj@5.0.0: {}

  marked@4.3.0: {}

  matcher@3.0.0:
    dependencies:
      escape-string-regexp: 4.0.0

  math-intrinsics@1.1.0: {}

  merge-stream@2.0.0: {}

  merge2@1.4.1: {}

  micromatch@4.0.5:
    dependencies:
      braces: 3.0.2
      picomatch: 2.3.1

  micromatch@4.0.8:
    dependencies:
      braces: 3.0.3
      picomatch: 2.3.1

  mime-db@1.52.0: {}

  mime-types@2.1.35:
    dependencies:
      mime-db: 1.52.0

  mimic-fn@4.0.0: {}

  minimatch@3.0.8:
    dependencies:
      brace-expansion: 1.1.11

  minimatch@3.1.2:
    dependencies:
      brace-expansion: 1.1.11

  minimatch@9.0.3:
    dependencies:
      brace-expansion: 2.0.1

  minimatch@9.0.4:
    dependencies:
      brace-expansion: 2.0.1

  minimist@1.2.8: {}

  minipass@7.1.1: {}

  minipass@7.1.2: {}

  minizlib@3.0.1:
    dependencies:
      minipass: 7.1.2
      rimraf: 5.0.10

  mkdirp@3.0.1: {}

  mlly@1.7.0:
    dependencies:
      acorn: 8.11.3
      pathe: 1.1.2
      pkg-types: 1.1.1
      ufo: 1.5.3

  module-details-from-path@1.0.4: {}

  mri@1.2.0: {}

  ms@2.1.2: {}

  ms@2.1.3: {}

  mz@2.7.0:
    dependencies:
      any-promise: 1.3.0
      object-assign: 4.1.1
      thenify-all: 1.6.0

  nanoid@3.3.7: {}

  natural-compare@1.4.0: {}

  node-domexception@1.0.0: {}

  node-fetch@2.7.0:
    dependencies:
      whatwg-url: 5.0.0

  npm-run-path@5.3.0:
    dependencies:
      path-key: 4.0.0

  object-assign@4.1.1: {}

  object-inspect@1.13.1: {}

  object-keys@1.1.1: {}

  object.assign@4.1.5:
    dependencies:
      call-bind: 1.0.7
      define-properties: 1.2.1
      has-symbols: 1.0.3
      object-keys: 1.1.1

  object.entries@1.1.8:
    dependencies:
      call-bind: 1.0.7
      define-properties: 1.2.1
      es-object-atoms: 1.0.0

  object.fromentries@2.0.8:
    dependencies:
      call-bind: 1.0.7
      define-properties: 1.2.1
      es-abstract: 1.23.3
      es-object-atoms: 1.0.0

  object.groupby@1.0.3:
    dependencies:
      call-bind: 1.0.7
      define-properties: 1.2.1
      es-abstract: 1.23.3

  object.hasown@1.1.4:
    dependencies:
      define-properties: 1.2.1
      es-abstract: 1.23.3
      es-object-atoms: 1.0.0

  object.values@1.2.0:
    dependencies:
      call-bind: 1.0.7
      define-properties: 1.2.1
      es-object-atoms: 1.0.0

  on-exit-leak-free@2.1.2: {}

  once@1.4.0:
    dependencies:
      wrappy: 1.0.2

  onetime@6.0.0:
    dependencies:
      mimic-fn: 4.0.0

  onnxruntime-common@1.21.0: {}

  onnxruntime-common@1.22.0-dev.20250409-89f8206ba4: {}

  onnxruntime-node@1.21.0:
    dependencies:
      global-agent: 3.0.0
      onnxruntime-common: 1.21.0
      tar: 7.4.3

  onnxruntime-web@1.22.0-dev.20250409-89f8206ba4:
    dependencies:
      flatbuffers: 25.2.10
      guid-typescript: 1.0.9
      long: 5.2.3
      onnxruntime-common: 1.22.0-dev.20250409-89f8206ba4
      platform: 1.3.6
      protobufjs: 7.4.0

  openai@4.104.0(ws@8.18.3)(zod@3.25.76):
    dependencies:
      '@types/node': 18.19.130
      '@types/node-fetch': 2.6.13
      abort-controller: 3.0.0
      agentkeepalive: 4.6.0
      form-data-encoder: 1.7.2
      formdata-node: 4.4.1
      node-fetch: 2.7.0
    optionalDependencies:
      ws: 8.18.3
      zod: 3.25.76
    transitivePeerDependencies:
      - encoding

  openai@6.8.1(ws@8.18.3)(zod@3.25.76):
    optionalDependencies:
      ws: 8.18.3
      zod: 3.25.76

  openai@6.8.1(ws@8.18.3)(zod@4.1.12):
    optionalDependencies:
      ws: 8.18.3
      zod: 4.1.12

  optionator@0.9.4:
    dependencies:
      deep-is: 0.1.4
      fast-levenshtein: 2.0.6
      levn: 0.4.1
      prelude-ls: 1.2.1
      type-check: 0.4.0
      word-wrap: 1.2.5

  outdent@0.5.0: {}

  p-filter@2.1.0:
    dependencies:
      p-map: 2.1.0

  p-limit@2.3.0:
    dependencies:
      p-try: 2.2.0

  p-limit@3.1.0:
    dependencies:
      yocto-queue: 0.1.0

  p-limit@5.0.0:
    dependencies:
      yocto-queue: 1.0.0

  p-locate@4.1.0:
    dependencies:
      p-limit: 2.3.0

  p-locate@5.0.0:
    dependencies:
      p-limit: 3.1.0

  p-map@2.1.0: {}

  p-try@2.2.0: {}

  package-json-from-dist@1.0.1: {}

  package-manager-detector@0.2.11:
    dependencies:
      quansync: 0.2.11

  parent-module@1.0.1:
    dependencies:
      callsites: 3.1.0

  path-exists@4.0.0: {}

  path-is-absolute@1.0.1: {}

  path-key@3.1.1: {}

  path-key@4.0.0: {}

  path-parse@1.0.7: {}

  path-scurry@1.11.1:
    dependencies:
      lru-cache: 10.2.2
      minipass: 7.1.2

  path-type@4.0.0: {}

  pathe@1.1.2: {}

  pathe@2.0.3: {}

  pathval@1.1.1: {}

  pathval@2.0.0: {}

  picocolors@1.0.1: {}

  picocolors@1.1.1: {}

  picomatch@2.3.1: {}

  picomatch@4.0.2: {}

  pidusage@4.0.1:
    dependencies:
      safe-buffer: 5.2.1

  pify@4.0.1: {}

  pino-abstract-transport@1.2.0:
    dependencies:
      readable-stream: 4.5.2
      split2: 4.2.0

  pino-abstract-transport@2.0.0:
    dependencies:
      split2: 4.2.0

  pino-pretty@11.0.0:
    dependencies:
      colorette: 2.0.20
      dateformat: 4.6.3
      fast-copy: 3.0.2
      fast-safe-stringify: 2.1.1
      help-me: 5.0.0
      joycon: 3.1.1
      minimist: 1.2.8
      on-exit-leak-free: 2.1.2
      pino-abstract-transport: 1.2.0
      pump: 3.0.0
      readable-stream: 4.5.2
      secure-json-parse: 2.7.0
      sonic-boom: 3.8.1
      strip-json-comments: 3.1.1

  pino-pretty@13.0.0:
    dependencies:
      colorette: 2.0.20
      dateformat: 4.6.3
      fast-copy: 3.0.2
      fast-safe-stringify: 2.1.1
      help-me: 5.0.0
      joycon: 3.1.1
      minimist: 1.2.8
      on-exit-leak-free: 2.1.2
      pino-abstract-transport: 2.0.0
      pump: 3.0.0
      secure-json-parse: 2.7.0
      sonic-boom: 4.2.0
      strip-json-comments: 3.1.1

  pino-std-serializers@6.2.2: {}

  pino-std-serializers@7.0.0: {}

  pino@8.21.0:
    dependencies:
      atomic-sleep: 1.0.0
      fast-redact: 3.5.0
      on-exit-leak-free: 2.1.2
      pino-abstract-transport: 1.2.0
      pino-std-serializers: 6.2.2
      process-warning: 3.0.0
      quick-format-unescaped: 4.0.4
      real-require: 0.2.0
      safe-stable-stringify: 2.4.3
      sonic-boom: 3.8.1
      thread-stream: 2.7.0

  pino@9.6.0:
    dependencies:
      atomic-sleep: 1.0.0
      fast-redact: 3.5.0
      on-exit-leak-free: 2.1.2
      pino-abstract-transport: 2.0.0
      pino-std-serializers: 7.0.0
      process-warning: 4.0.1
      quick-format-unescaped: 4.0.4
      real-require: 0.2.0
      safe-stable-stringify: 2.4.3
      sonic-boom: 4.2.0
      thread-stream: 3.1.0

  pirates@4.0.6: {}

  pkg-types@1.1.1:
    dependencies:
      confbox: 0.1.7
      mlly: 1.7.0
      pathe: 1.1.2

  platform@1.3.6: {}

  possible-typed-array-names@1.0.0: {}

  postcss-load-config@6.0.1(postcss@8.4.38)(tsx@4.20.4):
    dependencies:
      lilconfig: 3.1.2
    optionalDependencies:
      postcss: 8.4.38
      tsx: 4.20.4

  postcss@8.4.38:
    dependencies:
      nanoid: 3.3.7
      picocolors: 1.1.1
      source-map-js: 1.2.0

  prelude-ls@1.2.1: {}

  prettier-linter-helpers@1.0.0:
    dependencies:
      fast-diff: 1.3.0

  prettier@2.8.8: {}

  prettier@3.2.5: {}

  pretty-format@29.7.0:
    dependencies:
      '@jest/schemas': 29.6.3
      ansi-styles: 5.2.0
      react-is: 18.3.1

  process-warning@3.0.0: {}

  process-warning@4.0.1: {}

  process@0.11.10: {}

  prop-types@15.8.1:
    dependencies:
      loose-envify: 1.4.0
      object-assign: 4.1.1
      react-is: 16.13.1

  protobufjs@7.4.0:
    dependencies:
      '@protobufjs/aspromise': 1.1.2
      '@protobufjs/base64': 1.1.2
      '@protobufjs/codegen': 2.0.4
      '@protobufjs/eventemitter': 1.1.0
      '@protobufjs/fetch': 1.1.0
      '@protobufjs/float': 1.0.2
      '@protobufjs/inquire': 1.1.0
      '@protobufjs/path': 1.1.2
      '@protobufjs/pool': 1.1.0
      '@protobufjs/utf8': 1.1.0
      '@types/node': 22.19.1
      long: 5.2.3

  pump@3.0.0:
    dependencies:
      end-of-stream: 1.4.4
      once: 1.4.0

  punycode@2.3.1: {}

  quansync@0.2.11: {}

  queue-microtask@1.2.3: {}

  quick-format-unescaped@4.0.4: {}

  quick-lru@6.1.2: {}

  react-is@16.13.1: {}

  react-is@18.3.1: {}

  read-yaml-file@1.1.0:
    dependencies:
      graceful-fs: 4.2.11
      js-yaml: 3.14.1
      pify: 4.0.1
      strip-bom: 3.0.0

  readable-stream@4.5.2:
    dependencies:
      abort-controller: 3.0.0
      buffer: 6.0.3
      events: 3.3.0
      process: 0.11.10
      string_decoder: 1.3.0

  readdirp@4.0.2: {}

  real-require@0.2.0: {}

  reflect.getprototypeof@1.0.6:
    dependencies:
      call-bind: 1.0.7
      define-properties: 1.2.1
      es-abstract: 1.23.3
      es-errors: 1.3.0
      get-intrinsic: 1.2.4
      globalthis: 1.0.4
      which-builtin-type: 1.1.3

  regenerator-runtime@0.14.1: {}

  regexp.prototype.flags@1.5.2:
    dependencies:
      call-bind: 1.0.7
      define-properties: 1.2.1
      es-errors: 1.3.0
      set-function-name: 2.0.2

  require-in-the-middle@7.5.2:
    dependencies:
      debug: 4.4.1
      module-details-from-path: 1.0.4
      resolve: 1.22.8
    transitivePeerDependencies:
      - supports-color

  resolve-from@4.0.0: {}

  resolve-from@5.0.0: {}

  resolve-pkg-maps@1.0.0: {}

  resolve@1.19.0:
    dependencies:
      is-core-module: 2.13.1
      path-parse: 1.0.7

  resolve@1.22.8:
    dependencies:
      is-core-module: 2.13.1
      path-parse: 1.0.7
      supports-preserve-symlinks-flag: 1.0.0

  resolve@2.0.0-next.5:
    dependencies:
      is-core-module: 2.13.1
      path-parse: 1.0.7
      supports-preserve-symlinks-flag: 1.0.0

  reusify@1.0.4: {}

  rimraf@3.0.2:
    dependencies:
      glob: 7.2.3

  rimraf@5.0.10:
    dependencies:
      glob: 10.4.5

  roarr@2.15.4:
    dependencies:
      boolean: 3.2.0
      detect-node: 2.1.0
      globalthis: 1.0.4
      json-stringify-safe: 5.0.1
      semver-compare: 1.0.0
      sprintf-js: 1.1.3

  rollup@4.17.2:
    dependencies:
      '@types/estree': 1.0.5
    optionalDependencies:
      '@rollup/rollup-android-arm-eabi': 4.17.2
      '@rollup/rollup-android-arm64': 4.17.2
      '@rollup/rollup-darwin-arm64': 4.17.2
      '@rollup/rollup-darwin-x64': 4.17.2
      '@rollup/rollup-linux-arm-gnueabihf': 4.17.2
      '@rollup/rollup-linux-arm-musleabihf': 4.17.2
      '@rollup/rollup-linux-arm64-gnu': 4.17.2
      '@rollup/rollup-linux-arm64-musl': 4.17.2
      '@rollup/rollup-linux-powerpc64le-gnu': 4.17.2
      '@rollup/rollup-linux-riscv64-gnu': 4.17.2
      '@rollup/rollup-linux-s390x-gnu': 4.17.2
      '@rollup/rollup-linux-x64-gnu': 4.17.2
      '@rollup/rollup-linux-x64-musl': 4.17.2
      '@rollup/rollup-win32-arm64-msvc': 4.17.2
      '@rollup/rollup-win32-ia32-msvc': 4.17.2
      '@rollup/rollup-win32-x64-msvc': 4.17.2
      fsevents: 2.3.3

  rollup@4.40.0:
    dependencies:
      '@types/estree': 1.0.7
    optionalDependencies:
      '@rollup/rollup-android-arm-eabi': 4.40.0
      '@rollup/rollup-android-arm64': 4.40.0
      '@rollup/rollup-darwin-arm64': 4.40.0
      '@rollup/rollup-darwin-x64': 4.40.0
      '@rollup/rollup-freebsd-arm64': 4.40.0
      '@rollup/rollup-freebsd-x64': 4.40.0
      '@rollup/rollup-linux-arm-gnueabihf': 4.40.0
      '@rollup/rollup-linux-arm-musleabihf': 4.40.0
      '@rollup/rollup-linux-arm64-gnu': 4.40.0
      '@rollup/rollup-linux-arm64-musl': 4.40.0
      '@rollup/rollup-linux-loongarch64-gnu': 4.40.0
      '@rollup/rollup-linux-powerpc64le-gnu': 4.40.0
      '@rollup/rollup-linux-riscv64-gnu': 4.40.0
      '@rollup/rollup-linux-riscv64-musl': 4.40.0
      '@rollup/rollup-linux-s390x-gnu': 4.40.0
      '@rollup/rollup-linux-x64-gnu': 4.40.0
      '@rollup/rollup-linux-x64-musl': 4.40.0
      '@rollup/rollup-win32-arm64-msvc': 4.40.0
      '@rollup/rollup-win32-ia32-msvc': 4.40.0
      '@rollup/rollup-win32-x64-msvc': 4.40.0
      fsevents: 2.3.3

  run-parallel@1.2.0:
    dependencies:
      queue-microtask: 1.2.3

  safe-array-concat@1.1.2:
    dependencies:
      call-bind: 1.0.7
      get-intrinsic: 1.2.4
      has-symbols: 1.0.3
      isarray: 2.0.5

  safe-buffer@5.2.1: {}

  safe-regex-test@1.0.3:
    dependencies:
      call-bind: 1.0.7
      es-errors: 1.3.0
      is-regex: 1.1.4

  safe-stable-stringify@2.4.3: {}

  safer-buffer@2.1.2: {}

  secure-json-parse@2.7.0: {}

  semver-compare@1.0.0: {}

  semver@6.3.1: {}

  semver@7.5.4:
    dependencies:
      lru-cache: 6.0.0

  semver@7.6.0:
    dependencies:
      lru-cache: 6.0.0

  semver@7.6.3: {}

  semver@7.7.2: {}

  serialize-error@7.0.1:
    dependencies:
      type-fest: 0.13.1

  set-function-length@1.2.2:
    dependencies:
      define-data-property: 1.1.4
      es-errors: 1.3.0
      function-bind: 1.1.2
      get-intrinsic: 1.2.4
      gopd: 1.0.1
      has-property-descriptors: 1.0.2

  set-function-name@2.0.2:
    dependencies:
      define-data-property: 1.1.4
      es-errors: 1.3.0
      functions-have-names: 1.2.3
      has-property-descriptors: 1.0.2

  sharp@0.34.3:
    dependencies:
      color: 4.2.3
      detect-libc: 2.0.4
      semver: 7.7.2
    optionalDependencies:
      '@img/sharp-darwin-arm64': 0.34.3
      '@img/sharp-darwin-x64': 0.34.3
      '@img/sharp-libvips-darwin-arm64': 1.2.0
      '@img/sharp-libvips-darwin-x64': 1.2.0
      '@img/sharp-libvips-linux-arm': 1.2.0
      '@img/sharp-libvips-linux-arm64': 1.2.0
      '@img/sharp-libvips-linux-ppc64': 1.2.0
      '@img/sharp-libvips-linux-s390x': 1.2.0
      '@img/sharp-libvips-linux-x64': 1.2.0
      '@img/sharp-libvips-linuxmusl-arm64': 1.2.0
      '@img/sharp-libvips-linuxmusl-x64': 1.2.0
      '@img/sharp-linux-arm': 0.34.3
      '@img/sharp-linux-arm64': 0.34.3
      '@img/sharp-linux-ppc64': 0.34.3
      '@img/sharp-linux-s390x': 0.34.3
      '@img/sharp-linux-x64': 0.34.3
      '@img/sharp-linuxmusl-arm64': 0.34.3
      '@img/sharp-linuxmusl-x64': 0.34.3
      '@img/sharp-wasm32': 0.34.3
      '@img/sharp-win32-arm64': 0.34.3
      '@img/sharp-win32-ia32': 0.34.3
      '@img/sharp-win32-x64': 0.34.3

  shebang-command@2.0.0:
    dependencies:
      shebang-regex: 3.0.0

  shebang-regex@3.0.0: {}

  shiki@0.14.7:
    dependencies:
      ansi-sequence-parser: 1.1.1
      jsonc-parser: 3.2.1
      vscode-oniguruma: 1.7.0
      vscode-textmate: 8.0.0

  shimmer@1.2.1: {}

  side-channel@1.0.6:
    dependencies:
      call-bind: 1.0.7
      es-errors: 1.3.0
      get-intrinsic: 1.2.4
      object-inspect: 1.13.1

  siginfo@2.0.0: {}

  signal-exit@4.1.0: {}

  simple-swizzle@0.2.2:
    dependencies:
      is-arrayish: 0.3.2

  slash@3.0.0: {}

  sonic-boom@3.8.1:
    dependencies:
      atomic-sleep: 1.0.0

  sonic-boom@4.2.0:
    dependencies:
      atomic-sleep: 1.0.0

  source-map-js@1.2.0: {}

  source-map@0.5.7: {}

  source-map@0.6.1: {}

  source-map@0.8.0-beta.0:
    dependencies:
      whatwg-url: 7.1.0

  spawndamnit@3.0.1:
    dependencies:
      cross-spawn: 7.0.6
      signal-exit: 4.1.0

  split2@4.2.0: {}

  sprintf-js@1.0.3: {}

  sprintf-js@1.1.3: {}

  stackback@0.0.2: {}

  std-env@3.7.0: {}

  std-env@3.9.0: {}

  string-argv@0.3.2: {}

  string-width@4.2.3:
    dependencies:
      emoji-regex: 8.0.0
      is-fullwidth-code-point: 3.0.0
      strip-ansi: 6.0.1

  string-width@5.1.2:
    dependencies:
      eastasianwidth: 0.2.0
      emoji-regex: 9.2.2
      strip-ansi: 7.1.0

  string.prototype.matchall@4.0.11:
    dependencies:
      call-bind: 1.0.7
      define-properties: 1.2.1
      es-abstract: 1.23.3
      es-errors: 1.3.0
      es-object-atoms: 1.0.0
      get-intrinsic: 1.2.4
      gopd: 1.0.1
      has-symbols: 1.0.3
      internal-slot: 1.0.7
      regexp.prototype.flags: 1.5.2
      set-function-name: 2.0.2
      side-channel: 1.0.6

  string.prototype.trim@1.2.9:
    dependencies:
      call-bind: 1.0.7
      define-properties: 1.2.1
      es-abstract: 1.23.3
      es-object-atoms: 1.0.0

  string.prototype.trimend@1.0.8:
    dependencies:
      call-bind: 1.0.7
      define-properties: 1.2.1
      es-object-atoms: 1.0.0

  string.prototype.trimstart@1.0.8:
    dependencies:
      call-bind: 1.0.7
      define-properties: 1.2.1
      es-object-atoms: 1.0.0

  string_decoder@1.3.0:
    dependencies:
      safe-buffer: 5.2.1

  strip-ansi@6.0.1:
    dependencies:
      ansi-regex: 5.0.1

  strip-ansi@7.1.0:
    dependencies:
      ansi-regex: 6.0.1

  strip-bom@3.0.0: {}

  strip-final-newline@3.0.0: {}

  strip-json-comments@3.1.1: {}

  strip-literal@2.1.0:
    dependencies:
      js-tokens: 9.0.0

  sucrase@3.35.0:
    dependencies:
      '@jridgewell/gen-mapping': 0.3.5
      commander: 4.1.1
      glob: 10.3.10
      lines-and-columns: 1.2.4
      mz: 2.7.0
      pirates: 4.0.6
      ts-interface-checker: 0.1.13

  supports-color@5.5.0:
    dependencies:
      has-flag: 3.0.0

  supports-color@7.2.0:
    dependencies:
      has-flag: 4.0.0

  supports-color@8.1.1:
    dependencies:
      has-flag: 4.0.0

  supports-preserve-symlinks-flag@1.0.0: {}

  synckit@0.8.8:
    dependencies:
      '@pkgr/core': 0.1.1
      tslib: 2.6.2

  tapable@1.1.3: {}

  tapable@2.2.1: {}

  tar@7.4.3:
    dependencies:
      '@isaacs/fs-minipass': 4.0.1
      chownr: 3.0.0
      minipass: 7.1.2
      minizlib: 3.0.1
      mkdirp: 3.0.1
      yallist: 5.0.0

  term-size@2.2.1: {}

  test-exclude@7.0.1:
    dependencies:
      '@istanbuljs/schema': 0.1.3
      glob: 10.4.5
      minimatch: 9.0.4

  text-table@0.2.0: {}

  thenify-all@1.6.0:
    dependencies:
      thenify: 3.3.1

  thenify@3.3.1:
    dependencies:
      any-promise: 1.3.0

  thread-stream@2.7.0:
    dependencies:
      real-require: 0.2.0

  thread-stream@3.1.0:
    dependencies:
      real-require: 0.2.0

  tinybench@2.8.0: {}

  tinybench@2.9.0: {}

  tinyexec@0.3.2: {}

  tinyglobby@0.2.12:
    dependencies:
      fdir: 6.4.3(picomatch@4.0.2)
      picomatch: 4.0.2

  tinyglobby@0.2.14:
    dependencies:
      fdir: 6.4.5(picomatch@4.0.2)
      picomatch: 4.0.2

  tinypool@0.8.4: {}

  tinypool@1.1.0: {}

  tinyrainbow@2.0.0: {}

  tinyspy@2.2.1: {}

  tinyspy@4.0.3: {}

  to-fast-properties@2.0.0: {}

  to-regex-range@5.0.1:
    dependencies:
      is-number: 7.0.0

  tr46@0.0.3: {}

  tr46@1.0.1:
    dependencies:
      punycode: 2.3.1

  tree-kill@1.2.2: {}

  true-case-path@2.2.1: {}

  ts-api-utils@1.3.0(typescript@5.4.5):
    dependencies:
      typescript: 5.4.5

  ts-interface-checker@0.1.13: {}

  tsconfig-paths@3.15.0:
    dependencies:
      '@types/json5': 0.0.29
      json5: 1.0.2
      minimist: 1.2.8
      strip-bom: 3.0.0

  tslib@2.6.2: {}

  tsup@8.4.0(@microsoft/api-extractor@7.43.7(@types/node@22.15.30))(postcss@8.4.38)(tsx@4.20.4)(typescript@5.4.5):
    dependencies:
      bundle-require: 5.1.0(esbuild@0.25.2)
      cac: 6.7.14
      chokidar: 4.0.3
      consola: 3.4.2
      debug: 4.4.0
      esbuild: 0.25.2
      joycon: 3.1.1
      picocolors: 1.1.1
      postcss-load-config: 6.0.1(postcss@8.4.38)(tsx@4.20.4)
      resolve-from: 5.0.0
      rollup: 4.40.0
      source-map: 0.8.0-beta.0
      sucrase: 3.35.0
      tinyexec: 0.3.2
      tinyglobby: 0.2.12
      tree-kill: 1.2.2
    optionalDependencies:
      '@microsoft/api-extractor': 7.43.7(@types/node@22.15.30)
      postcss: 8.4.38
      typescript: 5.4.5
    transitivePeerDependencies:
      - jiti
      - supports-color
      - tsx
      - yaml

  tsup@8.4.0(@microsoft/api-extractor@7.43.7(@types/node@22.19.1))(postcss@8.4.38)(tsx@4.20.4)(typescript@5.4.5):
    dependencies:
      bundle-require: 5.1.0(esbuild@0.25.2)
      cac: 6.7.14
      chokidar: 4.0.3
      consola: 3.4.2
      debug: 4.4.0
      esbuild: 0.25.2
      joycon: 3.1.1
      picocolors: 1.1.1
      postcss-load-config: 6.0.1(postcss@8.4.38)(tsx@4.20.4)
      resolve-from: 5.0.0
      rollup: 4.40.0
      source-map: 0.8.0-beta.0
      sucrase: 3.35.0
      tinyexec: 0.3.2
      tinyglobby: 0.2.12
      tree-kill: 1.2.2
    optionalDependencies:
      '@microsoft/api-extractor': 7.43.7(@types/node@22.19.1)
      postcss: 8.4.38
      typescript: 5.4.5
    transitivePeerDependencies:
      - jiti
      - supports-color
      - tsx
      - yaml

  tsup@8.4.0(@microsoft/api-extractor@7.43.7(@types/node@22.19.1))(postcss@8.4.38)(tsx@4.20.4)(typescript@5.9.3):
    dependencies:
      bundle-require: 5.1.0(esbuild@0.25.2)
      cac: 6.7.14
      chokidar: 4.0.3
      consola: 3.4.2
      debug: 4.4.0
      esbuild: 0.25.2
      joycon: 3.1.1
      picocolors: 1.1.1
      postcss-load-config: 6.0.1(postcss@8.4.38)(tsx@4.20.4)
      resolve-from: 5.0.0
      rollup: 4.40.0
      source-map: 0.8.0-beta.0
      sucrase: 3.35.0
      tinyexec: 0.3.2
      tinyglobby: 0.2.12
      tree-kill: 1.2.2
    optionalDependencies:
      '@microsoft/api-extractor': 7.43.7(@types/node@22.19.1)
      postcss: 8.4.38
      typescript: 5.9.3
    transitivePeerDependencies:
      - jiti
      - supports-color
      - tsx
      - yaml

  tsx@4.19.2:
    dependencies:
      esbuild: 0.23.1
      get-tsconfig: 4.7.5
    optionalDependencies:
      fsevents: 2.3.3

  tsx@4.20.4:
    dependencies:
      esbuild: 0.25.2
      get-tsconfig: 4.7.5
    optionalDependencies:
      fsevents: 2.3.3

  turbo-darwin-64@1.13.3:
    optional: true

  turbo-darwin-arm64@1.13.3:
    optional: true

  turbo-linux-64@1.13.3:
    optional: true

  turbo-linux-arm64@1.13.3:
    optional: true

  turbo-windows-64@1.13.3:
    optional: true

  turbo-windows-arm64@1.13.3:
    optional: true

  turbo@1.13.3:
    optionalDependencies:
      turbo-darwin-64: 1.13.3
      turbo-darwin-arm64: 1.13.3
      turbo-linux-64: 1.13.3
      turbo-linux-arm64: 1.13.3
      turbo-windows-64: 1.13.3
      turbo-windows-arm64: 1.13.3

  type-check@0.4.0:
    dependencies:
      prelude-ls: 1.2.1

  type-detect@4.0.8: {}

  type-fest@0.13.1: {}

  type-fest@0.20.2: {}

  type-fest@4.18.0: {}

  typed-array-buffer@1.0.2:
    dependencies:
      call-bind: 1.0.7
      es-errors: 1.3.0
      is-typed-array: 1.1.13

  typed-array-byte-length@1.0.1:
    dependencies:
      call-bind: 1.0.7
      for-each: 0.3.3
      gopd: 1.0.1
      has-proto: 1.0.3
      is-typed-array: 1.1.13

  typed-array-byte-offset@1.0.2:
    dependencies:
      available-typed-arrays: 1.0.7
      call-bind: 1.0.7
      for-each: 0.3.3
      gopd: 1.0.1
      has-proto: 1.0.3
      is-typed-array: 1.1.13

  typed-array-length@1.0.6:
    dependencies:
      call-bind: 1.0.7
      for-each: 0.3.3
      gopd: 1.0.1
      has-proto: 1.0.3
      is-typed-array: 1.1.13
      possible-typed-array-names: 1.0.0

  typedoc@0.25.13(typescript@5.4.5):
    dependencies:
      lunr: 2.3.9
      marked: 4.3.0
      minimatch: 9.0.4
      shiki: 0.14.7
      typescript: 5.4.5

  typescript@5.4.2: {}

  typescript@5.4.5: {}

  typescript@5.9.3: {}

  ufo@1.5.3: {}

  unbox-primitive@1.0.2:
    dependencies:
      call-bind: 1.0.7
      has-bigints: 1.0.2
      has-symbols: 1.0.3
      which-boxed-primitive: 1.0.2

  undici-types@5.26.5: {}

  undici-types@6.21.0: {}

  universalify@0.1.2: {}

  uri-js@4.4.1:
    dependencies:
      punycode: 2.3.1

  uuid@11.1.0: {}

  uuid@9.0.1: {}

  validator@13.12.0: {}

  vite-node@1.6.0(@types/node@22.15.30):
    dependencies:
      cac: 6.7.14
      debug: 4.3.4
      pathe: 1.1.2
      picocolors: 1.0.1
      vite: 5.2.11(@types/node@22.15.30)
    transitivePeerDependencies:
      - '@types/node'
      - less
      - lightningcss
      - sass
      - stylus
      - sugarss
      - supports-color
      - terser

  vite-node@3.2.2(@types/node@22.15.30):
    dependencies:
      cac: 6.7.14
      debug: 4.4.1
      es-module-lexer: 1.7.0
      pathe: 2.0.3
      vite: 5.2.11(@types/node@22.15.30)
    transitivePeerDependencies:
      - '@types/node'
      - less
      - lightningcss
      - sass
      - stylus
      - sugarss
      - supports-color
      - terser

  vite@5.2.11(@types/node@22.15.30):
    dependencies:
      esbuild: 0.20.2
      postcss: 8.4.38
      rollup: 4.17.2
    optionalDependencies:
      '@types/node': 22.15.30
      fsevents: 2.3.3

  vitest@1.6.0(@types/node@22.15.30):
    dependencies:
      '@vitest/expect': 1.6.0
      '@vitest/runner': 1.6.0
      '@vitest/snapshot': 1.6.0
      '@vitest/spy': 1.6.0
      '@vitest/utils': 1.6.0
      acorn-walk: 8.3.2
      chai: 4.4.1
      debug: 4.3.4
      execa: 8.0.1
      local-pkg: 0.5.0
      magic-string: 0.30.10
      pathe: 1.1.2
      picocolors: 1.0.1
      std-env: 3.7.0
      strip-literal: 2.1.0
      tinybench: 2.8.0
      tinypool: 0.8.4
      vite: 5.2.11(@types/node@22.15.30)
      vite-node: 1.6.0(@types/node@22.15.30)
      why-is-node-running: 2.2.2
    optionalDependencies:
      '@types/node': 22.15.30
    transitivePeerDependencies:
      - less
      - lightningcss
      - sass
      - stylus
      - sugarss
      - supports-color
      - terser

  vitest@3.2.2(@types/node@22.15.30):
    dependencies:
      '@types/chai': 5.2.2
      '@vitest/expect': 3.2.2
      '@vitest/mocker': 3.2.2(vite@5.2.11(@types/node@22.15.30))
      '@vitest/pretty-format': 3.2.2
      '@vitest/runner': 3.2.2
      '@vitest/snapshot': 3.2.2
      '@vitest/spy': 3.2.2
      '@vitest/utils': 3.2.2
      chai: 5.2.0
      debug: 4.4.1
      expect-type: 1.2.1
      magic-string: 0.30.17
      pathe: 2.0.3
      picomatch: 4.0.2
      std-env: 3.9.0
      tinybench: 2.9.0
      tinyexec: 0.3.2
      tinyglobby: 0.2.14
      tinypool: 1.1.0
      tinyrainbow: 2.0.0
      vite: 5.2.11(@types/node@22.15.30)
      vite-node: 3.2.2(@types/node@22.15.30)
      why-is-node-running: 2.3.0
    optionalDependencies:
      '@types/node': 22.15.30
    transitivePeerDependencies:
      - less
      - lightningcss
      - msw
      - sass
      - stylus
      - sugarss
      - supports-color
      - terser

  vscode-oniguruma@1.7.0: {}

  vscode-textmate@8.0.0: {}

  watchpack@2.4.0:
    dependencies:
      glob-to-regexp: 0.4.1
      graceful-fs: 4.2.11

  web-streams-polyfill@4.0.0-beta.3: {}

  webidl-conversions@3.0.1: {}

  webidl-conversions@4.0.2: {}

  whatwg-url@5.0.0:
    dependencies:
      tr46: 0.0.3
      webidl-conversions: 3.0.1

  whatwg-url@7.1.0:
    dependencies:
      lodash.sortby: 4.7.0
      tr46: 1.0.1
      webidl-conversions: 4.0.2

  which-boxed-primitive@1.0.2:
    dependencies:
      is-bigint: 1.0.4
      is-boolean-object: 1.1.2
      is-number-object: 1.0.7
      is-string: 1.0.7
      is-symbol: 1.0.4

  which-builtin-type@1.1.3:
    dependencies:
      function.prototype.name: 1.1.6
      has-tostringtag: 1.0.2
      is-async-function: 2.0.0
      is-date-object: 1.0.5
      is-finalizationregistry: 1.0.2
      is-generator-function: 1.0.10
      is-regex: 1.1.4
      is-weakref: 1.0.2
      isarray: 2.0.5
      which-boxed-primitive: 1.0.2
      which-collection: 1.0.2
      which-typed-array: 1.1.15

  which-collection@1.0.2:
    dependencies:
      is-map: 2.0.3
      is-set: 2.0.3
      is-weakmap: 2.0.2
      is-weakset: 2.0.3

  which-typed-array@1.1.15:
    dependencies:
      available-typed-arrays: 1.0.7
      call-bind: 1.0.7
      for-each: 0.3.3
      gopd: 1.0.1
      has-tostringtag: 1.0.2

  which@1.3.1:
    dependencies:
      isexe: 2.0.0

  which@2.0.2:
    dependencies:
      isexe: 2.0.0

  why-is-node-running@2.2.2:
    dependencies:
      siginfo: 2.0.0
      stackback: 0.0.2

  why-is-node-running@2.3.0:
    dependencies:
      siginfo: 2.0.0
      stackback: 0.0.2

  word-wrap@1.2.5: {}

  wrap-ansi@7.0.0:
    dependencies:
      ansi-styles: 4.3.0
      string-width: 4.2.3
      strip-ansi: 6.0.1

  wrap-ansi@8.1.0:
    dependencies:
      ansi-styles: 6.2.1
      string-width: 5.1.2
      strip-ansi: 7.1.0

  wrappy@1.0.2: {}

  ws@8.17.0: {}

  ws@8.18.3: {}

  yallist@4.0.0: {}

  yallist@5.0.0: {}

  yocto-queue@0.1.0: {}

  yocto-queue@1.0.0: {}

  z-schema@5.0.5:
    dependencies:
      lodash.get: 4.4.2
      lodash.isequal: 4.5.0
      validator: 13.12.0
    optionalDependencies:
      commander: 9.5.0

  zod-to-json-schema@3.24.6(zod@3.25.76):
    dependencies:
      zod: 3.25.76

  zod@3.25.76: {}

  zod@4.1.12: {}<|MERGE_RESOLUTION|>--- conflicted
+++ resolved
@@ -357,11 +357,7 @@
         version: link:../../agents
       '@livekit/agents-plugin-openai':
         specifier: ^1.0.27
-<<<<<<< HEAD
-        version: 1.0.27(@livekit/agents@agents)(@livekit/rtc-node@0.13.13)(zod@3.25.76)
-=======
         version: 1.0.27(@livekit/agents@agents)(@livekit/rtc-node@0.13.22)(zod@3.25.76)
->>>>>>> 6eeba4a3
       '@livekit/agents-plugins-test':
         specifier: workspace:*
         version: link:../test
@@ -5757,11 +5753,7 @@
       '@jridgewell/resolve-uri': 3.1.2
       '@jridgewell/sourcemap-codec': 1.4.15
 
-<<<<<<< HEAD
-  '@livekit/agents-plugin-openai@1.0.27(@livekit/agents@agents)(@livekit/rtc-node@0.13.13)(zod@3.25.76)':
-=======
   '@livekit/agents-plugin-openai@1.0.27(@livekit/agents@agents)(@livekit/rtc-node@0.13.22)(zod@3.25.76)':
->>>>>>> 6eeba4a3
     dependencies:
       '@livekit/agents': link:agents
       '@livekit/mutex': 1.1.1
