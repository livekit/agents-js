--- conflicted
+++ resolved
@@ -110,12 +110,9 @@
       livekit-server-sdk:
         specifier: ^2.13.3
         version: 2.13.3
-<<<<<<< HEAD
       openai:
         specifier: ^4.91.1
         version: 4.91.1(ws@8.17.0)(zod@3.23.8)
-=======
->>>>>>> 4677d337
       pidusage:
         specifier: ^4.0.1
         version: 4.0.1
