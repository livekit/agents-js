// SPDX-FileCopyrightText: 2024 LiveKit, Inc.
//
// SPDX-License-Identifier: Apache-2.0
import { type JobContext, WorkerOptions, cli, defineAgent } from '@livekit/agents';
<<<<<<< HEAD
import { OmniAssistant, defaultSessionConfig } from '@livekit/agents-plugin-openai';
=======
import { OmniAssistant, defaultConversationConfig } from '@livekit/agents-plugin-openai';
import { fileURLToPath } from 'node:url';
>>>>>>> 856ebe22
import { z } from 'zod';

export default defineAgent({
  entry: async (ctx: JobContext) => {
    await ctx.connect();

    console.log('starting assistant example agent');

    const assistant = new OmniAssistant({
      sessionConfig: {
        ...defaultSessionConfig,
        instructions: 'You are a helpful assistant.',
      },
      functions: {
        weather: {
          description: 'Get the weather in a location',
          parameters: z.object({
            location: z.string().describe('The location to get the weather for'),
          }),
          execute: async ({ location }) =>
            await fetch(`https://wttr.in/${location}?format=%C+%t`)
              .then((data) => data.text())
              .then((data) => `The weather in ${location} right now is ${data}.`),
        },
      },
    });

    await assistant.start(ctx.room);

    assistant.addUserMessage('Hello! Can you share a very short story?');
  },
});

cli.runApp(new WorkerOptions({ agent: fileURLToPath(import.meta.url) }));<|MERGE_RESOLUTION|>--- conflicted
+++ resolved
@@ -2,12 +2,8 @@
 //
 // SPDX-License-Identifier: Apache-2.0
 import { type JobContext, WorkerOptions, cli, defineAgent } from '@livekit/agents';
-<<<<<<< HEAD
 import { OmniAssistant, defaultSessionConfig } from '@livekit/agents-plugin-openai';
-=======
-import { OmniAssistant, defaultConversationConfig } from '@livekit/agents-plugin-openai';
 import { fileURLToPath } from 'node:url';
->>>>>>> 856ebe22
 import { z } from 'zod';
 
 export default defineAgent({
