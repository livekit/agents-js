// SPDX-FileCopyrightText: 2024 LiveKit, Inc.
//
// SPDX-License-Identifier: Apache-2.0
import { type JobContext, WorkerOptions, cli, defineAgent, multimodal } from '@livekit/agents';
import * as openai from '@livekit/agents-plugin-openai';
import { fileURLToPath } from 'node:url';
import { z } from 'zod';

export default defineAgent({
  entry: async (ctx: JobContext) => {
    await ctx.connect();

    console.log('waiting for participant');
    const participant = await ctx.waitForParticipant();

<<<<<<< HEAD
    let model: openai.realtime.RealtimeModel;

    if (process.env.AZURE_OPENAI_ENDPOINT) {
      model = openai.realtime.RealtimeModel.withAzure({
        baseURL: process.env.AZURE_OPENAI_ENDPOINT,
        azureDeployment: process.env.AZURE_OPENAI_DEPLOYMENT || '',
        apiKey: process.env.AZURE_OPENAI_API_KEY,
        entraToken: process.env.AZURE_OPENAI_ENTRA_TOKEN,
        instructions: 'You are a helpful assistant.',
      });
    } else {
      model = new openai.realtime.RealtimeModel({
        instructions: 'You are a helpful assistant.',
      });
    }
=======
    console.log(`starting assistant example agent for ${participant.identity}`);
    const model = new openai.realtime.RealtimeModel({
      instructions: 'You are a helpful assistant.',
    });
>>>>>>> 6d46ee56

    const agent = new multimodal.MultimodalAgent({
      model,
      fncCtx: {
        weather: {
          description: 'Get the weather in a location',
          parameters: z.object({
            location: z.string().describe('The location to get the weather for'),
          }),
          execute: async ({ location }) => {
            console.debug(`executing weather function for ${location}`);
            return await fetch(`https://wttr.in/${location}?format=%C+%t`)
              .then((data) => data.text())
              .then((data) => `The weather in ${location} right now is ${data}.`);
          },
        },
      },
    });

    const session = await agent
      .start(ctx.room, participant)
      .then((session) => session as openai.realtime.RealtimeSession);

    session.conversation.item.create({
      type: 'message',
      role: 'user',
      content: [{ type: 'input_text', text: 'Say "How can I help you today?"' }],
    });
    session.response.create();
  },
});

cli.runApp(new WorkerOptions({ agent: fileURLToPath(import.meta.url) }));<|MERGE_RESOLUTION|>--- conflicted
+++ resolved
@@ -12,8 +12,8 @@
 
     console.log('waiting for participant');
     const participant = await ctx.waitForParticipant();
+    console.log(`starting assistant example agent for ${participant.identity}`);
 
-<<<<<<< HEAD
     let model: openai.realtime.RealtimeModel;
 
     if (process.env.AZURE_OPENAI_ENDPOINT) {
@@ -29,12 +29,6 @@
         instructions: 'You are a helpful assistant.',
       });
     }
-=======
-    console.log(`starting assistant example agent for ${participant.identity}`);
-    const model = new openai.realtime.RealtimeModel({
-      instructions: 'You are a helpful assistant.',
-    });
->>>>>>> 6d46ee56
 
     const agent = new multimodal.MultimodalAgent({
       model,
