// SPDX-FileCopyrightText: 2024 LiveKit, Inc.
//
// SPDX-License-Identifier: Apache-2.0
import { type JobContext, WorkerOptions, cli, defineAgent } from '@livekit/agents';
import { VoiceAssistant, defaultInferenceConfig } from '@livekit/agents-plugin-openai';
import { z } from 'zod';

export default defineAgent({
  entry: async (ctx: JobContext) => {
    await ctx.connect();

    console.log('starting assistant example agent');

    const assistant = new VoiceAssistant({
<<<<<<< HEAD
      ...defaultInferenceConfig,
      system_message: 'You are a helpful assistant.',
=======
      inferenceConfig: {
        ...defaultInferenceConfig,
        system_message: 'You talk unprompted.',
      },
      functions: {
        weather: {
          description: 'Get the weather in a location',
          parameters: z.object({
            location: z.string().describe('The location to get the weather for'),
          }),
          execute: async ({ location }) => ({
            location,
            temperature: await fetch(`https://wttr.in/${location}?format=%C+%t`).then((data) =>
              data.text(),
            ),
            source: 'wttr.in',
          }),
        },
      },
>>>>>>> 4095e9b6
    });

    await assistant.start(ctx.room);

    assistant.addUserMessage('Hello! Can you share a very short?');
  },
});

// check that we're running this file and not importing functions from it
// without this if closure, our code would start` a new Agents process on every job process.
if (process.argv[1] === import.meta.filename) {
  cli.runApp(new WorkerOptions({ agent: import.meta.filename }));
}<|MERGE_RESOLUTION|>--- conflicted
+++ resolved
@@ -12,13 +12,9 @@
     console.log('starting assistant example agent');
 
     const assistant = new VoiceAssistant({
-<<<<<<< HEAD
-      ...defaultInferenceConfig,
-      system_message: 'You are a helpful assistant.',
-=======
       inferenceConfig: {
         ...defaultInferenceConfig,
-        system_message: 'You talk unprompted.',
+        system_message: 'You are a helpful assistant.',
       },
       functions: {
         weather: {
@@ -35,7 +31,6 @@
           }),
         },
       },
->>>>>>> 4095e9b6
     });
 
     await assistant.start(ctx.room);
