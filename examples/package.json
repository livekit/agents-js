{
  "private": true,
  "name": "livekit-agents-examples",
  "type": "module",
  "scripts": {
    "build": "tsc",
    "clean": "rm -rf dist",
    "clean:build": "pnpm clean && pnpm build",
    "lint": "eslint -f unix \"src/**/*.ts\"",
    "minimal": "pnpm exec tsx src/multimodal_agent.ts"
  },
  "devDependencies": {
    "@types/node": "^22.5.5",
    "tsx": "^4.19.2",
    "typescript": "^5.0.0"
  },
  "dependencies": {
    "@livekit/agents": "workspace:*",
    "@livekit/agents-plugin-deepgram": "workspace:*",
    "@livekit/agents-plugin-elevenlabs": "workspace:*",
    "@livekit/agents-plugin-openai": "workspace:*",
    "@livekit/agents-plugin-silero": "workspace:*",
<<<<<<< HEAD
    "@livekit/agents-plugin-livekit": "workspace:*",
    "@livekit/rtc-node": "^0.12.1",
=======
    "livekit-server-sdk": "^2.9.2",
    "@livekit/rtc-node": "^0.13.2",
>>>>>>> 0aa155ab
    "zod": "^3.23.8"
  },
  "version": null
}<|MERGE_RESOLUTION|>--- conflicted
+++ resolved
@@ -20,13 +20,9 @@
     "@livekit/agents-plugin-elevenlabs": "workspace:*",
     "@livekit/agents-plugin-openai": "workspace:*",
     "@livekit/agents-plugin-silero": "workspace:*",
-<<<<<<< HEAD
     "@livekit/agents-plugin-livekit": "workspace:*",
-    "@livekit/rtc-node": "^0.12.1",
-=======
     "livekit-server-sdk": "^2.9.2",
     "@livekit/rtc-node": "^0.13.2",
->>>>>>> 0aa155ab
     "zod": "^3.23.8"
   },
   "version": null
