{
  "private": true,
  "name": "livekit-agents-examples",
  "type": "module",
  "version": "0.0.0",
  "author": "LiveKit",
  "license": "Apache-2.0",
  "repository": "git@github.com:livekit/agents-js.git",
  "scripts": {
    "build": "tsc",
    "clean": "rm -rf dist",
    "clean:build": "pnpm clean && pnpm build",
    "lint": "eslint -f unix \"src/**/*.ts\"",
    "test": "vitest run",
    "test:watch": "vitest"
  },
  "devDependencies": {
    "@types/node": "^22.5.5",
    "tsx": "^4.19.2",
    "typescript": "^5.0.0",
    "vitest": "^3.2.2"
  },
  "dependencies": {
    "@livekit/agents": "workspace:*",
<<<<<<< HEAD
    "@livekit/agents-plugin-anam": "workspace:*",
=======
>>>>>>> b774ef85
    "@livekit/agents-plugin-cartesia": "workspace:*",
    "@livekit/agents-plugin-deepgram": "workspace:*",
    "@livekit/agents-plugin-elevenlabs": "workspace:*",
    "@livekit/agents-plugin-google": "workspace:*",
    "@livekit/agents-plugin-livekit": "workspace:*",
    "@livekit/agents-plugin-neuphonic": "workspace:*",
    "@livekit/agents-plugin-openai": "workspace:*",
    "@livekit/agents-plugin-resemble": "workspace:*",
    "@livekit/agents-plugin-silero": "workspace:*",
    "@livekit/noise-cancellation-node": "^0.1.9",
    "@livekit/rtc-node": "^0.13.11",
    "livekit-server-sdk": "^2.13.3",
    "ws": "^8.16.0",
    "zod": "^3.23.8"
  }
}<|MERGE_RESOLUTION|>--- conflicted
+++ resolved
@@ -22,10 +22,7 @@
   },
   "dependencies": {
     "@livekit/agents": "workspace:*",
-<<<<<<< HEAD
     "@livekit/agents-plugin-anam": "workspace:*",
-=======
->>>>>>> b774ef85
     "@livekit/agents-plugin-cartesia": "workspace:*",
     "@livekit/agents-plugin-deepgram": "workspace:*",
     "@livekit/agents-plugin-elevenlabs": "workspace:*",
